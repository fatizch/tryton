<<<<<<< HEAD
<?xml version="1.0" encoding="UTF-8" standalone="no"?>
<!-- Created with Inkscape (http://www.inkscape.org/) -->
<svg
   xmlns:dc="http://purl.org/dc/elements/1.1/"
   xmlns:cc="http://creativecommons.org/ns#"
   xmlns:rdf="http://www.w3.org/1999/02/22-rdf-syntax-ns#"
   xmlns:svg="http://www.w3.org/2000/svg"
   xmlns="http://www.w3.org/2000/svg"
   xmlns:xlink="http://www.w3.org/1999/xlink"
   xmlns:sodipodi="http://sodipodi.sourceforge.net/DTD/sodipodi-0.dtd"
   xmlns:inkscape="http://www.inkscape.org/namespaces/inkscape"
   inkscape:export-ydpi="90.000000"
   inkscape:export-xdpi="90.000000"
   inkscape:export-filename="/home/jimmac/Desktop/wi-fi.png"
   width="48px"
   height="48px"
   viewBox="0 0 48 48"
   id="svg11300"
   sodipodi:version="0.32"
   inkscape:version="0.46"
   sodipodi:docbase="/home/tigert/cvs/freedesktop.org/tango-icon-theme/scalable/actions"
   sodipodi:docname="edit-undo.svg"
   inkscape:output_extension="org.inkscape.output.svg.inkscape">
  <defs
     id="defs3">
    <inkscape:perspective
       sodipodi:type="inkscape:persp3d"
       inkscape:vp_x="0 : 24 : 1"
       inkscape:vp_y="0 : 1000 : 0"
       inkscape:vp_z="48 : 24 : 1"
       inkscape:persp3d-origin="24 : 16 : 1"
       id="perspective31" />
    <linearGradient
       inkscape:collect="always"
       id="linearGradient2326">
      <stop
         style="stop-color:#ffffff;stop-opacity:1;"
         offset="0"
         id="stop2328" />
      <stop
         style="stop-color:#ffffff;stop-opacity:0;"
         offset="1"
         id="stop2330" />
    </linearGradient>
    <linearGradient
       inkscape:collect="always"
       id="linearGradient2316">
      <stop
         style="stop-color:#c4a000;stop-opacity:1;"
         offset="0"
         id="stop2318" />
      <stop
         style="stop-color:#c4a000;stop-opacity:0;"
         offset="1"
         id="stop2320" />
    </linearGradient>
    <linearGradient
       inkscape:collect="always"
       id="linearGradient2308">
      <stop
         style="stop-color:#edd400;stop-opacity:1;"
         offset="0"
         id="stop2310" />
      <stop
         style="stop-color:#edd400;stop-opacity:0;"
         offset="1"
         id="stop2312" />
    </linearGradient>
    <linearGradient
       inkscape:collect="always"
       id="linearGradient8662">
      <stop
         style="stop-color:#000000;stop-opacity:1;"
         offset="0"
         id="stop8664" />
      <stop
         style="stop-color:#000000;stop-opacity:0;"
         offset="1"
         id="stop8666" />
    </linearGradient>
    <radialGradient
       inkscape:collect="always"
       xlink:href="#linearGradient8662"
       id="radialGradient8668"
       cx="24.837126"
       cy="36.421127"
       fx="24.837126"
       fy="36.421127"
       r="15.644737"
       gradientTransform="matrix(1.000000,0.000000,0.000000,0.536723,-6.227265e-14,16.87306)"
       gradientUnits="userSpaceOnUse" />
    <linearGradient
       id="linearGradient2187"
       inkscape:collect="always">
      <stop
         id="stop2189"
         offset="0"
         style="stop-color:#ffffff;stop-opacity:1;" />
      <stop
         id="stop2191"
         offset="1"
         style="stop-color:#ffffff;stop-opacity:0;" />
    </linearGradient>
    <linearGradient
       inkscape:collect="always"
       xlink:href="#linearGradient2187"
       id="linearGradient1764"
       gradientUnits="userSpaceOnUse"
       gradientTransform="matrix(-1.813471e-16,-1.171926,-1.171926,1.813471e-16,46.17440,54.10111)"
       x1="17.060806"
       y1="11.39502"
       x2="12.624337"
       y2="12.583769" />
    <linearGradient
       inkscape:collect="always"
       xlink:href="#linearGradient2308"
       id="linearGradient2314"
       x1="26.5"
       y1="34.25"
       x2="26.25"
       y2="43.571831"
       gradientUnits="userSpaceOnUse" />
    <linearGradient
       inkscape:collect="always"
       xlink:href="#linearGradient2316"
       id="linearGradient2322"
       x1="26.5"
       y1="34.25"
       x2="26.25"
       y2="43.571831"
       gradientUnits="userSpaceOnUse" />
    <radialGradient
       inkscape:collect="always"
       xlink:href="#linearGradient2326"
       id="radialGradient2332"
       cx="15.09403"
       cy="13.282721"
       fx="15.09403"
       fy="13.282721"
       r="10.16466"
       gradientTransform="matrix(2.496031,-1.151905e-16,1.061756e-16,2.300689,-25.12402,-17.82636)"
       gradientUnits="userSpaceOnUse" />
  </defs>
  <sodipodi:namedview
     stroke="#c4a000"
     fill="#edd400"
     id="base"
     pagecolor="#ffffff"
     bordercolor="#666666"
     borderopacity="0.25490196"
     inkscape:pageopacity="0.0"
     inkscape:pageshadow="2"
     inkscape:zoom="2.8284271"
     inkscape:cx="-19.855325"
     inkscape:cy="-15.183692"
     inkscape:current-layer="layer1"
     showgrid="false"
     inkscape:grid-bbox="true"
     inkscape:document-units="px"
     inkscape:showpageshadow="false"
     inkscape:window-width="891"
     inkscape:window-height="818"
     inkscape:window-x="0"
     inkscape:window-y="30" />
  <metadata
     id="metadata4">
    <rdf:RDF>
      <cc:Work
         rdf:about="">
        <dc:format>image/svg+xml</dc:format>
        <dc:type
           rdf:resource="http://purl.org/dc/dcmitype/StillImage" />
        <dc:creator>
          <cc:Agent>
            <dc:title>Jakub Steiner</dc:title>
          </cc:Agent>
        </dc:creator>
        <dc:source>http://jimmac.musichall.cz</dc:source>
        <cc:license
           rdf:resource="http://creativecommons.org/licenses/publicdomain/" />
        <dc:title>Edit Undo</dc:title>
        <dc:subject>
          <rdf:Bag>
            <rdf:li>edit</rdf:li>
            <rdf:li>undo</rdf:li>
            <rdf:li>revert</rdf:li>
          </rdf:Bag>
        </dc:subject>
      </cc:Work>
      <cc:License
         rdf:about="http://creativecommons.org/licenses/publicdomain/">
        <cc:permits
           rdf:resource="http://creativecommons.org/ns#Reproduction" />
        <cc:permits
           rdf:resource="http://creativecommons.org/ns#Distribution" />
        <cc:permits
           rdf:resource="http://creativecommons.org/ns#DerivativeWorks" />
      </cc:License>
    </rdf:RDF>
  </metadata>
  <g
     id="layer1"
     inkscape:label="Layer 1"
     inkscape:groupmode="layer">
    <path
       transform="matrix(-1.489736,0.000000,0.000000,-1.001252,60.60436,75.31260)"
       d="M 40.481863 36.421127 A 15.644737 8.3968935 0 1 1  9.1923885,36.421127 A 15.644737 8.3968935 0 1 1  40.481863 36.421127 z"
       sodipodi:ry="8.3968935"
       sodipodi:rx="15.644737"
       sodipodi:cy="36.421127"
       sodipodi:cx="24.837126"
       id="path8660"
       style="opacity:0.14117647;color:#000000;fill:url(#radialGradient8668);fill-opacity:1;fill-rule:evenodd;stroke:none;stroke-width:1;stroke-linecap:butt;stroke-linejoin:miter;marker:none;marker-start:none;marker-mid:none;marker-end:none;stroke-miterlimit:10;stroke-dasharray:none;stroke-dashoffset:0;stroke-opacity:1;visibility:visible;display:inline;overflow:visible"
       sodipodi:type="arc" />
    <path
       style="opacity:1;color:#000000;fill:url(#linearGradient2314);fill-opacity:1.0;fill-rule:nonzero;stroke:url(#linearGradient2322);stroke-width:1.00000012;stroke-linecap:butt;stroke-linejoin:miter;marker:none;marker-start:none;marker-mid:none;marker-end:none;stroke-miterlimit:4;stroke-dasharray:none;stroke-dashoffset:0;stroke-opacity:1;visibility:visible;display:block;overflow:visible"
       d="M 9.582441,45.034369 C 49.608249,46.355509 43.282405,12.29355 22.462411,12.49765 L 22.462411,3.1222396 L 5.8139298,17.708819 L 22.462411,33.006349 C 22.462411,33.006349 22.462411,23.337969 22.462411,23.337969 C 36.525521,22.751999 40.639939,44.770549 9.582441,45.034369 z "
       id="path1432"
       sodipodi:nodetypes="ccccccc" />
    <path
       sodipodi:nodetypes="ccccccc"
       id="path2177"
       d="M 31.032281,39.315519 C 42.75538,33.235892 39.220073,13.087489 21.448701,13.549959 L 21.448701,5.4508678 C 21.448701,5.4508678 7.4009628,17.714589 7.4009628,17.714589 L 21.448701,30.658617 C 21.448701,30.658617 21.448701,22.380979 21.448701,22.380979 C 36.288551,22.032709 35.608611,35.138579 31.032281,39.315519 z "
       style="opacity:0.69886361;color:#000000;fill:none;fill-opacity:1;fill-rule:nonzero;stroke:url(#linearGradient1764);stroke-width:0.9999997;stroke-linecap:butt;stroke-linejoin:miter;marker:none;marker-start:none;marker-mid:none;marker-end:none;stroke-miterlimit:10;stroke-dasharray:none;stroke-dashoffset:0;stroke-opacity:1;visibility:visible;display:block;overflow:visible" />
    <path
       style="opacity:0.51136364;color:#000000;fill:url(#radialGradient2332);fill-opacity:1.0;fill-rule:evenodd;stroke:none;stroke-width:1;stroke-linecap:butt;stroke-linejoin:miter;marker:none;marker-start:none;marker-mid:none;marker-end:none;stroke-miterlimit:4;stroke-dasharray:none;stroke-dashoffset:0;stroke-opacity:1;visibility:visible;display:inline;overflow:visible"
       d="M 6.6291261,17.682797 L 12.28598,23.074486 C 18.561553,22.897709 15.733126,16.710525 26.958446,13.616933 L 22.008699,12.998214 L 21.92031,4.3361562 L 6.6291261,17.682797 z "
       id="path2324"
       sodipodi:nodetypes="cccccc" />
  </g>
=======
<svg xmlns="http://www.w3.org/2000/svg" width="24" height="24" viewBox="0 0 24 24">
    <path d="M0 0h24v24H0z" fill="none"/>
    <path d="M12.5 8c-2.65 0-5.05.99-6.9 2.6L2 7v9h9l-3.62-3.62c1.39-1.16 3.16-1.88 5.12-1.88 3.54 0 6.55 2.31 7.6 5.5l2.37-.78C21.08 11.03 17.15 8 12.5 8z"/>
>>>>>>> 00453e62
</svg><|MERGE_RESOLUTION|>--- conflicted
+++ resolved
@@ -1,237 +1,4 @@
-<<<<<<< HEAD
-<?xml version="1.0" encoding="UTF-8" standalone="no"?>
-<!-- Created with Inkscape (http://www.inkscape.org/) -->
-<svg
-   xmlns:dc="http://purl.org/dc/elements/1.1/"
-   xmlns:cc="http://creativecommons.org/ns#"
-   xmlns:rdf="http://www.w3.org/1999/02/22-rdf-syntax-ns#"
-   xmlns:svg="http://www.w3.org/2000/svg"
-   xmlns="http://www.w3.org/2000/svg"
-   xmlns:xlink="http://www.w3.org/1999/xlink"
-   xmlns:sodipodi="http://sodipodi.sourceforge.net/DTD/sodipodi-0.dtd"
-   xmlns:inkscape="http://www.inkscape.org/namespaces/inkscape"
-   inkscape:export-ydpi="90.000000"
-   inkscape:export-xdpi="90.000000"
-   inkscape:export-filename="/home/jimmac/Desktop/wi-fi.png"
-   width="48px"
-   height="48px"
-   viewBox="0 0 48 48"
-   id="svg11300"
-   sodipodi:version="0.32"
-   inkscape:version="0.46"
-   sodipodi:docbase="/home/tigert/cvs/freedesktop.org/tango-icon-theme/scalable/actions"
-   sodipodi:docname="edit-undo.svg"
-   inkscape:output_extension="org.inkscape.output.svg.inkscape">
-  <defs
-     id="defs3">
-    <inkscape:perspective
-       sodipodi:type="inkscape:persp3d"
-       inkscape:vp_x="0 : 24 : 1"
-       inkscape:vp_y="0 : 1000 : 0"
-       inkscape:vp_z="48 : 24 : 1"
-       inkscape:persp3d-origin="24 : 16 : 1"
-       id="perspective31" />
-    <linearGradient
-       inkscape:collect="always"
-       id="linearGradient2326">
-      <stop
-         style="stop-color:#ffffff;stop-opacity:1;"
-         offset="0"
-         id="stop2328" />
-      <stop
-         style="stop-color:#ffffff;stop-opacity:0;"
-         offset="1"
-         id="stop2330" />
-    </linearGradient>
-    <linearGradient
-       inkscape:collect="always"
-       id="linearGradient2316">
-      <stop
-         style="stop-color:#c4a000;stop-opacity:1;"
-         offset="0"
-         id="stop2318" />
-      <stop
-         style="stop-color:#c4a000;stop-opacity:0;"
-         offset="1"
-         id="stop2320" />
-    </linearGradient>
-    <linearGradient
-       inkscape:collect="always"
-       id="linearGradient2308">
-      <stop
-         style="stop-color:#edd400;stop-opacity:1;"
-         offset="0"
-         id="stop2310" />
-      <stop
-         style="stop-color:#edd400;stop-opacity:0;"
-         offset="1"
-         id="stop2312" />
-    </linearGradient>
-    <linearGradient
-       inkscape:collect="always"
-       id="linearGradient8662">
-      <stop
-         style="stop-color:#000000;stop-opacity:1;"
-         offset="0"
-         id="stop8664" />
-      <stop
-         style="stop-color:#000000;stop-opacity:0;"
-         offset="1"
-         id="stop8666" />
-    </linearGradient>
-    <radialGradient
-       inkscape:collect="always"
-       xlink:href="#linearGradient8662"
-       id="radialGradient8668"
-       cx="24.837126"
-       cy="36.421127"
-       fx="24.837126"
-       fy="36.421127"
-       r="15.644737"
-       gradientTransform="matrix(1.000000,0.000000,0.000000,0.536723,-6.227265e-14,16.87306)"
-       gradientUnits="userSpaceOnUse" />
-    <linearGradient
-       id="linearGradient2187"
-       inkscape:collect="always">
-      <stop
-         id="stop2189"
-         offset="0"
-         style="stop-color:#ffffff;stop-opacity:1;" />
-      <stop
-         id="stop2191"
-         offset="1"
-         style="stop-color:#ffffff;stop-opacity:0;" />
-    </linearGradient>
-    <linearGradient
-       inkscape:collect="always"
-       xlink:href="#linearGradient2187"
-       id="linearGradient1764"
-       gradientUnits="userSpaceOnUse"
-       gradientTransform="matrix(-1.813471e-16,-1.171926,-1.171926,1.813471e-16,46.17440,54.10111)"
-       x1="17.060806"
-       y1="11.39502"
-       x2="12.624337"
-       y2="12.583769" />
-    <linearGradient
-       inkscape:collect="always"
-       xlink:href="#linearGradient2308"
-       id="linearGradient2314"
-       x1="26.5"
-       y1="34.25"
-       x2="26.25"
-       y2="43.571831"
-       gradientUnits="userSpaceOnUse" />
-    <linearGradient
-       inkscape:collect="always"
-       xlink:href="#linearGradient2316"
-       id="linearGradient2322"
-       x1="26.5"
-       y1="34.25"
-       x2="26.25"
-       y2="43.571831"
-       gradientUnits="userSpaceOnUse" />
-    <radialGradient
-       inkscape:collect="always"
-       xlink:href="#linearGradient2326"
-       id="radialGradient2332"
-       cx="15.09403"
-       cy="13.282721"
-       fx="15.09403"
-       fy="13.282721"
-       r="10.16466"
-       gradientTransform="matrix(2.496031,-1.151905e-16,1.061756e-16,2.300689,-25.12402,-17.82636)"
-       gradientUnits="userSpaceOnUse" />
-  </defs>
-  <sodipodi:namedview
-     stroke="#c4a000"
-     fill="#edd400"
-     id="base"
-     pagecolor="#ffffff"
-     bordercolor="#666666"
-     borderopacity="0.25490196"
-     inkscape:pageopacity="0.0"
-     inkscape:pageshadow="2"
-     inkscape:zoom="2.8284271"
-     inkscape:cx="-19.855325"
-     inkscape:cy="-15.183692"
-     inkscape:current-layer="layer1"
-     showgrid="false"
-     inkscape:grid-bbox="true"
-     inkscape:document-units="px"
-     inkscape:showpageshadow="false"
-     inkscape:window-width="891"
-     inkscape:window-height="818"
-     inkscape:window-x="0"
-     inkscape:window-y="30" />
-  <metadata
-     id="metadata4">
-    <rdf:RDF>
-      <cc:Work
-         rdf:about="">
-        <dc:format>image/svg+xml</dc:format>
-        <dc:type
-           rdf:resource="http://purl.org/dc/dcmitype/StillImage" />
-        <dc:creator>
-          <cc:Agent>
-            <dc:title>Jakub Steiner</dc:title>
-          </cc:Agent>
-        </dc:creator>
-        <dc:source>http://jimmac.musichall.cz</dc:source>
-        <cc:license
-           rdf:resource="http://creativecommons.org/licenses/publicdomain/" />
-        <dc:title>Edit Undo</dc:title>
-        <dc:subject>
-          <rdf:Bag>
-            <rdf:li>edit</rdf:li>
-            <rdf:li>undo</rdf:li>
-            <rdf:li>revert</rdf:li>
-          </rdf:Bag>
-        </dc:subject>
-      </cc:Work>
-      <cc:License
-         rdf:about="http://creativecommons.org/licenses/publicdomain/">
-        <cc:permits
-           rdf:resource="http://creativecommons.org/ns#Reproduction" />
-        <cc:permits
-           rdf:resource="http://creativecommons.org/ns#Distribution" />
-        <cc:permits
-           rdf:resource="http://creativecommons.org/ns#DerivativeWorks" />
-      </cc:License>
-    </rdf:RDF>
-  </metadata>
-  <g
-     id="layer1"
-     inkscape:label="Layer 1"
-     inkscape:groupmode="layer">
-    <path
-       transform="matrix(-1.489736,0.000000,0.000000,-1.001252,60.60436,75.31260)"
-       d="M 40.481863 36.421127 A 15.644737 8.3968935 0 1 1  9.1923885,36.421127 A 15.644737 8.3968935 0 1 1  40.481863 36.421127 z"
-       sodipodi:ry="8.3968935"
-       sodipodi:rx="15.644737"
-       sodipodi:cy="36.421127"
-       sodipodi:cx="24.837126"
-       id="path8660"
-       style="opacity:0.14117647;color:#000000;fill:url(#radialGradient8668);fill-opacity:1;fill-rule:evenodd;stroke:none;stroke-width:1;stroke-linecap:butt;stroke-linejoin:miter;marker:none;marker-start:none;marker-mid:none;marker-end:none;stroke-miterlimit:10;stroke-dasharray:none;stroke-dashoffset:0;stroke-opacity:1;visibility:visible;display:inline;overflow:visible"
-       sodipodi:type="arc" />
-    <path
-       style="opacity:1;color:#000000;fill:url(#linearGradient2314);fill-opacity:1.0;fill-rule:nonzero;stroke:url(#linearGradient2322);stroke-width:1.00000012;stroke-linecap:butt;stroke-linejoin:miter;marker:none;marker-start:none;marker-mid:none;marker-end:none;stroke-miterlimit:4;stroke-dasharray:none;stroke-dashoffset:0;stroke-opacity:1;visibility:visible;display:block;overflow:visible"
-       d="M 9.582441,45.034369 C 49.608249,46.355509 43.282405,12.29355 22.462411,12.49765 L 22.462411,3.1222396 L 5.8139298,17.708819 L 22.462411,33.006349 C 22.462411,33.006349 22.462411,23.337969 22.462411,23.337969 C 36.525521,22.751999 40.639939,44.770549 9.582441,45.034369 z "
-       id="path1432"
-       sodipodi:nodetypes="ccccccc" />
-    <path
-       sodipodi:nodetypes="ccccccc"
-       id="path2177"
-       d="M 31.032281,39.315519 C 42.75538,33.235892 39.220073,13.087489 21.448701,13.549959 L 21.448701,5.4508678 C 21.448701,5.4508678 7.4009628,17.714589 7.4009628,17.714589 L 21.448701,30.658617 C 21.448701,30.658617 21.448701,22.380979 21.448701,22.380979 C 36.288551,22.032709 35.608611,35.138579 31.032281,39.315519 z "
-       style="opacity:0.69886361;color:#000000;fill:none;fill-opacity:1;fill-rule:nonzero;stroke:url(#linearGradient1764);stroke-width:0.9999997;stroke-linecap:butt;stroke-linejoin:miter;marker:none;marker-start:none;marker-mid:none;marker-end:none;stroke-miterlimit:10;stroke-dasharray:none;stroke-dashoffset:0;stroke-opacity:1;visibility:visible;display:block;overflow:visible" />
-    <path
-       style="opacity:0.51136364;color:#000000;fill:url(#radialGradient2332);fill-opacity:1.0;fill-rule:evenodd;stroke:none;stroke-width:1;stroke-linecap:butt;stroke-linejoin:miter;marker:none;marker-start:none;marker-mid:none;marker-end:none;stroke-miterlimit:4;stroke-dasharray:none;stroke-dashoffset:0;stroke-opacity:1;visibility:visible;display:inline;overflow:visible"
-       d="M 6.6291261,17.682797 L 12.28598,23.074486 C 18.561553,22.897709 15.733126,16.710525 26.958446,13.616933 L 22.008699,12.998214 L 21.92031,4.3361562 L 6.6291261,17.682797 z "
-       id="path2324"
-       sodipodi:nodetypes="cccccc" />
-  </g>
-=======
 <svg xmlns="http://www.w3.org/2000/svg" width="24" height="24" viewBox="0 0 24 24">
     <path d="M0 0h24v24H0z" fill="none"/>
     <path d="M12.5 8c-2.65 0-5.05.99-6.9 2.6L2 7v9h9l-3.62-3.62c1.39-1.16 3.16-1.88 5.12-1.88 3.54 0 6.55 2.31 7.6 5.5l2.37-.78C21.08 11.03 17.15 8 12.5 8z"/>
->>>>>>> 00453e62
 </svg>