# Lithuanian (Lithuania) translations for tryton.
# Copyright (C) 2011 B2CK
# This file is distributed under the same license as the tryton project.
# Giedrius Slavinskas <giedrius@inovera.lt>, 2011.
msgid ""
msgstr "Content-Type: text/plain; charset=utf-8\n"

msgid "specify alternate config file"
msgstr "nurodyti alternatyvų konfigūravimo failą "

msgid "development mode"
msgstr "kūrimo veiksena"

msgid "logging everything at INFO level"
msgstr "rašyti į žurnalą INFO lygiu"

msgid "specify the log level: DEBUG, INFO, WARNING, ERROR, CRITICAL"
msgstr "nurodyti rašymo į žurnalą lygmenį: DEBUG, INFO, ERROR, CRITICAL"

msgid "specify the login user"
msgstr "nurodyti vartotoją"

msgid "specify the server hostname:port"
msgstr "nurodyti tarnybinę stotį pavadinimas:prievadas"

#, python-format
msgid "Unable to write config file %s."
msgstr "Negalima įrašyti konfigūracinį failą %s."

#, python-format
msgid "Unable to set locale %s"
msgstr "Nepavyko nustatyti lokalės %s"

msgid ", "
msgstr ", "

msgid ",…"
msgstr ",…"

#, python-format
msgid "%s (%s)"
msgstr "%s (%s)"

msgid "Select your action"
msgstr "Pasirinkite veiksmą"

msgid "No action defined."
msgstr "Nėra apibrėžtų veiksmų!"

msgid "By: "
msgstr ""

msgid "Selection"
msgstr "Pasirinkimas"

msgid "Cancel"
msgstr "Atsisakyti"

msgid "OK"
msgstr "Gerai"

msgid "Your selection:"
msgstr "Jūsų pasirinkimas:"

msgid "Select"
msgstr "Pasirinkti"

msgid "Save"
msgstr "Išsaugoti"

msgid "Save As..."
msgstr "Įrašyti kaip..."

msgid "Always ignore this warning."
msgstr "Daugiau nepaisyti šio pranešimo."

msgid "Do you want to proceed?"
msgstr "Ar tikrai norite vykdyti?"

msgid "No"
msgstr "Ne"

msgid "Yes"
msgstr "Taip"

msgid "Concurrency Exception"
msgstr "Lygiagretaus duomenų rašymo klaida"

msgid "This record has been modified while you were editing it."
msgstr "Kol jūs taisėte šį įrašą, jis buvo pakeistas."

msgid "Cancel saving"
msgstr "Nutraukti įrašymą"

msgid "Compare"
msgstr "Palyginti"

msgid "See the modified version"
msgstr "Žiūrėti pakeistą versiją"

msgid "Write Anyway"
msgstr "Rašyti visvien"

msgid "Save your current version"
msgstr "Išsaugoti dabartinę jūsų versiją"

msgid "Close"
msgstr "Užverti"

msgid "Application Error"
msgstr "Programos klaida!"

msgid "Report Bug"
msgstr "Pranešti apie klaidą"

#, python-format
msgid "Check URL: %s"
msgstr "Pasirinkti URL: %s"

msgid "Unable to check for new version"
msgstr "Negalima patikrinti naujos versijos"

msgid "A new version is available!"
msgstr "Yra prieinama nauja versija"

msgid "Download"
msgstr "Atsisiųsti"

msgid "..."
msgstr "..."

msgid "<i>Search...</i>"
msgstr "<i>Ieškoti...</i>"

msgid "<i>Create...</i>"
msgstr "<i>Sukurti...</i>"

#, python-format
msgid "Unable to search for completion of %s"
msgstr "Negalima rasti %s papildymo"

msgid "Value"
msgstr "Reikšmė"

msgid "Displayed value"
msgstr "Rodoma reikšmė"

msgid "Format"
msgstr "Formatas"

msgid "Display format"
msgstr "Rodyti formatą"

<<<<<<< HEAD
#: tryton/common/datetime_.py:64
#, fuzzy
=======
>>>>>>> 9d0013bf
msgid "Open the calendar"
msgstr "Atverti kalendorių"

msgid "Date Format"
msgstr "Datos formatas"

msgid "Displayed date format"
msgstr "Rodomas datos formatas"

msgid "y"
msgstr "t"

msgid "True"
msgstr "Tiesa"

msgid "t"
msgstr "t"

msgid "False"
msgstr "Netiesa"

msgid "Digits"
msgstr ""

msgid "The number of decimal"
msgstr ""

msgid "Edit..."
msgstr "Keisti..."

msgid "Attachments..."
msgstr "Priedai..."

msgid "Notes..."
msgstr "Pastabos..."

msgid "Actions..."
msgstr "Veiksmai..."

msgid "Relate..."
msgstr "Susiję įrašai..."

msgid "Report..."
msgstr "Ataskaita..."

msgid "E-Mail..."
msgstr "El. paštas..."

msgid "Print..."
msgstr "Spausdinti..."

msgid "Y"
msgstr "Y"

msgid "M"
msgstr "M"

msgid "w"
msgstr "w"

msgid "d"
msgstr "d"

msgid "h"
msgstr "h"

msgid "m"
msgstr "m"

msgid "s"
msgstr ""

msgid "Preferences..."
msgstr "Nustatymai..."

msgid "Toolbar"
msgstr "Įrankių juosta"

msgid "Default"
msgstr "Numatytasis"

msgid "Text and Icons"
msgstr "Tekstas ir piktogramos"

msgid "Text"
msgstr "Tekstas"

msgid "Icons"
msgstr "Piktogramos"

msgid "Form"
msgstr "Forma"

msgid "Save Width/Height"
msgstr "Įsiminti plotį/aukštį"

msgid "Save Tree State"
msgstr "Įsiminti hierarchinio sąrašo būseną"

#, fuzzy
msgid "Fast Tabbing"
msgstr "Greitas kortelių perjungėjas"

msgid "Spell Checking"
msgstr "Rašybos klaidų tikrinimas"

msgid "PDA Mode"
msgstr "PDA režimas"

msgid "Search Limit..."
msgstr "Paieškos ribojimas..."

msgid "Email..."
msgstr "El. paštas..."

msgid "Check Version"
msgstr "Tikrinti versiją"

msgid "Options"
msgstr "Parinktys"

msgid "Keyboard Shortcuts..."
msgstr "Trumpiniai..."

msgid "About..."
msgstr "Apie..."

msgid "Help"
msgstr "Žinynas"

msgid "Quit"
msgstr "Išeiti"

msgid "No result found."
msgstr "Nerasta rezultatų."

msgid "Favorites"
msgstr "Mėgstami"

msgid "Manage..."
msgstr "Valdyti..."

msgid "Action"
msgstr "Veiksmai"

msgid ""
"The following action requires to close all tabs.\n"
"Do you want to continue?"
msgstr ""
"Atliekant šį veiksmą bus uždarytos visos kortelės.\n"
"Ar norite tęsti?"

msgid "Application Shortcuts"
msgstr "Programų šaukiniai"

msgid "Global"
msgstr ""

msgid "Search menu"
msgstr "Paieškos meniu"

msgid "Toggle menu"
msgstr "Perjungti meniu"

#, fuzzy
msgid "Previous tab"
msgstr "_Buvusi kortelė"

#, fuzzy
msgid "Next tab"
msgstr "Kita kortelė"

msgid "Shortcuts"
msgstr "Šaukiniai"

msgid "Edition Shortcuts"
msgstr ""

msgid "Text Entries"
msgstr ""

msgid "Cut selected text"
msgstr "Iškirpti pažymėtą tekstą"

msgid "Copy selected text"
msgstr "Kopijuoti pažymėtą tekstą"

msgid "Paste copied text"
msgstr "Įdėti nukopijuotą tekstą"

msgid "Next entry"
msgstr ""

msgid "Previous entry"
msgstr ""

msgid "Relation Entries"
msgstr ""

msgid "Create new relation"
msgstr "Kurti naują sąryšį"

msgid "Open/Search relation"
msgstr "Atverti/ieškoti sąryšinio įrašo"

msgid "List Entries"
msgstr ""

msgid "Switch view"
msgstr "Perjungti rodymą"

msgid "Create/Select new line"
msgstr ""

msgid "Open relation"
msgstr "Atverti sąryšį"

msgid "Mark line for deletion/removal"
msgstr ""

msgid "Mark line for removal"
msgstr ""

msgid "Unmark line for deletion"
msgstr "Nužymėti eilutę ištrinimui"

msgid "List/Tree Shortcuts"
msgstr ""

msgid "Move Cursor"
msgstr "Paslinkti žymeklį"

#, fuzzy
msgid "Move right"
msgstr "Paslinkti į dešinę"

#, fuzzy
msgid "Move left"
msgstr "Paslinkti į kairę"

msgid "Move up"
msgstr "Paslinkti į viršų"

msgid "Move down"
msgstr "Paslinkti į apačią"

msgid "Move up of one page"
msgstr "Perkelti į viršų per vieną puslapį"

msgid "Move down of one page"
msgstr "Perkelti į apačią per vieną puslapį"

msgid "Move to top"
msgstr "Perkelti į viršų"

msgid "Move to bottom"
msgstr "Perkelti į apačią "

msgid "Move to parent"
msgstr "Perkelti į viršesnį"

msgid "Select all"
msgstr "Pasirinkti viską"

msgid "Unselect all"
msgstr "Panaikinti visą žymėjimą"

msgid "Select parent"
msgstr "Pasirinkti viršesnį"

msgid "Select/Activate current row"
msgstr "Pasirinkti/Aktyvuoti esamą eilutę"

msgid "Toggle selection"
msgstr "Sukeisti atranką"

msgid "Expand/Collapse"
msgstr "Išplėsti/Suspausti"

msgid "Expand row"
msgstr "Išplėsti eilutę"

msgid "Collapse row"
msgstr "Suspausti eilutę"

msgid "Toggle row"
msgstr "Sukeisti eilutę"

msgid "Collapse all rows"
msgstr "Suspausti visas eilutes"

msgid "Expand all rows"
msgstr "Išplėsti visas eilutes"

msgid "Close Tab"
msgstr "Uždaryti kortelę"

msgid "modularity, scalability and security"
msgstr "moduliškumas, išplečiamumas ir saugumas"

msgid "translator-credits"
msgstr ""

#, python-format, python-format, python-format, python-format
msgid "Attachments (%s)"
msgstr "Priedai (%s)"

msgid "Profile Editor"
msgstr "Profilių tvarkymas"

msgid "Profile"
msgstr "Profilis"

msgid "Add new profile"
msgstr "Sukurti naują profilį"

msgid "Remove selected profile"
msgstr "Pašalinti pasirinktą profilį"

msgid "Host:"
msgstr "Serveris:"

msgid "Database:"
msgstr "Duomenų bazė:"

msgid "Fetching databases list"
msgstr "Gaunamas duomenų bazių sąrašas"

msgid "Username:"
msgstr "Naudotojas:"

msgid "Incompatible version of the server"
msgstr "Nesuderinama serverio versija"

msgid "Could not connect to the server"
msgstr "Nepavyko prisijungti prie serverio"

msgid "Login"
msgstr "Prisijungti"

msgid "_Cancel"
msgstr "_Atsisakyti"

msgid "Cancel connection to the Tryton server"
msgstr "Atšaukti prisijungimą prie Tryton serverio"

msgid "C_onnect"
msgstr "_Prisijungti"

msgid "Connect the Tryton server"
msgstr "Prisijungti prie Tryton serverio"

msgid "Profile:"
msgstr "Profilis:"

msgid "Host / Database information"
msgstr "Serverio / duomenų bazės duomenys"

msgid "User name:"
msgstr "Naudotojas:"

msgid "Email"
msgstr "El. paštas"

msgid "Email Program Settings"
msgstr "El. pašto programos nustatymai"

msgid "Command Line:"
msgstr "Komandinė eilutė:"

msgid "Legend of Available Placeholders:"
msgstr "Galimos žymekliai:"

msgid "To:"
msgstr "Kam:"

msgid "CC:"
msgstr "CC:"

msgid "Subject:"
msgstr "Tema:"

msgid "Body:"
msgstr "Turinys:"

msgid "Attachment:"
msgstr "Priedas:"

msgid "Add..."
msgstr "Sukurti naują..."

#, python-format, fuzzy, python-format
msgid "Attachment (%s)"
msgstr "Priedai (%s)"

#, python-format
msgid "Note (%d/%d)"
msgstr ""

msgid "You have to select one record."
msgstr "Pasirinkite bent vieną įrašą!"

msgid "ID:"
msgstr "ID:"

msgid "Creation User:"
msgstr "Sukūręs naudotojas:"

msgid "Creation Date:"
msgstr "Sukūrimo data:"

msgid "Latest Modification by:"
msgstr "Paskutinį kartą redagavo:"

msgid "Latest Modification Date:"
msgstr "Paskutinio redagavimo data:"

msgid "Model:"
msgstr "Modelis:"

msgid "Are you sure to remove this record?"
msgstr "Ar tikrai norite ištrinti šį įrašą?"

msgid "Are you sure to remove those records?"
msgstr "Ar tikrai norite ištrinti šiuos įrašus?"

msgid "Records not removed."
msgstr "Įrašai nebuvo ištrinti!"

msgid "Records removed."
msgstr "Įrašai ištrinti."

msgid "Working now on the duplicated record(s)."
msgstr "Dabar dirbate su įrašo(-ų) kopija(-omis)."

msgid "Record saved."
msgstr "Įrašas išsaugotas."

msgid " of "
msgstr " iš "

msgid ""
"This record has been modified\n"
"do you want to save it?"
msgstr ""
"Šis įrašas buvo pakeistas\n"
"Ar norite jį išsaugoti?"

msgid "Launch action"
msgstr "Vykdyti veiksmą"

msgid "Relate"
msgstr "Susijęs"

msgid "Open related records"
msgstr "Atverti susijusius įrašus"

msgid "Report"
msgstr "Ataskaitos"

msgid "Open report"
msgstr "Atverti ataskaitą"

msgid "E-Mail"
msgstr "Siuntimas"

msgid "E-Mail report"
msgstr "Siųsti ataskaitą el. paštu"

msgid "Print"
msgstr "Spausdinimas"

msgid "Print report"
msgstr "Spausdinti ataskaitą"

msgid "_Copy URL"
msgstr "_Kopijuoti URL"

msgid "Copy URL into clipboard"
msgstr "Kopijuoti URL į iškarpinę"

msgid "Unknown"
msgstr "Nežinomas"

msgid "Limit"
msgstr "Riba"

msgid "Search Limit Settings"
msgstr "Paieškos ribojimo nustatymai"

msgid "Limit:"
msgstr "Riba:"

#, python-format
msgid "Notes (%s)"
msgstr "Pastabos (%s)"

msgid "Preferences"
msgstr "Nustatymai"

msgid "Edit User Preferences"
msgstr "Keisti naudotojo nustatymus"

msgid "Preference"
msgstr "Nustatymai"

msgid "Revision"
msgstr "Taisymas"

msgid "Select a revision"
msgstr "Pasirinkite taisymą"

msgid "Revision:"
msgstr "Taisymas:"

msgid "_Switch View"
msgstr "_Perjungti rodymą"

msgid "Switch View"
msgstr "Perjungti rodinį"

msgid "_Previous"
msgstr "_Buvęs"

msgid "Previous Record"
msgstr "Buvęs įrašas"

msgid "_Next"
msgstr "_Kitas"

msgid "Next Record"
msgstr "Kitas įrašas"

msgid "_Search"
msgstr "I_eškoti"

msgid "_New"
msgstr "_Naujas"

msgid "Create a new record"
msgstr "Sukurti naują įrašą"

msgid "_Save"
msgstr "_Saugoti"

msgid "Save this record"
msgstr "Išsaugoti šį įrašą"

msgid "_Reload/Undo"
msgstr "Pe_rkrauti/atšaukti"

msgid "Reload/Undo"
msgstr "Perkrauti/Atšaukti"

msgid "_Duplicate"
msgstr "Sukurti ko_piją"

msgid "_Delete..."
msgstr "_Ištrinti..."

msgid "View _Logs..."
msgstr "Žiūrėti _žurnalus..."

msgid "Show revisions..."
msgstr "Rodyti pakeitimus..."

msgid "A_ttachments..."
msgstr "P_riedas:"

msgid "Add an attachment to the record"
msgstr "Prisegti failą prie įrašo"

msgid "_Notes..."
msgstr "Pastabos..."

msgid "Add a note to the record"
msgstr "Prisegti pastabą prie įrašo"

msgid "_Actions..."
msgstr "_Veiksmai..."

msgid "_Relate..."
msgstr "_Susiję įrašai..."

msgid "_Report..."
msgstr "_Ataskaita..."

msgid "_E-Mail..."
msgstr "Siųsti _el. paštu..."

msgid "_Print..."
msgstr "_Spausdinti..."

msgid "_Export Data..."
msgstr "_Eksportuoti duomenis..."

msgid "_Import Data..."
msgstr "_Importuoti duomenis..."

msgid "Copy _URL..."
msgstr "Kopijuoti URL..."

msgid "_Close Tab"
msgstr "Uždaryti _kortelę"

msgid "<b>All fields</b>"
msgstr "<b>Galimi laukai</b>"

msgid "_Add"
msgstr "_Pridėti"

msgid "_Remove"
msgstr "_Ištrinti"

msgid "_Clear"
msgstr "Valyti"

msgid "<b>Fields selected</b>"
msgstr "<b>Pasirinkti laukai</b>"

msgid "CSV Parameters"
msgstr "CSV parametrai"

msgid "Delimiter:"
msgstr "Skirtukas:"

msgid "Quote char:"
msgstr ""

msgid "Encoding:"
msgstr "Koduotė:"

msgid "Use locale format"
msgstr ""

msgid "Field name"
msgstr "Lauko pavadinimas"

#, python-format
msgid "CSV Export: %s"
msgstr "CSV eksportavimas:"

msgid "_Save Export"
msgstr "Išsaugoti eksporto šabloną"

msgid "_Delete Export"
msgstr "Ištrinti eksporto šabloną"

msgid "<b>Predefined exports</b>"
msgstr "<b>Išsaugoti eksportavimo šablonai</b>"

msgid "Name"
msgstr "Pavadinimas"

msgid "Open"
msgstr "Atvėrimas"

#, fuzzy
msgid "Add field names"
msgstr "Pridėti laukų pavadinimus"

#, python-format
msgid "%s (string)"
msgstr "%s (eilutė)"

#, python-format
msgid "%s (model name)"
msgstr "%s (modelio pavadinimas)"

#, python-format
msgid "%s (record name)"
msgstr "% (įrašo pavadinimas)"

msgid "What is the name of this export?"
msgstr "Kokiu pavadinimu išsaugoti šį eksportavimo šabloną?"

#, python-format
msgid "Override '%s' definition?"
msgstr "Perrašyti '%s' apibrėžimą?"

#, python-format, python-format, python-format, python-format
msgid "%d record saved."
msgstr "%d įrašas išsaugotas."

#, python-format, python-format, python-format, python-format
msgid "%d records saved."
msgstr "%d įrašai išsaugoti."

#, python-format, python-format, python-format, python-format
msgid ""
"Operation failed.\n"
"Error message:\n"
"%s"
msgstr ""
"Veiksmas neįvykdytas.\n"
"Klaidos pranešimas:\n"
"%s"

msgid "Error"
msgstr "Klaida"

msgid "Link"
msgstr "Nuoroda"

msgid "Delete"
msgstr "Naikinti"

msgid "New"
msgstr "Naujas"

msgid "Switch"
msgstr "Perjungti"

msgid "Previous"
msgstr "Buvęs"

msgid "Next"
msgstr "Kitas"

msgid "Add"
msgstr "Pridėti"

msgid "Remove <Del>"
msgstr "Šalinti <Del>"

msgid "Create a new record <F3>"
msgstr "Sukurti naują įrašą <F3>"

msgid "Delete selected record <Del>"
msgstr "Pašalinti pasirinktą įrašą <Del>"

msgid "Undelete selected record <Ins>"
msgstr "Atkurti pasirinktą įrašą <Ins>"

#, python-format
msgid "CSV Import: %s"
msgstr "CSV importas: %s"

msgid "_Auto-Detect"
msgstr "Aptikti automatiškai"

msgid "File to Import:"
msgstr "Importuoti iš failo:"

msgid "Open..."
msgstr "Atverti..."

msgid "Lines to Skip:"
msgstr "Praleisti eilutes:"

msgid "You must select an import file first."
msgstr "Pasirinkite failą, iš kurio importuosite."

msgid "Error opening CSV file"
msgstr "Klaida atveriant CSV failą"

#, python-format
msgid "Error processing the file at field %s."
msgstr "Klaida apdorojant failą ties lauku %s."

#, python-format, python-format, python-format, python-format
msgid "%d record imported."
msgstr "%d įrašas importuotas."

#, python-format, python-format, python-format, python-format
msgid "%d records imported."
msgstr "%d įrašai importuoti."

msgid "Search"
msgstr "Ieškoti"

#, python-format
msgid "Search %s"
msgstr "Ieškoti %s"

#, python-format
msgid "Unable to delete wizard %s"
msgstr "Negalima ištrinti %s vedlio"

msgid "Wizard"
msgstr "Vedlys"

msgid "ID"
msgstr "ID"

msgid "Creation User"
msgstr "Sukūręs naudotojas"

msgid "Creation Date"
msgstr "Sukūrimo data:"

msgid "Modification User"
msgstr "Pakeitęs naudotojas"

msgid "Modification Date"
msgstr "Paskutinio pakeitimo data"

#, python-format, python-format, python-format
msgid "Unable to get view tree state for %s"
msgstr "Nepavyko gauti hierarchinio rodinio būsenos %s"

msgid "Unable to set view tree state"
msgstr "Nepavyko nustatyti hierarchinio sąrašo rodinio"

#, python-format
msgid "\"%s\" is not valid according to its domain"
msgstr "\"%s\" negalioja šioje srityje"

#, python-format
msgid "\"%s\" is required"
msgstr "Būtina nurodyti \"%s\""

#, python-format
msgid "The values of \"%s\" are not valid"
msgstr "\"%s\" vertės nėra leistinos"

msgid "Pre-validation"
msgstr "Išankstinis patikrinimas"

msgid ":"
msgstr ":"

msgid "Image Size"
msgstr "Paveiklėlio dydis"

msgid "Width:"
msgstr "Plotis:"

msgid "Height:"
msgstr "Aukštis"

msgid "PNG image (*.png)"
msgstr "PNG paveikslėlis (*.png)"

msgid "Save As"
msgstr "Įrašyti kaip"

msgid "Image size too large."
msgstr "Paveikslėlis yra per didelis."

msgid "Copy"
msgstr ""

msgid "Paste"
msgstr ""

msgid ".."
msgstr ".."

msgid "Open filters"
msgstr "Atverti filtrus"

msgid "Show bookmarks of filters"
msgstr "Rodyti filtrų žymeles"

msgid "Remove this bookmark"
msgstr "Šalinti šią žymelę"

msgid "Bookmark this filter"
msgstr "Sukurti šio filtro žymelę"

msgid "Show active records"
msgstr "Rodyti aktyvius įrašus"

msgid "Show inactive records"
msgstr "Rodyti neaktyvius įrašus"

msgid "Bookmark Name:"
msgstr "Žymelės pavadinimas:"

msgid "Find"
msgstr "Rasti"

msgid "Today"
msgstr "Šiandien"

msgid "go back"
msgstr "atgal"

msgid "go forward"
msgstr "pirmyn"

msgid "previous year"
msgstr "praeiti metai"

msgid "next year"
msgstr "kiti metai"

msgid "Day View"
msgstr ""

msgid "Week View"
msgstr "Savaitės rodinys"

msgid "Month View"
msgstr "Mėnesio rodinys"

msgid "Week"
msgstr "Savaitė"

msgid "Select..."
msgstr "Pasirinkti..."

msgid "Clear"
msgstr "Valyti"

msgid "All files"
msgstr "Visi failai"

msgid "Show plain text"
msgstr "Rodyti paprastą tekstą"

msgid "Add value"
msgstr "Pridėti reikšmę"

#, python-format
msgid "Remove \"%s\""
msgstr "Šalinti \"%s\""

msgid "Images"
msgstr "Paveikslėliai"

msgid "Add existing record"
msgstr "Pridėti turimą įrašą"

msgid "Remove selected record"
msgstr "Pašalinti pasirinktą įrašą"

msgid "Open the record <F2>"
msgstr "Atverti įrašą <F2>"

msgid "Clear the field <Del>"
msgstr "Išvalyti lauką <Del>"

msgid "Search a record <F2>"
msgstr "Ieškoti įrašo <F2>"

#, fuzzy
msgid "Edit selected record"
msgstr "Keisti pasirinktą įrašą <F2>"

#, fuzzy
msgid "Delete selected record"
msgstr "Pašalinti pasirinktą įrašą"

#, python-format
msgid "%s%%"
msgstr "%s%%"

msgid "Bold"
msgstr ""

msgid "Italic"
msgstr ""

msgid "Underline"
msgstr ""

msgid "Align Left"
msgstr ""

msgid "Align Center"
msgstr ""

msgid "Align Right"
msgstr ""

msgid "Justify"
msgstr ""

msgid "Foreground Color"
msgstr ""

msgid "Select a color"
msgstr "Pasirinkti spalvą"

msgid "Choose a language"
msgstr ""

msgid "Translation"
msgstr "Vertimas"

msgid "Edit"
msgstr "Keisti"

msgid "Fuzzy"
msgstr "Neaiškus"

msgid "You need to save the record before adding translations."
msgstr "Išsaugokite įrašą prieš pridedant vertimą."

msgid "No other language available."
msgstr "Jokia kita kalba nėra prieinama."

msgid "Translate view"
msgstr "Vertimų peržiūra"<|MERGE_RESOLUTION|>--- conflicted
+++ resolved
@@ -151,11 +151,6 @@
 msgid "Display format"
 msgstr "Rodyti formatą"
 
-<<<<<<< HEAD
-#: tryton/common/datetime_.py:64
-#, fuzzy
-=======
->>>>>>> 9d0013bf
 msgid "Open the calendar"
 msgstr "Atverti kalendorių"
 
