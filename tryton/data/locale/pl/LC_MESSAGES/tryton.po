# Translations template for tryton.
# Copyright (C) 2016 Tryton
# This file is distributed under the same license as the tryton project.
# FIRST AUTHOR <EMAIL@ADDRESS>, 2016.
msgid ""
msgstr "Content-Type: text/plain; charset=utf-8\n"

msgid "specify alternate config file"
msgstr "podaj alternatywny plik konfiguracji"

msgid "development mode"
msgstr "tryb dewelopera"

msgid "logging everything at INFO level"
msgstr "rejestrowanie wszystkiego na poziomie INFO"

msgid "specify the log level: DEBUG, INFO, WARNING, ERROR, CRITICAL"
msgstr "podaj poziom rejestrowania: DEBUG, INFO, WARNING, ERROR, CRITICAL"

msgid "specify the login user"
msgstr "podaj login użytkownika"

msgid "specify the server hostname:port"
msgstr "podaj nazwę:port serwera"

#, python-format, python-format, python-format, python-format
msgid "Unable to write config file %s."
msgstr "Nie można zapisać pliku konfiguracyjnego %s!"

#, python-format
msgid "Unable to set locale %s"
msgstr "Nie można ustawić lokalizacji %s"

msgid ", "
msgstr ", "

msgid ",…"
msgstr ",…"

#, python-format
msgid "%s (%s)"
msgstr "%s (%s)"

msgid "Select your action"
msgstr "Wybierz akcję"

msgid "No action defined."
msgstr "Brak zdefiniowanej akcji."

msgid "By: "
msgstr "Przez: "

msgid "Selection"
msgstr "Zaznaczenie"

msgid "Cancel"
msgstr "Anuluj"

msgid "OK"
msgstr "OK"

msgid "Your selection:"
msgstr "Twoje zaznaczenie:"

msgid "Select"
msgstr "Wybierz"

msgid "Save"
msgstr "Zapisz"

msgid "Save As..."
msgstr "Zapisz jako..."

msgid "Always ignore this warning."
msgstr "Zawsze ignoruj takie ostrzeżenie."

msgid "Do you want to proceed?"
msgstr "Czy chcesz kontynuować?"

msgid "No"
msgstr "Nie"

msgid "Yes"
msgstr "Tak"

msgid "Concurrency Exception"
msgstr "Wyjątek równoczesnego zapisu danych"

msgid "This record has been modified while you were editing it."
msgstr "Ten rekord został zmodyfikowany w trakcie twojej edycji."

msgid "Cancel saving"
msgstr "Anuluj zapis"

msgid "Compare"
msgstr "Porównaj"

msgid "See the modified version"
msgstr "Zobacz zmienioną wersję"

msgid "Write Anyway"
msgstr "Zapisz"

msgid "Save your current version"
msgstr "Zapisz swoją bieżącą wersję"

msgid "Close"
msgstr "Zamknij"

msgid "Application Error"
msgstr "Błąd aplikacji"

msgid "Report Bug"
msgstr "Zgłoś błąd"

#, python-format
msgid "Check URL: %s"
msgstr "Sprawdź URL: %s"

msgid "Unable to check for new version"
msgstr "Nie można sprawdzić dostępności nowej wersji"

msgid "A new version is available!"
msgstr "Nowa wersja jest dostępna!"

msgid "Download"
msgstr "Pobierz"

msgid "..."
msgstr "..."

msgid "<i>Search...</i>"
msgstr "<i>Szukaj...</i>"

msgid "<i>Create...</i>"
msgstr "<i>Utwórz...</i>"

#, python-format
msgid "Unable to search for completion of %s"
msgstr "Brak możliwości wyszukania uzupełnienia dla %s"

msgid "Value"
msgstr "Wartość"

msgid "Displayed value"
msgstr "Wyświetlana wartość"

msgid "Format"
msgstr "Format"

msgid "Display format"
msgstr "Wyświetl format"

<<<<<<< HEAD
#: tryton/common/datetime_.py:64
=======
>>>>>>> 9d0013bf
msgid "Open the calendar"
msgstr "Otwórz kalendarz"

msgid "Date Format"
msgstr "Format daty"

msgid "Displayed date format"
msgstr "Wyświetlany format daty"

msgid "y"
msgstr "t"

msgid "True"
msgstr "Tak"

msgid "t"
msgstr "p"

msgid "False"
msgstr "Nie"

msgid "Digits"
msgstr ""

msgid "The number of decimal"
msgstr ""

msgid "Edit..."
msgstr "Edycja..."

msgid "Attachments..."
msgstr "Załączniki..."

msgid "Notes..."
msgstr "Notatki..."

msgid "Actions..."
msgstr "Akcje..."

msgid "Relate..."
msgstr "Otwórz..."

msgid "Report..."
msgstr "Utwórz raport..."

msgid "E-Mail..."
msgstr "Wyślij e-mail..."

msgid "Print..."
msgstr "Wydrukuj..."

msgid "Y"
msgstr "R"

msgid "M"
msgstr "M"

msgid "w"
msgstr "t"

msgid "d"
msgstr "d"

msgid "h"
msgstr "g"

msgid "m"
msgstr "m"

msgid "s"
msgstr "s"

msgid "Preferences..."
msgstr "Preferencje..."

msgid "Toolbar"
msgstr "Pasek narzędzi"

msgid "Default"
msgstr "Domyślnie"

msgid "Text and Icons"
msgstr "Tekst i ikony"

msgid "Text"
msgstr "Tekst"

msgid "Icons"
msgstr "Ikony"

msgid "Form"
msgstr "Formularz"

msgid "Save Width/Height"
msgstr "Zapamiętaj szerokość/wysokość"

msgid "Save Tree State"
msgstr "Zapamiętaj stan drzewa"

msgid "Fast Tabbing"
msgstr "Szybki tabulator"

msgid "Spell Checking"
msgstr "Sprawdzanie pisowni"

msgid "PDA Mode"
msgstr "Tryb PDA"

msgid "Search Limit..."
msgstr "Ograniczenie wyszukiwania..."

msgid "Email..."
msgstr "E-mail..."

msgid "Check Version"
msgstr "Sprawdź wersję"

msgid "Options"
msgstr "Opcje"

msgid "Keyboard Shortcuts..."
msgstr "Skróty klawiszowe..."

msgid "About..."
msgstr "O programie..."

msgid "Help"
msgstr "Pomoc"

msgid "Quit"
msgstr "Zakończ"

msgid "No result found."
msgstr "Nie znaleziono wyniku."

msgid "Favorites"
msgstr "Ulubione"

msgid "Manage..."
msgstr "Zarządzaj..."

msgid "Action"
msgstr "Akcja"

msgid ""
"The following action requires to close all tabs.\n"
"Do you want to continue?"
msgstr ""
"Wykonanie polecenia wymaga zamknięcia wszystkich kart.\n"
"Czy chcesz kontynuować?"

msgid "Application Shortcuts"
msgstr ""

msgid "Global"
msgstr ""

msgid "Search menu"
msgstr ""

msgid "Toggle menu"
msgstr ""

#, fuzzy
msgid "Previous tab"
msgstr "Poprzednia karta"

#, fuzzy
msgid "Next tab"
msgstr "Następna karta"

msgid "Shortcuts"
msgstr ""

msgid "Edition Shortcuts"
msgstr ""

msgid "Text Entries"
msgstr ""

msgid "Cut selected text"
msgstr "Wytnij zaznaczony tekst"

msgid "Copy selected text"
msgstr "Skopiuj zaznaczony tekst"

msgid "Paste copied text"
msgstr "Wklej zaznaczony tekst"

msgid "Next entry"
msgstr ""

msgid "Previous entry"
msgstr ""

msgid "Relation Entries"
msgstr ""

msgid "Create new relation"
msgstr "Utwórz nowe odniesienie"

msgid "Open/Search relation"
msgstr "Otwórz/Szukaj odniesienie"

msgid "List Entries"
msgstr ""

msgid "Switch view"
msgstr "Przełącz widok"

msgid "Create/Select new line"
msgstr ""

msgid "Open relation"
msgstr "Utwórz odnośnik"

msgid "Mark line for deletion/removal"
msgstr ""

msgid "Mark line for removal"
msgstr ""

msgid "Unmark line for deletion"
msgstr "Odznacz wiersz do usunięcia"

msgid "List/Tree Shortcuts"
msgstr ""

msgid "Move Cursor"
msgstr "Przesuń kursor"

#, fuzzy
msgid "Move right"
msgstr "Przesuń w prawo"

#, fuzzy
msgid "Move left"
msgstr "Przesuń w lewo"

msgid "Move up"
msgstr "Przesuń w górę"

msgid "Move down"
msgstr "Przesuń w dół"

msgid "Move up of one page"
msgstr "Przesuń w górę o jedną stronę"

msgid "Move down of one page"
msgstr "Przesuń w dół o jedną stronę"

msgid "Move to top"
msgstr "Przesuń do góry"

msgid "Move to bottom"
msgstr "Przesuń do dołu"

msgid "Move to parent"
msgstr "Przesuń do elementu nadrzędnego"

msgid "Select all"
msgstr "Zaznacz wszystko"

msgid "Unselect all"
msgstr "Odznacz wszystko"

msgid "Select parent"
msgstr "Zaznacz element nadrzędny"

msgid "Select/Activate current row"
msgstr "Zaznacz/Aktywuj bieżący wiersz"

msgid "Toggle selection"
msgstr "Przełącz zaznaczenie"

msgid "Expand/Collapse"
msgstr "Rozwiń/Zwiń"

msgid "Expand row"
msgstr "Rozwiń wiersz"

msgid "Collapse row"
msgstr "Zwiń wiersz"

msgid "Toggle row"
msgstr "Przełącz wiersz"

msgid "Collapse all rows"
msgstr "Zwiń wszystkie wiersze"

msgid "Expand all rows"
msgstr "Rozwiń wszystkie wiersze"

msgid "Close Tab"
msgstr "Zamknij kartę"

msgid "modularity, scalability and security"
msgstr "modułowość, skalowalność i bezpieczeństwo"

msgid "translator-credits"
msgstr "Wojciech Warczakowski"

#, python-format
msgid "Attachments (%s)"
msgstr "Załączniki (%s)"

msgid "Profile Editor"
msgstr "Edytor profili"

msgid "Profile"
msgstr "Profil"

msgid "Add new profile"
msgstr "Dodaj nowy profil"

msgid "Remove selected profile"
msgstr "Usuń wybrany profil"

msgid "Host:"
msgstr "Host:"

msgid "Database:"
msgstr "Baza danych:"

msgid "Fetching databases list"
msgstr "Pobieranie listy baz danych"

msgid "Username:"
msgstr "Użytkownik:"

msgid "Incompatible version of the server"
msgstr "Niewłaściwa wersja serwera"

msgid "Could not connect to the server"
msgstr "Nie można połączyć się z serwerem"

msgid "Login"
msgstr "Login"

msgid "_Cancel"
msgstr "Anuluj"

msgid "Cancel connection to the Tryton server"
msgstr "Anuluj połączenie z serwerem Tryton"

msgid "C_onnect"
msgstr "Połącz"

msgid "Connect the Tryton server"
msgstr "Połącz z serwerem Tryton"

msgid "Profile:"
msgstr "Profil:"

msgid "Host / Database information"
msgstr "Informacje o hoście / bazie danych"

msgid "User name:"
msgstr "Użytkownik:"

msgid "Email"
msgstr "E-mail"

msgid "Email Program Settings"
msgstr "Ustawienia czytnika poczty"

msgid "Command Line:"
msgstr "Linia poleceń:"

msgid "Legend of Available Placeholders:"
msgstr "Lista dostępnych symboli zastępczych:"

msgid "To:"
msgstr "Do:"

msgid "CC:"
msgstr "DW:"

msgid "Subject:"
msgstr "Temat:"

msgid "Body:"
msgstr "Treść:"

msgid "Attachment:"
msgstr "Załącznik:"

msgid "Add..."
msgstr "Dodaj..."

#, python-format, fuzzy, python-format
msgid "Attachment (%s)"
msgstr "Załączniki (%s)"

#, python-format
msgid "Note (%d/%d)"
msgstr ""

msgid "You have to select one record."
msgstr "Musisz wybrać jeden rekord."

msgid "ID:"
msgstr "ID:"

msgid "Creation User:"
msgstr "Utworzył:"

msgid "Creation Date:"
msgstr "Data utworzenia:"

msgid "Latest Modification by:"
msgstr "Autor ostatniej modyfikacji:"

msgid "Latest Modification Date:"
msgstr "Data ostatniej modyfikacji:"

msgid "Model:"
msgstr "Model:"

msgid "Are you sure to remove this record?"
msgstr "Czy na pewno usunąć wybrany rekord?"

msgid "Are you sure to remove those records?"
msgstr "Czy na pewno usunąć wybrane rekordy?"

msgid "Records not removed."
msgstr "Rekordy nie zostały usunięte."

msgid "Records removed."
msgstr "Rekordy zostały usunięte."

msgid "Working now on the duplicated record(s)."
msgstr "Pracujesz na zduplikowanym(ch) rekordzie(ch)."

msgid "Record saved."
msgstr "Rekord został zapisany."

msgid " of "
msgstr " z "

msgid ""
"This record has been modified\n"
"do you want to save it?"
msgstr ""
"Rekord został zmodyfikowany.\n"
"Czy chcesz go zapisać?"

msgid "Launch action"
msgstr "Uruchom akcję"

msgid "Relate"
msgstr "Otwórz"

msgid "Open related records"
msgstr "Otwórz powiązane rekordy"

msgid "Report"
msgstr "Raport"

msgid "Open report"
msgstr "Otwórz raport"

msgid "E-Mail"
msgstr "E-mail"

msgid "E-Mail report"
msgstr "Wyślij raport"

msgid "Print"
msgstr "Wydruk"

msgid "Print report"
msgstr "Drukuj raport"

msgid "_Copy URL"
msgstr "Skopiuj adres URL"

msgid "Copy URL into clipboard"
msgstr "Skopiuj adres URL do schowka"

msgid "Unknown"
msgstr "Nieznany"

msgid "Limit"
msgstr "Limit"
<<<<<<< HEAD
#: tryton/gui/window/limit.py:37
=======

>>>>>>> 9d0013bf
msgid "Search Limit Settings"
msgstr "Ustawienia limitu wyszukiwania"

msgid "Limit:"
msgstr "Limit:"

#, python-format
msgid "Notes (%s)"
msgstr "Notatki (%s)"

msgid "Preferences"
msgstr "Preferencje"

msgid "Edit User Preferences"
msgstr "Edytuj preferencje użytkownika"

msgid "Preference"
msgstr "Preferencje"

msgid "Revision"
msgstr "Rewizja"

msgid "Select a revision"
msgstr "Wybierz rewizję"

msgid "Revision:"
msgstr "Rewizja:"

msgid "_Switch View"
msgstr "Przełącz widok"

msgid "Switch View"
msgstr "Przełącz widok"

msgid "_Previous"
msgstr "Poprzedni"

msgid "Previous Record"
msgstr "Poprzedni rekord"

msgid "_Next"
msgstr "Następny"

msgid "Next Record"
msgstr "Następny rekord"

msgid "_Search"
msgstr "Szukaj"

msgid "_New"
msgstr "Nowy"

msgid "Create a new record"
msgstr "Utwórz nowy rekord"

msgid "_Save"
msgstr "Zapisz"

msgid "Save this record"
msgstr "Zapisz rekord"

msgid "_Reload/Undo"
msgstr "Odśwież/Przywróć"

msgid "Reload/Undo"
msgstr "Odśwież/Przywróć"

msgid "_Duplicate"
msgstr "Duplikuj"

msgid "_Delete..."
msgstr "Usuń..."

msgid "View _Logs..."
msgstr "Przeglądaj dziennik..."

msgid "Show revisions..."
msgstr "Pokaż rewizje..."

msgid "A_ttachments..."
msgstr "Załączniki..."

msgid "Add an attachment to the record"
msgstr "Dodaj załącznik do rekordu"

msgid "_Notes..."
msgstr "Notatki..."

msgid "Add a note to the record"
msgstr "Dodaj notatkę do rekordu"

msgid "_Actions..."
msgstr "Akcje..."

msgid "_Relate..."
msgstr "Odnośnik..."

msgid "_Report..."
msgstr "Raport..."

msgid "_E-Mail..."
msgstr "E-mail..."

msgid "_Print..."
msgstr "Wydruk..."

msgid "_Export Data..."
msgstr "Eksportuj dane..."

msgid "_Import Data..."
msgstr "Importuj dane..."

msgid "Copy _URL..."
msgstr "Skopiuj adres URL..."

msgid "_Close Tab"
msgstr "Zamknij kartę"

msgid "<b>All fields</b>"
msgstr "<b>Wszystkie pola</b>"

msgid "_Add"
msgstr "Dodaj"

msgid "_Remove"
msgstr "Usuń"

msgid "_Clear"
msgstr "Wyczyść"

msgid "<b>Fields selected</b>"
msgstr "<b>Pola wybrane</b>"

msgid "CSV Parameters"
msgstr "Parametry CSV"

msgid "Delimiter:"
msgstr "Separator:"

msgid "Quote char:"
msgstr "Znak cudzysłowa:"

msgid "Encoding:"
msgstr "Kodowanie:"

msgid "Use locale format"
msgstr ""

msgid "Field name"
msgstr "Nazwa pola"

#, python-format
msgid "CSV Export: %s"
msgstr "Eksport do CSV: %s"

msgid "_Save Export"
msgstr "Zapisz eksport"

msgid "_Delete Export"
msgstr "Usuń eksport"

msgid "<b>Predefined exports</b>"
msgstr "<b>Predefiniowane eksporty</b>"

msgid "Name"
msgstr "Nazwa"

msgid "Open"
msgstr "Otwórz"

#, fuzzy
msgid "Add field names"
msgstr "Dodaj nazwy pól"

#, python-format
msgid "%s (string)"
msgstr "%s (string)"

#, python-format
msgid "%s (model name)"
msgstr "%s (model name)"

#, python-format
msgid "%s (record name)"
msgstr "%s (record name)"

msgid "What is the name of this export?"
msgstr "Jaka jest nazwa tego eksportu?"

#, python-format
msgid "Override '%s' definition?"
msgstr "Czy nadpisać definicję '%s'?"

#, python-format
msgid "%d record saved."
msgstr "%d rekord został zapisany."

#, python-format
msgid "%d records saved."
msgstr "%d rekordy zostały zapisane."

#, python-format
msgid ""
"Operation failed.\n"
"Error message:\n"
"%s"
msgstr ""
"Operacja nie powiodła się.\n"
"Komunikat błędu:\n"
"%s"

msgid "Error"
msgstr "Błąd"

msgid "Link"
msgstr "Link"

msgid "Delete"
msgstr "Usuń"

msgid "New"
msgstr "Nowy"

msgid "Switch"
msgstr "Przełącz"

msgid "Previous"
msgstr "Poprzedni"

msgid "Next"
msgstr "Następny"

msgid "Add"
msgstr "Dodaj"

msgid "Remove <Del>"
msgstr "Usuń <Del>"

msgid "Create a new record <F3>"
msgstr "Utwórz nowy rekord <F3>"

msgid "Delete selected record <Del>"
msgstr "Usuń zaznaczony rekord <Del>"

msgid "Undelete selected record <Ins>"
msgstr "Przywróć zaznaczony rekord <Ins>"

#, python-format
msgid "CSV Import: %s"
msgstr "Import z CSV: %s"

msgid "_Auto-Detect"
msgstr "Rozpoznaj"

msgid "File to Import:"
msgstr "Plik do zaimportowania:"

msgid "Open..."
msgstr "Otwórz..."

msgid "Lines to Skip:"
msgstr "Wiersze do ominięcia:"

msgid "You must select an import file first."
msgstr "Najpierw wybierz plik do zaimportowania."

msgid "Error opening CSV file"
msgstr "Błąd otwarcia pliku CSV"

#, python-format
msgid "Error processing the file at field %s."
msgstr "Błąd przetwarzania pliku w polu %s."

#, python-format
msgid "%d record imported."
msgstr "Rekord %d został zaimportowany."

#, python-format
msgid "%d records imported."
msgstr "Rekordy %d zostały zaimportowane."

msgid "Search"
msgstr "Szukaj"

#, python-format
msgid "Search %s"
msgstr "Szukaj %s"
<<<<<<< HEAD
#: tryton/gui/window/wizard.py:160
=======

>>>>>>> 9d0013bf
#, python-format
msgid "Unable to delete wizard %s"
msgstr "Brak możliwości usunięcia kreatora %s"

msgid "Wizard"
msgstr "Kreator"

msgid "ID"
msgstr "ID"

msgid "Creation User"
msgstr "Utworzył"

msgid "Creation Date"
msgstr "Data utworzenia"

msgid "Modification User"
msgstr "Zmodyfikował"

msgid "Modification Date"
msgstr "Data modyfikacji"

#, python-format, python-format, python-format, python-format
msgid "Unable to get view tree state for %s"
msgstr "Brak możliwości uzyskania stanu widoku drzewa dla %s"

msgid "Unable to set view tree state"
msgstr "Brak możliwości ustawienia stanu widoku drzewa"

#, python-format
msgid "\"%s\" is not valid according to its domain"
msgstr "\"%s\" jest nieprawidłowy pod względem swojej domeny"

#, python-format
msgid "\"%s\" is required"
msgstr "\"%s\" jest wymagany"

#, python-format
msgid "The values of \"%s\" are not valid"
msgstr "Wartości \"%s\" nie są prawidłowe"

msgid "Pre-validation"
msgstr "Wstępna walidacja"

msgid ":"
msgstr ":"

msgid "Image Size"
msgstr "Rozmiar obrazka"

msgid "Width:"
msgstr "Szerokość:"

msgid "Height:"
msgstr "Wysokość:"

msgid "PNG image (*.png)"
msgstr "Obrazek w formacie PNG (*.png)"

msgid "Save As"
msgstr "Zapisz jako"

msgid "Image size too large."
msgstr "Za duży rozmiar obrazka."

msgid "Copy"
msgstr ""

msgid "Paste"
msgstr ""

msgid ".."
msgstr ".."

msgid "Open filters"
msgstr "Otwórz filtry"

msgid "Show bookmarks of filters"
msgstr "Pokaż zakładki filtrów"

msgid "Remove this bookmark"
msgstr "Usuń zakładkę"

msgid "Bookmark this filter"
msgstr "Dodaj filtr do zakładek"

msgid "Show active records"
msgstr "Pokaż aktywne rekordy"

msgid "Show inactive records"
msgstr "Pokaż nieaktywne rekordy"

msgid "Bookmark Name:"
msgstr "Dodaj do zakładek nazwę:"

msgid "Find"
msgstr "Znajdź"

msgid "Today"
msgstr "Dzisiaj"

msgid "go back"
msgstr "wstecz"

msgid "go forward"
msgstr "dalej"

msgid "previous year"
msgstr "poprzedni rok"

msgid "next year"
msgstr "następny rok"

msgid "Day View"
msgstr ""

msgid "Week View"
msgstr "Widok tygodnia"

msgid "Month View"
msgstr "Widok miesiąca"

msgid "Week"
msgstr "Tydzień"

msgid "Select..."
msgstr "Wybierz..."

msgid "Clear"
msgstr "Wyczyść"

msgid "All files"
msgstr "Wszystkie pliki"

msgid "Show plain text"
msgstr "Pokaż tekst"

msgid "Add value"
msgstr "Dodaj wartość"

#, python-format
msgid "Remove \"%s\""
msgstr "Usuń \"%s\""

msgid "Images"
msgstr "Obrazki"

msgid "Add existing record"
msgstr "Dodaj istniejący rekord"

msgid "Remove selected record"
msgstr "Usuń wybrany rekord"

msgid "Open the record <F2>"
msgstr "Otwórz rekord <F2>"

msgid "Clear the field <Del>"
msgstr "Wyczyść pole <Del>"

msgid "Search a record <F2>"
msgstr "Szukaj rekord <F2>"

#, fuzzy
msgid "Edit selected record"
msgstr "Edytuj wybrany rekord <F2>"

#, fuzzy
msgid "Delete selected record"
msgstr "Usuń wybrany rekord"

#, python-format
msgid "%s%%"
msgstr "%s%%"

msgid "Bold"
msgstr ""

msgid "Italic"
msgstr ""

msgid "Underline"
msgstr ""

msgid "Align Left"
msgstr ""

msgid "Align Center"
msgstr ""

msgid "Align Right"
msgstr ""

msgid "Justify"
msgstr ""

msgid "Foreground Color"
msgstr ""

msgid "Select a color"
msgstr "Wybierz kolor"

msgid "Choose a language"
msgstr ""

msgid "Translation"
msgstr "Tłumaczenie"

msgid "Edit"
msgstr "Edycja"

msgid "Fuzzy"
msgstr "Niejasne"

msgid "You need to save the record before adding translations."
msgstr "Musisz zapisać rekord przed dodaniem tłumaczeń."

msgid "No other language available."
msgstr "Brak innych języków."

msgid "Translate view"
msgstr "Widok tłumaczenia"<|MERGE_RESOLUTION|>--- conflicted
+++ resolved
@@ -151,10 +151,6 @@
 msgid "Display format"
 msgstr "Wyświetl format"
 
-<<<<<<< HEAD
-#: tryton/common/datetime_.py:64
-=======
->>>>>>> 9d0013bf
 msgid "Open the calendar"
 msgstr "Otwórz kalendarz"
 
@@ -640,11 +636,7 @@
 
 msgid "Limit"
 msgstr "Limit"
-<<<<<<< HEAD
-#: tryton/gui/window/limit.py:37
-=======
-
->>>>>>> 9d0013bf
+
 msgid "Search Limit Settings"
 msgstr "Ustawienia limitu wyszukiwania"
 
@@ -932,11 +924,7 @@
 #, python-format
 msgid "Search %s"
 msgstr "Szukaj %s"
-<<<<<<< HEAD
-#: tryton/gui/window/wizard.py:160
-=======
-
->>>>>>> 9d0013bf
+
 #, python-format
 msgid "Unable to delete wizard %s"
 msgstr "Brak możliwości usunięcia kreatora %s"
