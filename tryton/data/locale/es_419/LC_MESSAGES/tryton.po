# Translations template for tryton.
# Copyright (C) 2016 Tryton
# This file is distributed under the same license as the tryton project.
# FIRST AUTHOR <EMAIL@ADDRESS>, 2016.
msgid ""
msgstr "Content-Type: text/plain; charset=utf-8\n"

msgid "specify alternate config file"
msgstr "Indica un archivo de configuración alternativo"

msgid "development mode"
msgstr "Modo desarrollo"

msgid "logging everything at INFO level"
msgstr "Registra toda la información con nivel INFO"

msgid "specify the log level: DEBUG, INFO, WARNING, ERROR, CRITICAL"
msgstr "Indica el nivel de log: DEBUG, INFO, WARNING, ERROR, CRITICAL"

msgid "specify the login user"
msgstr "Indica el usuario"

msgid "specify the server hostname:port"
msgstr "Indica el nombre:puerto del servidor"

#, python-format
msgid "Unable to write config file %s."
msgstr "No se ha podido escribir el archivo de configuración %s."

#, python-format
msgid "Unable to set locale %s"
msgstr "No se ha podido establecer el idioma %s"

msgid ", "
msgstr ", "

msgid ",…"
msgstr ",…"

#, python-format
msgid "%s (%s)"
msgstr "%s (%s)"

msgid "Select your action"
msgstr "Seleccione su acción"

msgid "No action defined."
msgstr "No se ha definido ninguna acción."

msgid "By: "
msgstr "Por: "

msgid "Selection"
msgstr "Selección"

#, fuzzy
msgid "Cancel"
msgstr "_Cancelar"

msgid "OK"
msgstr ""

msgid "Your selection:"
msgstr "Su selección:"

msgid "Select"
msgstr "Seleccionar"

msgid "Save"
msgstr "Guardar"

msgid "Save As..."
msgstr "Guardar como..."

msgid "Always ignore this warning."
msgstr "Ignorar siempre esta advertencia."

msgid "Do you want to proceed?"
msgstr "¿Desea continuar?"

msgid "No"
msgstr ""

msgid "Yes"
msgstr "Sí"

msgid "Concurrency Exception"
msgstr "Excepción de concurrencia"

msgid "This record has been modified while you were editing it."
msgstr ""

msgid "Cancel saving"
msgstr ""
"<b>Aviso de concurrencia de escritura:</b>Este registro ha sido modificado "
"mientras lo editaba.  Elija:   - \"Cancelar\" para no guardar;   - "
"\"Comparar\" para ver la versión modificada;   - \"Guardar de todas formas\""
" para guardar sus cambios."

msgid "Compare"
msgstr "Comparar"

msgid "See the modified version"
msgstr ""

msgid "Write Anyway"
msgstr "Guardar de todas formas"

msgid "Save your current version"
msgstr ""

msgid "Close"
msgstr ""

#, fuzzy
msgid "Application Error"
msgstr "Error de aplicación."

msgid "Report Bug"
msgstr "Informar del error"

#, python-format
msgid "Check URL: %s"
msgstr "URL de comprobación: %s"

msgid "Unable to check for new version"
msgstr "No se ha podido comprobar si existe una nueva versión."

msgid "A new version is available!"
msgstr "Esta disponible una nueva versión!"

msgid "Download"
msgstr "Descargar"

msgid "..."
msgstr "..."

msgid "<i>Search...</i>"
msgstr "<i>Buscar...</i>"

msgid "<i>Create...</i>"
msgstr "<i>Crear...</i>"

#, python-format
msgid "Unable to search for completion of %s"
msgstr "No se ha podido buscar el autocompletado de %s"

msgid "Value"
msgstr "Valor"

msgid "Displayed value"
msgstr "Valor a mostrar"

msgid "Format"
msgstr "Formato"

msgid "Display format"
msgstr "Formato a mostrar"

<<<<<<< HEAD
#: tryton/common/datetime_.py:64
=======
>>>>>>> 9d0013bf
msgid "Open the calendar"
msgstr "Abrir el calendario"

msgid "Date Format"
msgstr "Formato fecha"

msgid "Displayed date format"
msgstr "Formato fecha actual"

msgid "y"
msgstr "a"

msgid "True"
msgstr "Verdadero"

msgid "t"
msgstr "v"

msgid "False"
msgstr "Falso"

msgid "Digits"
msgstr ""

msgid "The number of decimal"
msgstr ""

msgid "Edit..."
msgstr "Editar..."

msgid "Attachments..."
msgstr "Adjuntos..."

msgid "Notes..."
msgstr "Notas..."

msgid "Actions..."
msgstr "Acciones..."

msgid "Relate..."
msgstr "Relacionado..."

msgid "Report..."
msgstr "Informe..."

msgid "E-Mail..."
msgstr "Correo electrónico..."

msgid "Print..."
msgstr "Imprimir..."

msgid "Y"
msgstr "A"

msgid "M"
msgstr "M"

msgid "w"
msgstr "S"

msgid "d"
msgstr "d"

msgid "h"
msgstr "h"

msgid "m"
msgstr "m"

msgid "s"
msgstr "s"

#, fuzzy
msgid "Preferences..."
msgstr "_Preferencias..."

#, fuzzy
msgid "Toolbar"
msgstr "Barra de herramien_tas"

#, fuzzy
msgid "Default"
msgstr "Por _defecto"

#, fuzzy
msgid "Text and Icons"
msgstr "Texto _e iconos"

#, fuzzy
msgid "Text"
msgstr "_Texto"

#, fuzzy
msgid "Icons"
msgstr "_Iconos"

#, fuzzy
msgid "Form"
msgstr "_Formulario"

msgid "Save Width/Height"
msgstr "Guardar ancho/alto"

msgid "Save Tree State"
msgstr "Guardar estado de expansión del árbol"

msgid "Fast Tabbing"
msgstr "Tabulación rápida"

msgid "Spell Checking"
msgstr "Corrección ortográfica"

msgid "PDA Mode"
msgstr ""

msgid "Search Limit..."
msgstr "_Límite de búsqueda..."

#, fuzzy
msgid "Email..."
msgstr "_Correo electrónico..."

msgid "Check Version"
msgstr "Comprobar versión"

#, fuzzy
msgid "Options"
msgstr "_Opciones"

#, fuzzy
msgid "Keyboard Shortcuts..."
msgstr "Com_binaciones de teclas..."

#, fuzzy
msgid "About..."
msgstr "_Acerca de..."

#, fuzzy
msgid "Help"
msgstr "Ay_uda"

msgid "Quit"
msgstr ""

msgid "No result found."
msgstr "No se han encontrado resultados."

#, fuzzy
msgid "Favorites"
msgstr "Fa_voritos"

msgid "Manage..."
msgstr ""

msgid "Action"
msgstr "Acción"

msgid ""
"The following action requires to close all tabs.\n"
"Do you want to continue?"
msgstr ""
"La acción seleccionada requiere cerrar todas las pestañas.¿Desea continuar?"

msgid "Application Shortcuts"
msgstr ""

msgid "Global"
msgstr ""

msgid "Search menu"
msgstr ""

msgid "Toggle menu"
msgstr ""

#, fuzzy
msgid "Previous tab"
msgstr "_Anterior"

#, fuzzy
msgid "Next tab"
msgstr "Siguiente"

msgid "Shortcuts"
msgstr ""

msgid "Edition Shortcuts"
msgstr ""

msgid "Text Entries"
msgstr ""

msgid "Cut selected text"
msgstr "Cortar texto seleccionado"

msgid "Copy selected text"
msgstr "Copiar texto seleccionado"

msgid "Paste copied text"
msgstr "Pegar texto seleccionado"

msgid "Next entry"
msgstr ""

msgid "Previous entry"
msgstr ""

msgid "Relation Entries"
msgstr ""

msgid "Create new relation"
msgstr "Crear nueva relación"

msgid "Open/Search relation"
msgstr "Abrir/Buscar relación"

msgid "List Entries"
msgstr ""

#, fuzzy
msgid "Switch view"
msgstr "Cambiar vista"

msgid "Create/Select new line"
msgstr ""

msgid "Open relation"
msgstr "Abrir relación"

msgid "Mark line for deletion/removal"
msgstr ""

msgid "Mark line for removal"
msgstr ""

msgid "Unmark line for deletion"
msgstr "Desmarcar para eliminación"

msgid "List/Tree Shortcuts"
msgstr ""

msgid "Move Cursor"
msgstr "Mover cursor"

#, fuzzy
msgid "Move right"
msgstr "Mover a la derecha"

#, fuzzy
msgid "Move left"
msgstr "Mover a la izquierda"

msgid "Move up"
msgstr "Mover arriba"

msgid "Move down"
msgstr "Mover abajo"

msgid "Move up of one page"
msgstr "Mover arriba una página"

msgid "Move down of one page"
msgstr "Mover abajo una página"

msgid "Move to top"
msgstr "Mover al principio"

msgid "Move to bottom"
msgstr "Mover al final"

msgid "Move to parent"
msgstr "Mover al padre"

msgid "Select all"
msgstr "Seleccionar todo"

msgid "Unselect all"
msgstr "Deseleccionar todo"

msgid "Select parent"
msgstr "Seleccionar padre"

msgid "Select/Activate current row"
msgstr "Seleccionar/Activar fila actual"

msgid "Toggle selection"
msgstr "Conmutar selección"

msgid "Expand/Collapse"
msgstr "Expandir/Contraer"

msgid "Expand row"
msgstr "Expandir fila"

msgid "Collapse row"
msgstr "Contraer fila"

msgid "Toggle row"
msgstr "Conmutar fila"

msgid "Collapse all rows"
msgstr "Contraer todas las filas"

msgid "Expand all rows"
msgstr "Expandir todas las filas"

msgid "Close Tab"
msgstr "Cerrar pestaña"

msgid "modularity, scalability and security"
msgstr "modularidad, escalabilidad y seguridad"

msgid "translator-credits"
msgstr "Créditos de traducción"

#, python-format
msgid "Attachments (%s)"
msgstr "Adjuntos (%s)"

msgid "Profile Editor"
msgstr "Editor de perfiles"

msgid "Profile"
msgstr "Perfil"

msgid "Add new profile"
msgstr ""

msgid "Remove selected profile"
msgstr ""

msgid "Host:"
msgstr "Servidor:"

msgid "Database:"
msgstr "Base de datos:"

msgid "Fetching databases list"
msgstr "Recuperando lista de bases de datos"

msgid "Username:"
msgstr "Nombre de usuario:"

msgid "Incompatible version of the server"
msgstr "El cliente no es compatible con la versión del servidor"

msgid "Could not connect to the server"
msgstr "No se ha podido conectar con el servidor"

msgid "Login"
msgstr "Usuario"

msgid "_Cancel"
msgstr "_Cancelar"

msgid "Cancel connection to the Tryton server"
msgstr "Cancelar conexión con el servidor Tryton"

msgid "C_onnect"
msgstr "C_onectar"

msgid "Connect the Tryton server"
msgstr "Conectar con el servidor Tryton"

msgid "Profile:"
msgstr "Perfil:"

msgid "Host / Database information"
msgstr "Información del Servidor / Base de datos"

msgid "User name:"
msgstr "Nombre de usuario:"

msgid "Email"
msgstr "Correo electrónico"

msgid "Email Program Settings"
msgstr "Configuración del programa de correo electrónico"

msgid "Command Line:"
msgstr "Línea de comando:"

msgid "Legend of Available Placeholders:"
msgstr "Leyenda de palabras clave disponibles:"

msgid "To:"
msgstr "Para:"

msgid "CC:"
msgstr "CC:"

msgid "Subject:"
msgstr "Asunto:"

msgid "Body:"
msgstr "Mensaje:"

msgid "Attachment:"
msgstr "Adjunto:"

msgid "Add..."
msgstr ""

#, python-format, fuzzy, python-format
msgid "Attachment (%s)"
msgstr "Adjuntos (%s)"

#, python-format
msgid "Note (%d/%d)"
msgstr ""

msgid "You have to select one record."
msgstr "Debe elegir un registro."

msgid "ID:"
msgstr "ID:"

msgid "Creation User:"
msgstr "Creado por:"

msgid "Creation Date:"
msgstr "Fecha creación:"

msgid "Latest Modification by:"
msgstr "Última modificación por:"

msgid "Latest Modification Date:"
msgstr "Última fecha de modificación:"

msgid "Model:"
msgstr "Modelo:"

msgid "Are you sure to remove this record?"
msgstr "¿Está seguro que quiere eliminar este registro?"

msgid "Are you sure to remove those records?"
msgstr "¿Está seguro que quiere eliminar estos registros?"

msgid "Records not removed."
msgstr "Los registros no se han eliminado."

msgid "Records removed."
msgstr "Registros eliminados."

msgid "Working now on the duplicated record(s)."
msgstr "Ahora está trabajando en el registro duplicado."

msgid "Record saved."
msgstr "Registro guardado."

msgid " of "
msgstr " de "

msgid ""
"This record has been modified\n"
"do you want to save it?"
msgstr "Este registro ha sido modificado.¿Desea guardarlo?"

msgid "Launch action"
msgstr "Ejecutar acción"

msgid "Relate"
msgstr "_Relacionado"

msgid "Open related records"
msgstr "Abrir registros relacionados"

msgid "Report"
msgstr "Informes"

msgid "Open report"
msgstr "Abrir informe"

msgid "E-Mail"
msgstr "Email"

msgid "E-Mail report"
msgstr "Informe por email"

msgid "Print"
msgstr "Imprimir"

msgid "Print report"
msgstr "Imprimir informe"

msgid "_Copy URL"
msgstr "_Copiar la URL"

msgid "Copy URL into clipboard"
msgstr "Copiar la URL al portapapeles"

msgid "Unknown"
msgstr "Desconocido"

msgid "Limit"
msgstr "Límite"

msgid "Search Limit Settings"
msgstr "Preferencias del límite de búsqueda"

msgid "Limit:"
msgstr "Límite:"

#, python-format
msgid "Notes (%s)"
msgstr "Notas (%s)"

msgid "Preferences"
msgstr "Preferencias"

msgid "Edit User Preferences"
msgstr "Editar preferencias de usuario"

msgid "Preference"
msgstr "Preferencias"

msgid "Revision"
msgstr "Versión"

msgid "Select a revision"
msgstr "Seleccionar una versión"

msgid "Revision:"
msgstr "Versión:"

msgid "_Switch View"
msgstr "Cambiar vi_sta"

msgid "Switch View"
msgstr "Cambiar vista"

msgid "_Previous"
msgstr "_Anterior"

msgid "Previous Record"
msgstr "Registro anterior"

msgid "_Next"
msgstr "Sig_uiente"

msgid "Next Record"
msgstr "Registro siguiente"

msgid "_Search"
msgstr "_Buscar"

msgid "_New"
msgstr "_Nuevo"

msgid "Create a new record"
msgstr "Crear un nuevo registro"

msgid "_Save"
msgstr "_Guardar"

msgid "Save this record"
msgstr "Guardar este registro"

msgid "_Reload/Undo"
msgstr "_Recargar/Deshacer"

msgid "Reload/Undo"
msgstr "Recargar/Deshacer"

msgid "_Duplicate"
msgstr "_Duplicar"

msgid "_Delete..."
msgstr "_Eliminar..."

msgid "View _Logs..."
msgstr "Ver _registro..."

msgid "Show revisions..."
msgstr "Mostrar versiones..."

msgid "A_ttachments..."
msgstr "Adjun_tos..."

msgid "Add an attachment to the record"
msgstr "Añadir un adjunto al registro"

msgid "_Notes..."
msgstr "_Notas..."

msgid "Add a note to the record"
msgstr "Añadir una nota al registro"

msgid "_Actions..."
msgstr "_Acciones..."

msgid "_Relate..."
msgstr "_Relacionado..."

msgid "_Report..."
msgstr "_Informes..."

msgid "_E-Mail..."
msgstr "_Correo electrónico..."

msgid "_Print..."
msgstr "Im_primir..."

msgid "_Export Data..."
msgstr "_Exportar datos..."

msgid "_Import Data..."
msgstr "_Importar datos..."

msgid "Copy _URL..."
msgstr "Copiar _URL..."

msgid "_Close Tab"
msgstr "_Cerrar pestaña"

msgid "<b>All fields</b>"
msgstr "<b>Todos los campos</b>"

msgid "_Add"
msgstr "_Añadir"

msgid "_Remove"
msgstr "_Eliminar"

msgid "_Clear"
msgstr "_Limpiar"

msgid "<b>Fields selected</b>"
msgstr "<b>Campos seleccionados</b>"

msgid "CSV Parameters"
msgstr "Parámetros CSV"

msgid "Delimiter:"
msgstr "Separador de campo:"

msgid "Quote char:"
msgstr "Delimitador de texto:"

msgid "Encoding:"
msgstr "Codificación:"

msgid "Use locale format"
msgstr ""

msgid "Field name"
msgstr "Nombre del campo"

#, python-format
msgid "CSV Export: %s"
msgstr ""

msgid "_Save Export"
msgstr "_Guardar exportación"

msgid "_Delete Export"
msgstr "_Eliminar exportación"

msgid "<b>Predefined exports</b>"
msgstr "<b>Exportaciones predeterminadas</b>"

msgid "Name"
msgstr "Nombre"

msgid "Open"
msgstr "Abrir"

#, fuzzy
msgid "Add field names"
msgstr "Añadir nombres de _campo"

#, python-format
msgid "%s (string)"
msgstr "%s (cadena)"

#, python-format
msgid "%s (model name)"
msgstr "%s (nombre del modelo)"

#, python-format
msgid "%s (record name)"
msgstr "%s (nombre del registro)"

msgid "What is the name of this export?"
msgstr "¿Cuál es el nombre de esta exportación?"

#, python-format
msgid "Override '%s' definition?"
msgstr "Sobrescribir la definición de '%s'?"

#, python-format
msgid "%d record saved."
msgstr "Se ha guardado %d registro."

#, python-format
msgid "%d records saved."
msgstr "Se han guardado %d registros."

#, python-format
msgid ""
"Operation failed.\n"
"Error message:\n"
"%s"
msgstr "Ha fallado la operación.Mensaje de error:%s"

msgid "Error"
msgstr "Error"

msgid "Link"
msgstr "Enlace"

msgid "Delete"
msgstr ""

#, fuzzy
msgid "New"
msgstr "_Nuevo"

msgid "Switch"
msgstr "Cambiar vista"

msgid "Previous"
msgstr "Anterior"

msgid "Next"
msgstr "Siguiente"

msgid "Add"
msgstr "Añadir"

msgid "Remove <Del>"
msgstr "Eliminar <Supr>"

msgid "Create a new record <F3>"
msgstr "Crear un nuevo registro <F3>"

msgid "Delete selected record <Del>"
msgstr "Eliminar registro seleccionado <Supr>"

msgid "Undelete selected record <Ins>"
msgstr "Recuperar registro seleccionado <Ins>"

#, python-format
msgid "CSV Import: %s"
msgstr ""

msgid "_Auto-Detect"
msgstr "_Auto-detectar"

msgid "File to Import:"
msgstr "Archivo a importar:"

msgid "Open..."
msgstr "Abrir..."

msgid "Lines to Skip:"
msgstr "Líneas a omitir:"

msgid "You must select an import file first."
msgstr "Primero debe elegir un archivo a importar."

msgid "Error opening CSV file"
msgstr "Error al abrir el archivo CSV"

#, python-format
msgid "Error processing the file at field %s."
msgstr "Se ha producido un error al procesar el archivo en el campo %s."

#, python-format
msgid "%d record imported."
msgstr "Se ha importado %d registro."

#, python-format
msgid "%d records imported."
msgstr "Se han importado %d registros."

msgid "Search"
msgstr "Buscar"

#, python-format
msgid "Search %s"
msgstr "Buscar %s"

#, python-format
msgid "Unable to delete wizard %s"
msgstr "No se ha podido eliminar el asistente %s"

msgid "Wizard"
msgstr "Asistente"

msgid "ID"
msgstr "ID"

msgid "Creation User"
msgstr "Creado por:"

msgid "Creation Date"
msgstr "Fecha creación:"

msgid "Modification User"
msgstr "Última modificación por:"

msgid "Modification Date"
msgstr "Última fecha de modificación:"

#, python-format
msgid "Unable to get view tree state for %s"
msgstr "No se ha podido obtener el estado de expansión del árbol de %s"

msgid "Unable to set view tree state"
msgstr "No se ha podido establecer el estado de expansión del árbol"

#, python-format
msgid "\"%s\" is not valid according to its domain"
msgstr "\"%s\" no es válido según su dominio."

#, python-format
msgid "\"%s\" is required"
msgstr "\"%s\" es obligatorio."

#, python-format
msgid "The values of \"%s\" are not valid"
msgstr "Los valores de \"%s\" no son válidos."

msgid "Pre-validation"
msgstr "Prevalidación"

msgid ":"
msgstr ":"

msgid "Image Size"
msgstr "Tamaño de la imagen"

msgid "Width:"
msgstr "Anchura:"

msgid "Height:"
msgstr "Altura:"

msgid "PNG image (*.png)"
msgstr "Imagen PNG (*.png)"

msgid "Save As"
msgstr "Guardar como"

msgid "Image size too large."
msgstr "El tamaño de la imagen es muy grande."

msgid "Copy"
msgstr ""

msgid "Paste"
msgstr ""

msgid ".."
msgstr ".."

msgid "Open filters"
msgstr "Abrir filtros"

msgid "Show bookmarks of filters"
msgstr "Muestra las búsquedas favoritas"

msgid "Remove this bookmark"
msgstr "Eliminar de las búsquedas favoritas"

msgid "Bookmark this filter"
msgstr "Guardar como búsqueda favorita"

msgid "Show active records"
msgstr "Mostrar registros activos"

msgid "Show inactive records"
msgstr "Mostrar registros inactivos"

msgid "Bookmark Name:"
msgstr "Nombre de la búsqueda favorita:"

msgid "Find"
msgstr "Buscar"

msgid "Today"
msgstr "Hoy:"

msgid "go back"
msgstr "retroceder"

msgid "go forward"
msgstr "ir adelante"

msgid "previous year"
msgstr "año anterior"

msgid "next year"
msgstr "año próximo"

msgid "Day View"
msgstr ""

msgid "Week View"
msgstr "Vista semanal"

msgid "Month View"
msgstr "Vista mensual"

msgid "Week"
msgstr "Semana"

msgid "Select..."
msgstr "Seleccionar…"

msgid "Clear"
msgstr "Limpiar"

msgid "All files"
msgstr "Todos los archivos"

msgid "Show plain text"
msgstr "Mostrar como texto plano"

msgid "Add value"
msgstr "Añadir un valor"

#, python-format
msgid "Remove \"%s\""
msgstr "Eliminar \"%s\""

msgid "Images"
msgstr "Imágenes"

msgid "Add existing record"
msgstr "Añadir un registro existente"

msgid "Remove selected record"
msgstr "Eliminar registro seleccionado"

msgid "Open the record <F2>"
msgstr "Abrir registro <F2>"

msgid "Clear the field <Del>"
msgstr "Eliminar el registro <Del>"

msgid "Search a record <F2>"
msgstr "Buscar registro <F2>"

#, fuzzy
msgid "Edit selected record"
msgstr "Editar registro seleccionado <F2>"

#, fuzzy
msgid "Delete selected record"
msgstr "Eliminar registro seleccionado"

#, python-format
msgid "%s%%"
msgstr "%s%%"

msgid "Bold"
msgstr ""

msgid "Italic"
msgstr ""

msgid "Underline"
msgstr ""

msgid "Align Left"
msgstr ""

msgid "Align Center"
msgstr ""

msgid "Align Right"
msgstr ""

msgid "Justify"
msgstr ""

msgid "Foreground Color"
msgstr ""

msgid "Select a color"
msgstr "Seleccione un color"

msgid "Choose a language"
msgstr ""

msgid "Translation"
msgstr "Traducción"

msgid "Edit"
msgstr "Editar"

msgid "Fuzzy"
msgstr "Revisión"

msgid "You need to save the record before adding translations."
msgstr "Debe guardar el registro antes de añadir traducciones."

msgid "No other language available."
msgstr "No hay otro idioma disponible."

msgid "Translate view"
msgstr "Traducir vista"<|MERGE_RESOLUTION|>--- conflicted
+++ resolved
@@ -92,10 +92,6 @@
 
 msgid "Cancel saving"
 msgstr ""
-"<b>Aviso de concurrencia de escritura:</b>Este registro ha sido modificado "
-"mientras lo editaba.  Elija:   - \"Cancelar\" para no guardar;   - "
-"\"Comparar\" para ver la versión modificada;   - \"Guardar de todas formas\""
-" para guardar sus cambios."
 
 msgid "Compare"
 msgstr "Comparar"
@@ -157,10 +153,6 @@
 msgid "Display format"
 msgstr "Formato a mostrar"
 
-<<<<<<< HEAD
-#: tryton/common/datetime_.py:64
-=======
->>>>>>> 9d0013bf
 msgid "Open the calendar"
 msgstr "Abrir el calendario"
 
