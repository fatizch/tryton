# This file is part of Tryton.  The COPYRIGHT file at the top level of
# this repository contains the full copyright notices and license terms.
import httplib
import logging
import socket
import os
from functools import partial
from tryton.jsonrpc import ServerProxy, ServerPool, Fault
from tryton.fingerprints import Fingerprints
from tryton.config import get_config_dir
from tryton.ipc import Server as IPCServer
from tryton.exceptions import TrytonServerError, TrytonServerUnavailable
from tryton.config import CONFIG

CONNECTION = None
_USER = None
_USERNAME = ''
_HOST = ''
_PORT = None
_CLIENT_DATE = None
_DATABASE = ''
CONTEXT = {}
_VIEW_CACHE = {}
_TOOLBAR_CACHE = {}
_KEYWORD_CACHE = {}
_CA_CERTS = os.path.join(get_config_dir(), 'ca_certs')
if not os.path.isfile(_CA_CERTS):
    _CA_CERTS = None
_FINGERPRINTS = Fingerprints()

ServerProxy = partial(ServerProxy, fingerprints=_FINGERPRINTS,
    ca_certs=_CA_CERTS)
ServerPool = partial(ServerPool, fingerprints=_FINGERPRINTS,
    ca_certs=_CA_CERTS)


def db_list(host, port):
    try:
        connection = ServerProxy(host, port)
        logging.getLogger(__name__).info('common.db.list()')
        result = connection.common.db.list()
        logging.getLogger(__name__).debug(repr(result))
        return result
    except Fault, exception:
        if exception.faultCode == 'AccessDenied':
            logging.getLogger(__name__).debug(-2)
            return -2
        else:
            logging.getLogger(__name__).debug(repr(None))
            return None


def db_exec(host, port, method, database='', *args):
    connection = ServerProxy(host, port, database=database)
    logging.getLogger(__name__).info('common.db.%s(%s)' % (method, args))
    result = getattr(connection.common.db, method)(*args)
    logging.getLogger(__name__).debug(repr(result))
    return result


def server_version(host, port):
    try:
        connection = ServerProxy(host, port)
        logging.getLogger(__name__).info(
            'common.server.version(None, None)')
        result = connection.common.server.version()
        logging.getLogger(__name__).debug(repr(result))
        return result
    except (Fault, socket.error):
        raise


<<<<<<< HEAD
def login(username, password, host, port, database, date=None, set_date=False):
    global CONNECTION, _USER, _USERNAME, _SESSION, _HOST, _PORT, _DATABASE
=======
def login(username, password, host, port, database):
    global CONNECTION, _USER, _USERNAME, _HOST, _PORT, _DATABASE
>>>>>>> 6729adc1
    global _VIEW_CACHE, _TOOLBAR_CACHE, _KEYWORD_CACHE
    global _CLIENT_DATE
    _VIEW_CACHE = {}
    _TOOLBAR_CACHE = {}
    _KEYWORD_CACHE = {}
    try:
        if CONNECTION is not None:
            CONNECTION.close()
        CONNECTION = ServerPool(host, port, database)
        logging.getLogger(__name__).info('common.db.login(%s, %s)' %
            (username, 'x' * 10))
        with CONNECTION() as conn:
            result = conn.common.db.login(username, password)
        logging.getLogger(__name__).debug(repr(result))
    except socket.error:
        _USER = None
<<<<<<< HEAD
        _SESSION = ''
        _CLIENT_DATE = None
        return -1
    if not result:
        _USER = None
        _CLIENT_DATE = None
        _SESSION = ''
        return -2
    _USER = result[0]
    _USERNAME = username
    _SESSION = result[1]
    if set_date:
        _CLIENT_DATE = date
=======
        return -1
    if not result:
        _USER = None
        return -2
    _USER = result[0]
    _USERNAME = username
    session = ':'.join(map(str, [username] + result))
    CONNECTION = ServerPool(host, port, database, session=session)
>>>>>>> 6729adc1
    _HOST = host
    _PORT = port
    _DATABASE = database
    IPCServer(host, port, database).run()
    return 1


def logout():
    global CONNECTION, _USER, _USERNAME, _HOST, _PORT, _DATABASE
    global _VIEW_CACHE, _TOOLBAR_CACHE, _KEYWORD_CACHE
    global _CLIENT_DATE
    if IPCServer.instance:
        IPCServer.instance.stop()
    if CONNECTION is not None:
        try:
            logging.getLogger(__name__).info('common.db.logout()')
            with CONNECTION() as conn:
                conn.common.db.logout()
        except (Fault, socket.error, httplib.CannotSendRequest):
            pass
        CONNECTION.close()
        CONNECTION = None
    _USER = None
    _CLIENT_DATE = None
    _USERNAME = ''
    _HOST = ''
    _PORT = None
    _DATABASE = ''
    _VIEW_CACHE = {}
    _TOOLBAR_CACHE = {}
    _KEYWORD_CACHE = {}


def _execute(blocking, *args):
    global CONNECTION, _USER
    if CONNECTION is None:
        raise TrytonServerError('403')
    key = False
    model = args[1]
    method = args[2]
    if not CONFIG['dev']:
        if method == 'fields_view_get':
            key = str(args)
            if key in _VIEW_CACHE:
                return _VIEW_CACHE[key]
        elif method == 'view_toolbar_get':
            key = str(args)
            if key in _TOOLBAR_CACHE:
                return _TOOLBAR_CACHE[key]
        elif model == 'ir.action.keyword' and method == 'get_keyword':
            key = str(args)
            if key in _KEYWORD_CACHE:
                return _KEYWORD_CACHE[key]
    try:
        name = '.'.join(args[:3])
        args = args[3:]
        logging.getLogger(__name__).info('%s%s' % (name, args))
        with CONNECTION() as conn:
            result = getattr(conn, name)(*args)
    except (httplib.CannotSendRequest, socket.error), exception:
        raise TrytonServerUnavailable(*exception.args)
    if not CONFIG['dev']:
        if key and method == 'fields_view_get':
            _VIEW_CACHE[key] = result
        elif key and method == 'view_toolbar_get':
            _TOOLBAR_CACHE[key] = result
        elif key and model == 'ir.action.keyword' and method == 'get_keyword':
            _KEYWORD_CACHE[key] = result
    logging.getLogger(__name__).debug(repr(result))
    return result


def execute(*args):
    return _execute(True, *args)


def execute_nonblocking(*args):
    return _execute(False, *args)<|MERGE_RESOLUTION|>--- conflicted
+++ resolved
@@ -70,13 +70,8 @@
         raise
 
 
-<<<<<<< HEAD
 def login(username, password, host, port, database, date=None, set_date=False):
-    global CONNECTION, _USER, _USERNAME, _SESSION, _HOST, _PORT, _DATABASE
-=======
-def login(username, password, host, port, database):
     global CONNECTION, _USER, _USERNAME, _HOST, _PORT, _DATABASE
->>>>>>> 6729adc1
     global _VIEW_CACHE, _TOOLBAR_CACHE, _KEYWORD_CACHE
     global _CLIENT_DATE
     _VIEW_CACHE = {}
@@ -93,30 +88,18 @@
         logging.getLogger(__name__).debug(repr(result))
     except socket.error:
         _USER = None
-<<<<<<< HEAD
-        _SESSION = ''
         _CLIENT_DATE = None
         return -1
     if not result:
         _USER = None
         _CLIENT_DATE = None
-        _SESSION = ''
-        return -2
-    _USER = result[0]
-    _USERNAME = username
-    _SESSION = result[1]
-    if set_date:
-        _CLIENT_DATE = date
-=======
-        return -1
-    if not result:
-        _USER = None
         return -2
     _USER = result[0]
     _USERNAME = username
     session = ':'.join(map(str, [username] + result))
     CONNECTION = ServerPool(host, port, database, session=session)
->>>>>>> 6729adc1
+    if set_date:
+        _CLIENT_DATE = date
     _HOST = host
     _PORT = port
     _DATABASE = database
