--- conflicted
+++ resolved
@@ -80,13 +80,8 @@
 # ABD: Add date and set_date parameters to login function (ca093423)
 def login(parameters):
     from tryton import common
-<<<<<<< HEAD
-    global CONNECTION, _USER, _USERNAME, _HOST, _PORT, _DATABASE
-    global _VIEW_CACHE, _TOOLBAR_CACHE, _KEYWORD_CACHE
+    global CONNECTION, _USER
     global _CLIENT_DATE
-=======
-    global CONNECTION, _USER
->>>>>>> 9d0013bf
     host = CONFIG['login.host']
     hostname = common.get_hostname(host)
     port = common.get_port(host)
@@ -103,31 +98,15 @@
     session = ':'.join(map(str, [username] + result))
     if CONNECTION is not None:
         CONNECTION.close()
-<<<<<<< HEAD
-    CONNECTION = ServerPool(hostname, port, database, session=session)
-    _HOST = host
-    _PORT = port
-    _DATABASE = database
-    _USERNAME = ''
-    _CLIENT_DATE = date
-    _VIEW_CACHE = {}
-    _TOOLBAR_CACHE = {}
-    _KEYWORD_CACHE = {}
-
-=======
     CONNECTION = ServerPool(
         hostname, port, database, session=session, cache=not CONFIG['dev'])
->>>>>>> 9d0013bf
+    _CLIENT_DATE = date
     bus.listen(CONNECTION)
 
 
 def logout():
     global CONNECTION, _USER
-<<<<<<< HEAD
-    global _VIEW_CACHE, _TOOLBAR_CACHE, _KEYWORD_CACHE
     global _CLIENT_DATE
-=======
->>>>>>> 9d0013bf
     if CONNECTION is not None:
         try:
             logging.getLogger(__name__).info('common.db.logout()')
