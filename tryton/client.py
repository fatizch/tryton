--- conflicted
+++ resolved
@@ -93,23 +93,18 @@
         def excepthook(*args):
             import common
             import traceback
-<<<<<<< HEAD
             from tryton.exceptions import TrytonServerError
             if (CONFIG['sentry.dsn']
                     and not isinstance(exception, TrytonServerError)):
                 log = logging.getLogger(__name__)
-                log.error('\n'.join(traceback.format_tb(tb)) + '\n'
-                    + str(exception))
+                log.error(''.join(traceback.format_exception(*args)) +
+                    '\n' + str(exception))
                 sentry = Client(CONFIG['sentry.dsn'])
                 sentry_id = sentry.captureException((exctyp, exception, tb))
             else:
                 sentry_id = None
-            tb = '\n'.join(traceback.format_tb(tb))
+            tb = ''.join(traceback.format_exception(*args))
             common.process_exception(exception, tb=tb, sentry_id=sentry_id)
-=======
-            detail = ''.join(traceback.format_exception(*args))
-            common.error(str(args[1]), detail)
->>>>>>> a5374be1
 
         sys.excepthook = excepthook
 
