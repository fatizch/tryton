# This file is part of Tryton.  The COPYRIGHT file at the top level of
# this repository contains the full copyright notices and license terms.
"Options"
import ConfigParser
import optparse
import os
import gettext
import logging
import sys
import locale
import gtk

from tryton.exceptions import TrytonError
from tryton import __version__

_ = gettext.gettext


def get_config_dir():
    if os.name == 'nt':
        appdata = os.environ['APPDATA']
        if not isinstance(appdata, unicode):
            appdata = unicode(appdata, sys.getfilesystemencoding())
        return os.path.join(appdata, '.config', 'tryton',
                __version__.rsplit('.', 1)[0])
    return os.path.join(os.environ['HOME'], '.config', 'tryton',
            __version__.rsplit('.', 1)[0])
if not os.path.isdir(get_config_dir()):
    os.makedirs(get_config_dir(), 0700)


class ConfigManager(object):
    "Config manager"

    def __init__(self):
        demo_server = 'coog'
        demo_database = 'demo'
        self.defaults = {
            'login.profile': demo_server,
<<<<<<< HEAD
            'login.login': 'admin',
            'login.server': demo_server,
            'login.port': '80',
=======
            'login.login': 'demo',
            'login.host': demo_server,
>>>>>>> b3a4e10f
            'login.db': demo_database,
            'login.expanded': False,
            'login.date': False,
            'tip.autostart': False,
            'tip.position': 0,
            'form.toolbar': True,
            'client.title': 'Coog',
            'client.default_width': 900,
            'client.default_height': 750,
            'client.modepda': False,
            'client.toolbar': 'default',
            'client.maximize': False,
            'client.save_width_height': True,
            'client.save_tree_state': False,
            'client.fast_tabbing': True,
            'client.spellcheck': False,
            'client.lang': locale.getdefaultlocale()[0],
            'client.language_direction': 'ltr',
            'client.email': '',
            'client.can_change_accelerators': False,
            'client.limit': 100,
            'roundup.url': 'https://support.coopengo.com/',
            'roundup.xmlrpc': '',
            'menu.pane': 200,
            'menu.expanded': True,
            'sentry.homepage': 'http://app.getsentry.com',
        }
        self.config = {}
        self.options = {}
        self.arguments = []

    def parse(self):
        parser = optparse.OptionParser(version=("Coog %s" % __version__),
                usage="Usage: %prog [options] [url]")
        parser.add_option("-c", "--config", dest="config",
                help=_("specify alternate config file"))
        parser.add_option("-d", "--dev", action="store_true",
                default=False, dest="dev",
                help=_("development mode"))
        parser.add_option("-v", "--verbose", action="store_true",
                default=False, dest="verbose",
                help=_("logging everything at INFO level"))
        parser.add_option("-l", "--log-level", dest="log_level",
                help=_("specify the log level: "
                "DEBUG, INFO, WARNING, ERROR, CRITICAL"))
        parser.add_option("-u", "--user", dest="login",
                help=_("specify the login user"))
        parser.add_option("-s", "--server", dest="host",
                help=_("specify the server hostname:port"))
        opt, self.arguments = parser.parse_args()

        if len(self.arguments) > 1:
            raise TrytonError(_('Too much arguments'))

        if opt.config and not os.path.isfile(opt.config):
            raise TrytonError(_('File "%s" not found') % (opt.config,))
        self.rcfile = opt.config or os.path.join(
            get_config_dir(), 'tryton.conf')
        self.load()

        self.options['dev'] = opt.dev
        logging.basicConfig()
        loglevels = {
            'DEBUG': logging.DEBUG,
            'INFO': logging.INFO,
            'WARNING': logging.WARNING,
            'ERROR': logging.ERROR,
            'CRITICAL': logging.CRITICAL,
            }
        if not opt.log_level:
            if opt.verbose:
                opt.log_level = 'INFO'
            else:
                opt.log_level = 'ERROR'
        logging.getLogger().setLevel(loglevels[opt.log_level.upper()])

        for arg in ['login', 'host']:
            if getattr(opt, arg):
                self.options['login.' + arg] = getattr(opt, arg)

    def save(self):
        try:
            configparser = ConfigParser.ConfigParser()
            for entry in self.config.keys():
                if not len(entry.split('.')) == 2:
                    continue
                section, name = entry.split('.')
                if not configparser.has_section(section):
                    configparser.add_section(section)
                configparser.set(section, name, self.config[entry])
            configparser.write(open(self.rcfile, 'wb'))
        except IOError:
            logging.getLogger(__name__).warn(
                _('Unable to write config file %s.')
                % (self.rcfile,))
            return False
        return True

    def load(self):
        configparser = ConfigParser.ConfigParser()
        configparser.read([self.rcfile])
        for section in configparser.sections():
            for (name, value) in configparser.items(section):
                if value.lower() == 'true':
                    value = True
                elif value.lower() == 'false':
                    value = False
                if section == 'client' and name == 'limit':
                    # First convert to float to be backward compatible with old
                    # configuration
                    value = int(float(value))
                self.config[section + '.' + name] = value
        return True

    def __setitem__(self, key, value, config=True):
        self.options[key] = value
        if config:
            self.config[key] = value

    def __getitem__(self, key):
        return self.options.get(key, self.config.get(key,
            self.defaults.get(key)))

CONFIG = ConfigManager()
CURRENT_DIR = os.path.dirname(__file__)
if hasattr(sys, 'frozen'):
    CURRENT_DIR = os.path.dirname(sys.executable)
if not isinstance(CURRENT_DIR, unicode):
    CURRENT_DIR = unicode(CURRENT_DIR, sys.getfilesystemencoding())

PIXMAPS_DIR = os.path.join(CURRENT_DIR, 'data', 'pixmaps', 'tryton')
if not os.path.isdir(PIXMAPS_DIR):
    # do not import when frozen
    import pkg_resources
    PIXMAPS_DIR = pkg_resources.resource_filename(
        'tryton', 'data/pixmaps/tryton')

TRYTON_ICON = gtk.gdk.pixbuf_new_from_file(
    os.path.join(PIXMAPS_DIR, 'tryton-icon.png').encode('utf-8'))<|MERGE_RESOLUTION|>--- conflicted
+++ resolved
@@ -37,14 +37,8 @@
         demo_database = 'demo'
         self.defaults = {
             'login.profile': demo_server,
-<<<<<<< HEAD
             'login.login': 'admin',
-            'login.server': demo_server,
-            'login.port': '80',
-=======
-            'login.login': 'demo',
             'login.host': demo_server,
->>>>>>> b3a4e10f
             'login.db': demo_database,
             'login.expanded': False,
             'login.date': False,
