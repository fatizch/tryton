# This file is part of Tryton.  The COPYRIGHT file at the top level of
# this repository contains the full copyright notices and license terms.
import operator
import math

from gi.repository import Gdk, GLib, GObject, Gtk

from tryton.common import RPCExecute, RPCException
from tryton.common import eval_domain


class SelectionMixin(object):

    def __init__(self, *args, **kwargs):
        super(SelectionMixin, self).__init__(*args, **kwargs)
        self.nullable_widget = True
        self.selection = None
        self.inactive_selection = []
        self._last_domain = None
        self._values2selection = {}
        self._domain_cache = {}

    def init_selection(self, value=None):
        if value is None:
            value = dict((k, None)
                for k in self.attrs.get('selection_change_with') or [])
        key = freeze_value(value)
        selection = self.attrs.get('selection', [])[:]
        if (not isinstance(selection, (list, tuple))
                and key not in self._values2selection):
            try:
                if self.attrs.get('selection_change_with'):
                    selection = RPCExecute('model', self.model_name, selection,
                        value)
                else:
                    selection = RPCExecute('model', self.model_name, selection)
            except RPCException:
                selection = []
            self._values2selection[key] = selection
        elif key in self._values2selection:
            selection = self._values2selection[key]
        if self.attrs.get('sort', True):
            selection.sort(key=operator.itemgetter(1))
        self.selection = selection[:]
        self.inactive_selection = []

    def update_selection(self, record, field):
        if not field:
            return

        domain = field.domain_get(record)
        if 'relation' not in self.attrs:
            change_with = self.attrs.get('selection_change_with') or []
            value = record._get_on_change_args(change_with)
            value.pop('id', None)
            self.init_selection(value)
            self.filter_selection(domain, record, field)
        else:
            context = field.get_context(record)
            domain_cache_key = (freeze_value(domain), freeze_value(context))
            if domain_cache_key in self._domain_cache:
                self.selection = self._domain_cache[domain_cache_key]
                self._last_domain = (domain, context)
            if (domain, context) == self._last_domain:
                return

            try:
                result = RPCExecute('model', self.attrs['relation'],
                    'search_read', domain, 0, None, None, ['rec_name'],
                    context=context)
            except RPCException:
                result = False
            if isinstance(result, list):
                selection = [(x['id'], x['rec_name']) for x in result]
                if self.nullable_widget:
                    selection.append((None, ''))
                self._last_domain = (domain, context)
                self._domain_cache[domain_cache_key] = selection
            else:
                selection = []
                self._last_domain = None
            self.selection = selection[:]
            self.inactive_selection = []

    def filter_selection(self, domain, record, field):
        if not domain:
            return

        def _value_evaluator(value):
            return eval_domain(domain, {
                    self.field_name: value[0],
                    })

        def _model_evaluator(allowed_models):
            def test(value):
<<<<<<< HEAD
                return value[0] in allowed_models
=======
                return value[0] in allowed_models or not allowed_models
>>>>>>> 9d0013bf
            return test

        if field.attrs['type'] == 'reference':
            allowed_models = field.get_models(record)
            evaluator = _model_evaluator(allowed_models)
        else:
            evaluator = _value_evaluator
        self.selection = list(filter(evaluator, self.selection))

    def get_inactive_selection(self, value):
        if 'relation' not in self.attrs:
            return ''
        for val, text in self.inactive_selection:
            if str(val) == str(value):
                return text
        else:
            try:
                result, = RPCExecute('model', self.attrs['relation'], 'read',
                    [value], ['rec_name'])
                self.inactive_selection.append((result['id'],
                        result['rec_name']))
                return result['rec_name']
            except RPCException:
                return ''


def selection_shortcuts(entry):
    def key_press(widget, event):
        if (event.type == Gdk.EventType.KEY_PRESS
                and event.state & Gdk.ModifierType.CONTROL_MASK
                and event.keyval == Gdk.KEY_space):
            widget.popup()
    entry.connect('key_press_event', key_press)
    return entry


def freeze_value(value):
    if isinstance(value, dict):
        return tuple(sorted((k, freeze_value(v))
                for k, v in value.items()))
    elif isinstance(value, (list, set)):
        return tuple(freeze_value(v) for v in value)
    else:
        return value


class PopdownMixin(object):

    def set_popdown(self, selection, entry):
        child = entry.get_child()
        if not child:  # entry is destroyed
            return
        model, lengths = self.get_popdown_model(selection)
        entry.set_model(model)
        entry.set_entry_text_column(0)
        completion = Gtk.EntryCompletion()
        completion.set_inline_selection(True)
        completion.set_model(model)
        child.set_completion(completion)
        if lengths:
            pop = sorted(lengths, reverse=True)
            average = sum(pop) / len(pop)
            deviation = int(math.sqrt(sum((x - average) ** 2 for x in pop) /
                    len(pop)))
            width = max(next((x for x in pop if x < (deviation * 4)), 10), 10)
        else:
            width = 10
        child.set_width_chars(width)
        if lengths:
            child.set_max_length(max(lengths))
        completion.set_text_column(0)
        completion.connect('match-selected', self.match_selected, entry)

    def get_popdown_model(self, selection):
        model = Gtk.ListStore(GObject.TYPE_STRING, GObject.TYPE_PYOBJECT)
        lengths = []
        for (value, name) in selection:
            name = str(name)
            model.append((name, value))
            lengths.append(len(name))
        return model, lengths

    def match_selected(self, completion, model, iter_, entry):
        value, = model.get(iter_, 1)
        model = entry.get_model()
        for i, values in enumerate(model):
            if values[1] == value:
<<<<<<< HEAD
                gobject.idle_add(entry.set_active, i)
=======
                GLib.idle_add(entry.set_active, i)
>>>>>>> 9d0013bf
                break

    def get_popdown_value(self, entry, index=1):
        active = entry.get_active()
        if active < 0:
            return None
        else:
            model = entry.get_model()
            return model[active][index]

    def get_popdown_text(self, entry):
        return self.get_popdown_value(entry, index=0)

    def set_popdown_value(self, entry, value):
        active = -1
        model = entry.get_model()
        for i, selection in enumerate(model):
            if selection[1] == value:
                active = i
                break
        else:
            if value:
                return False
        entry.set_active(active)
        if active == -1:
            # When setting no item GTK doesn't clear the entry
            entry.get_child().set_text('')
        return True


def test_freeze_value():
    assert freeze_value({'foo': 'bar'}) == (('foo', 'bar'),)
    assert freeze_value([1, 42, 2, 3]) == (1, 42, 2, 3)
    assert freeze_value('foo') == 'foo'
    assert freeze_value({'foo': {'bar': 42}}) == (('foo', (('bar', 42),)),)<|MERGE_RESOLUTION|>--- conflicted
+++ resolved
@@ -93,11 +93,7 @@
 
         def _model_evaluator(allowed_models):
             def test(value):
-<<<<<<< HEAD
-                return value[0] in allowed_models
-=======
                 return value[0] in allowed_models or not allowed_models
->>>>>>> 9d0013bf
             return test
 
         if field.attrs['type'] == 'reference':
@@ -185,11 +181,7 @@
         model = entry.get_model()
         for i, values in enumerate(model):
             if values[1] == value:
-<<<<<<< HEAD
-                gobject.idle_add(entry.set_active, i)
-=======
                 GLib.idle_add(entry.set_active, i)
->>>>>>> 9d0013bf
                 break
 
     def get_popdown_value(self, entry, index=1):
