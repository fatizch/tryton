# This file is part of Tryton.  The COPYRIGHT file at the top level of
# this repository contains the full copyright notices and license terms.
from gi.repository import Gtk, Gdk, GObject, Pango

from .common import IconFactory

BUTTON_BORDER = 2
BUTTON_SPACING = 1


class CellRendererBinary(Gtk.CellRenderer):
    __gproperties__ = {
        'visible': (GObject.TYPE_BOOLEAN, 'Visible', 'Visible', True,
            GObject.ParamFlags.READWRITE),
        'editable': (GObject.TYPE_BOOLEAN, 'Editable', 'Editable', False,
            GObject.ParamFlags.READWRITE),
        'size': (GObject.TYPE_STRING, 'Size', 'Size', '',
            GObject.ParamFlags.READWRITE),
        }
    __gsignals__ = {
        'select': (GObject.SignalFlags.RUN_LAST, GObject.TYPE_NONE,
            (GObject.TYPE_STRING,)),
        'open': (GObject.SignalFlags.RUN_LAST, GObject.TYPE_NONE,
            (GObject.TYPE_STRING,)),
        'save': (GObject.SignalFlags.RUN_LAST, GObject.TYPE_NONE,
            (GObject.TYPE_STRING,)),
        'clear': (GObject.SignalFlags.RUN_LAST, GObject.TYPE_NONE,
            (GObject.TYPE_STRING,)),
        }

    def __init__(self, use_filename):
        Gtk.CellRenderer.__init__(self)
        self.visible = True
        self.editable = False
        self.set_property('mode', Gtk.CellRendererMode.ACTIVATABLE)
        self.use_filename = use_filename
        self.images = {}
        for key, icon in (
                ('select', 'tryton-search'),
                ('open', 'tryton-open'),
                ('save', 'tryton-save'),
                ('clear', 'tryton-clear')):
            img_sensitive = IconFactory.get_pixbuf(
                icon, Gtk.IconSize.SMALL_TOOLBAR)
            img_insensitive = img_sensitive.copy()
            img_sensitive.saturate_and_pixelate(img_insensitive, 0, False)
            width = img_sensitive.get_width()
            height = img_sensitive.get_height()
            self.images[key] = (img_sensitive, img_insensitive, width, height)

    @property
    def buttons(self):
        buttons = []
        if self.size:
            if self.use_filename:
                buttons.append('open')
            buttons.append('save')
            buttons.append('clear')
        else:
            buttons.append('select')
        return buttons

    def do_set_property(self, pspec, value):
        setattr(self, pspec.name, value)

    def do_get_property(self, pspec):
        return getattr(self, pspec.name)

    def button_width(self):
        return (sum(width for n, (_, _, width, _) in self.images.items()
                if n in self.buttons)
            + (2 * (BUTTON_BORDER + BUTTON_SPACING) * len(self.buttons))
            - 2 * BUTTON_SPACING)

    def do_get_size(self, widget, cell_area=None):
        if cell_area is None:
            return (0, 0, 30, 18)
        else:
            return (cell_area.x, cell_area.y,
                cell_area.width, cell_area.height)

    def do_activate(
            self, event, widget, path, background_area, cell_area, flags):
        if event is None:
            return
        button_width = self.button_width()

        for index, button_name in enumerate(self.buttons):
            _, _, pxbf_width, _ = self.images[button_name]
            if index == 0 and button_name == 'open':
                x_offset = 0
            else:
                x_offset = (cell_area.width - button_width
                    + (pxbf_width + (2 * BUTTON_BORDER) + BUTTON_SPACING)
                    * index)
            x_button = cell_area.x + x_offset
            if x_button < event.x < (x_button + pxbf_width
                    + (2 * BUTTON_BORDER)):
                break
        else:
            button_name = None
        if not self.visible or not button_name:
            return
        elif not self.editable and button_name in ('select', 'clear'):
            return
        elif not self.size and button_name in {'open', 'save'}:
            return
        self.emit(button_name, path)
        return True

    def do_render(self, cr, widget, background_area, cell_area, flags):
        if not self.visible:
            return

        button_width = self.button_width()

        state = self.get_state(widget, flags)

        context = widget.get_style_context()
        context.save()
        context.add_class('button')

        xpad, ypad = self.get_padding()
        x = cell_area.x + xpad
        y = cell_area.y + ypad
        w = cell_area.width - 2 * xpad
        h = cell_area.height - 2 * ypad

        padding = context.get_padding(state)
        layout = widget.create_pango_layout(self.size)
        lwidth = w - button_width - padding.left - padding.right
        if lwidth < 0:
            lwidth = 0
        layout.set_width(lwidth * Pango.SCALE)
<<<<<<< HEAD
        layout.set_ellipsize(Pango.ELLIPSIZE_END)
        layout.set_wrap(Pango.WRAP_CHAR)
        layout.set_alignment(Pango.ALIGN_RIGHT)
=======
        layout.set_ellipsize(Pango.EllipsizeMode.END)
        layout.set_wrap(Pango.WrapMode.CHAR)
        layout.set_alignment(Pango.Alignment.RIGHT)
>>>>>>> 9d0013bf

        if lwidth > 0:
            lw, lh = layout.get_size()  # Can not use get_pixel_extents
            lw /= Pango.SCALE
            lh /= Pango.SCALE

            lx = x + padding.left
            if self.buttons and self.buttons[0] == 'open':
                pxbf_width = self.images['open'][2]
                lx += pxbf_width + 2 * BUTTON_BORDER + BUTTON_SPACING
            ly = y + padding.top + 0.5 * (
                h - padding.top - padding.bottom - lh)

            Gtk.render_layout(context, cr, lx, ly, layout)

        for index, button_name in enumerate(self.buttons):
            pxbf_sens, pxbf_insens, pxbf_width, pxbf_height = \
                self.images[button_name]
            if (not self.editable and button_name in {'select', 'clear'}
                    or not self.size and button_name in {'open', 'save'}):
                pixbuf = pxbf_insens
            else:
                pixbuf = pxbf_sens

            if index == 0 and button_name == 'open':
                x_offset = 0
            else:
                x_offset = (w - button_width
                    + (pxbf_width + (2 * BUTTON_BORDER) + BUTTON_SPACING)
                    * index)
            if x_offset < 0:
                continue
            bx = cell_area.x + x_offset
            by = cell_area.y
            bw = pxbf_width + (2 * BUTTON_BORDER)

            Gtk.render_background(context, cr, bx, by, bw, h)
            Gtk.render_frame(context, cr, bx, by, bw, h)

            Gdk.cairo_set_source_pixbuf(
                cr, pixbuf, bx + BUTTON_BORDER, by + (h - pxbf_height) / 2)
            cr.paint()
        context.restore()


GObject.type_register(CellRendererBinary)<|MERGE_RESOLUTION|>--- conflicted
+++ resolved
@@ -132,15 +132,9 @@
         if lwidth < 0:
             lwidth = 0
         layout.set_width(lwidth * Pango.SCALE)
-<<<<<<< HEAD
-        layout.set_ellipsize(Pango.ELLIPSIZE_END)
-        layout.set_wrap(Pango.WRAP_CHAR)
-        layout.set_alignment(Pango.ALIGN_RIGHT)
-=======
         layout.set_ellipsize(Pango.EllipsizeMode.END)
         layout.set_wrap(Pango.WrapMode.CHAR)
         layout.set_alignment(Pango.Alignment.RIGHT)
->>>>>>> 9d0013bf
 
         if lwidth > 0:
             lw, lh = layout.get_size()  # Can not use get_pixel_extents
