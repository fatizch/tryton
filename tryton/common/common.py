# This file is part of Tryton.  The COPYRIGHT file at the top level of
# this repository contains the full copyright notices and license terms.

import gettext
import os
import subprocess
import tempfile
import re
import logging
import unicodedata
import colorsys
import xml.etree.ElementTree as ET
from collections import defaultdict
from decimal import Decimal
try:
    from http import HTTPStatus
except ImportError:
    from http import client as HTTPStatus
from functools import wraps
from tryton.config import CONFIG
from tryton.config import TRYTON_ICON, PIXMAPS_DIR
import sys
import webbrowser
import traceback
import tryton.rpc as rpc
import socket
import _thread
import urllib.request
import urllib.parse
import urllib.error
from string import Template
import shlex
try:
    import ssl
except ImportError:
    ssl = None
from threading import Lock

from gi.repository import Gdk, GdkPixbuf, GLib, GObject, Gtk

from tryton import __version__
from tryton.exceptions import TrytonServerError, TrytonError
from tryton.pyson import PYSONEncoder
from .underline import set_underline
from .widget_style import widget_class

_ = gettext.gettext
logger = logging.getLogger(__name__)


class IconFactory:

    batchnum = 10
    _tryton_icons = []
    _name2id = {}
    _icons = {}
    _local_icons = {}
    _pixbufs = defaultdict(dict)

    @classmethod
    def load_local_icons(cls):
        for fname in os.listdir(PIXMAPS_DIR):
            name = os.path.splitext(fname)[0]
            path = os.path.join(PIXMAPS_DIR, fname)
            cls._local_icons[name] = path

    @classmethod
    def load_icons(cls, refresh=False):
        if not refresh:
            cls._name2id.clear()
            cls._icons.clear()
        del cls._tryton_icons[:]

        try:
            icons = rpc.execute('model', 'ir.ui.icon', 'list_icons',
                rpc.CONTEXT)
        except TrytonServerError:
            icons = []
        for icon_id, icon_name in icons:
            if refresh and icon_name in cls._icons:
                continue
            cls._tryton_icons.append((icon_id, icon_name))
            cls._name2id[icon_name] = icon_id

    @classmethod
    def register_icon(cls, iconname):
        # iconname might be '' when page do not define icon
        if (not iconname
                or iconname in cls._icons
                or iconname in cls._local_icons):
            return
        if iconname not in cls._name2id:
            cls.load_icons(refresh=True)
        try:
            icon_ref = (cls._name2id[iconname], iconname)
        except KeyError:
            return
        idx = cls._tryton_icons.index(icon_ref)
        to_load = slice(max(0, idx - cls.batchnum // 2),
            idx + cls.batchnum // 2)
        ids = [e[0] for e in cls._tryton_icons[to_load]]
        try:
            icons = rpc.execute('model', 'ir.ui.icon', 'read', ids,
                ['name', 'icon'], rpc.CONTEXT)
        except TrytonServerError:
            icons = []
        for icon in icons:
            name = icon['name']
            data = icon['icon'].encode('utf-8')
            cls._icons[name] = data
            cls._tryton_icons.remove((icon['id'], icon['name']))
            del cls._name2id[icon['name']]

    @classmethod
    def get_pixbuf(cls, iconname, size=16, color=None, badge=None):
        colors = CONFIG['icon.colors'].split(',')
        cls.register_icon(iconname)
        if iconname not in cls._pixbufs[(size, badge)]:
            if iconname in cls._icons:
                data = cls._icons[iconname]
            elif iconname in cls._local_icons:
                path = cls._local_icons[iconname]
                with open(path, 'rb') as fp:
                    data = fp.read()
            else:
                logger.error("Unknown icon %s" % iconname)
                return
            if not color:
                color = colors[0]
            try:
                ET.register_namespace('', 'http://www.w3.org/2000/svg')
                root = ET.fromstring(data)
                # If the color is set on the icon, we get it otherwise we take
                # the color defined by default
                if not root.attrib.get('fill'):
                    root.attrib['fill'] = color
                if badge:
                    if not isinstance(badge, str):
                        try:
                            badge = colors[badge]
                        except IndexError:
                            badge = color
                    ET.SubElement(root, 'circle', {
                            'cx': '20',
                            'cy': '4',
                            'r': '4',
                            'fill': badge,
                            })
                data = ET.tostring(root)
            except ET.ParseError:
                pass
            width = height = {
                Gtk.IconSize.MENU: 16,
                Gtk.IconSize.SMALL_TOOLBAR: 16,
                Gtk.IconSize.LARGE_TOOLBAR: 24,
                Gtk.IconSize.BUTTON: 16,
                Gtk.IconSize.DND: 12,
                Gtk.IconSize.DIALOG: 48,
                }.get(size, size)
            pixbuf = data2pixbuf(data, width, height)
            cls._pixbufs[(size, badge)][iconname] = pixbuf
        return cls._pixbufs[(size, badge)][iconname]

    @classmethod
    def get_image(cls, iconname, size=16, color=None, badge=None):
        pixbuf = cls.get_pixbuf(iconname, size, color, badge)
        image = Gtk.Image()
        image.set_from_pixbuf(pixbuf)
        return image


IconFactory.load_local_icons()


class ModelAccess(object):

    batchnum = 100
    _access = {}
    _models = []

    def load_models(self, refresh=False):
        if not refresh:
            self._access.clear()
        del self._models[:]

        try:
            self._models = rpc.execute('model', 'ir.model', 'list_models',
                rpc.CONTEXT)
        except TrytonServerError:
            pass

    def __getitem__(self, model):
        if model in self._access:
            return self._access[model]
        if model not in self._models:
            self.load_models(refresh=True)
        idx = self._models.index(model)
        to_load = slice(max(0, idx - self.batchnum // 2),
            idx + self.batchnum // 2)
        try:
            access = rpc.execute('model', 'ir.model.access', 'get_access',
                self._models[to_load], rpc.CONTEXT)
        except TrytonServerError:
            access = {}
        self._access.update(access)
        return self._access[model]


MODELACCESS = ModelAccess()


class ModelHistory(object):
    _models = set()

    def load_history(self):
        self._models.clear()
        try:
            self._models.update(rpc.execute('model', 'ir.model',
                    'list_history', rpc.CONTEXT))
        except TrytonServerError:
            pass

    def __contains__(self, model):
        return model in self._models


MODELHISTORY = ModelHistory()


class ViewSearch(object):
    searches = {}

    def __init__(self):
        class Encoder(PYSONEncoder):
            def default(self, obj):
                if isinstance(obj, Decimal):
                    return float(obj)
                return super(Encoder, self).default(obj)
        self.encoder = Encoder()

    def load_searches(self):
        try:
            self.searches = rpc.execute('model', 'ir.ui.view_search',
                'get_search', rpc.CONTEXT)
        except TrytonServerError:
            self.searches = {}

    def __getitem__(self, model):
        return self.searches.get(model, [])

    def add(self, model, name, domain):
        try:
            id_, = RPCExecute('model', 'ir.ui.view_search',
                'create', [{
                        'model': model,
                        'name': name,
                        'domain': self.encoder.encode(domain),
                        }])
        except RPCException:
            return
        self.searches.setdefault(model, []).append((id_, name, domain))

    def remove(self, model, id_):
        try:
            RPCExecute('model', 'ir.ui.view_search', 'delete', [id_])
        except RPCException:
            return
        for i, domain in enumerate(self.searches[model]):
            if domain[0] == id_:
                del self.searches[model][i]
                break


VIEW_SEARCH = ViewSearch()


def find_in_path(name):
    if os.name == "nt":
        sep = ';'
    else:
        sep = ':'
    path = [directory for directory in os.environ['PATH'].split(sep)
            if os.path.isdir(directory)]
    for directory in path:
        val = os.path.join(directory, name)
        if os.path.isfile(val) or os.path.islink(val):
            return val
    return name


def get_toplevel_window():
    from tryton.gui.main import Main
    return Main().get_active_window()


def get_sensible_widget(window):
    from tryton.gui.main import Main
    main = Main()
    if main and window == main.window:
        focus_widget = window.get_focus()
        page = main.get_page()
        if page and focus_widget and focus_widget.is_ancestor(page.widget):
            return page.widget
    return window


def selection(title, values, alwaysask=False):
    if not values or len(values) == 0:
        return None
    elif len(values) == 1 and (not alwaysask):
        key = list(values.keys())[0]
        return (key, values[key])

    parent = get_toplevel_window()
    dialog = Gtk.Dialog(
        title=_('Selection'), transient_for=parent,
        modal=True, destroy_with_parent=True)
    dialog.add_button(set_underline(_("Cancel")), Gtk.ResponseType.CANCEL)
    dialog.add_button(set_underline(_("OK")), Gtk.ResponseType.OK)
    dialog.set_icon(TRYTON_ICON)
    dialog.set_default_response(Gtk.ResponseType.OK)
    dialog.set_default_size(400, 400)

    label = Gtk.Label(title or _('Your selection:'))
    dialog.vbox.pack_start(label, expand=False, fill=False, padding=0)
    dialog.vbox.pack_start(
        Gtk.HSeparator(), expand=False, fill=True, padding=0)

    scrolledwindow = Gtk.ScrolledWindow()
    scrolledwindow.set_policy(
        Gtk.PolicyType.AUTOMATIC, Gtk.PolicyType.AUTOMATIC)
    treeview = Gtk.TreeView()
    treeview.set_headers_visible(False)
    scrolledwindow.add(treeview)
    dialog.vbox.pack_start(scrolledwindow, expand=True, fill=True, padding=0)

    treeview.get_selection().set_mode(Gtk.SelectionMode.SINGLE)
    cell = Gtk.CellRendererText()
    column = Gtk.TreeViewColumn("Widget", cell, text=0)
    treeview.append_column(column)
    treeview.set_search_column(0)

    model = Gtk.ListStore(GObject.TYPE_STRING, GObject.TYPE_INT)
    keys = list(values.keys())
    keys.sort()
    i = 0
    for val in keys:
        model.append([str(val), i])
        i += 1

    treeview.set_model(model)
    treeview.connect('row-activated',
            lambda x, y, z: dialog.response(Gtk.ResponseType.OK) or True)

    dialog.show_all()
    response = dialog.run()
    res = None
    if response == Gtk.ResponseType.OK:
        sel = treeview.get_selection().get_selected()
        if sel:
            (model, i) = sel
            if i:
                index = model.get_value(i, 1)
                value = keys[index]
                res = (value, values[value])
    parent.present()
    dialog.destroy()
    return res


def file_selection(title, filename='',
        action=Gtk.FileChooserAction.OPEN, preview=True, multi=False,
        filters=None):
    parent = get_toplevel_window()
    if action == Gtk.FileChooserAction.OPEN:
        buttons = (set_underline(_("Cancel")), Gtk.ResponseType.CANCEL,
            set_underline(_("Select")), Gtk.ResponseType.OK)
    else:
        buttons = (set_underline(_("Cancel")), Gtk.ResponseType.CANCEL,
            set_underline(_("Save")), Gtk.ResponseType.OK)
    win = Gtk.FileChooserDialog(
        title=title, transient_for=parent, action=action)
    win.add_buttons(*buttons)
    win.set_icon(TRYTON_ICON)
    if filename:
        if action in (Gtk.FileChooserAction.SAVE,
                Gtk.FileChooserAction.CREATE_FOLDER):
            win.set_current_name(filename)
        else:
            win.set_filename(filename)
    if hasattr(win, 'set_do_overwrite_confirmation'):
        win.set_do_overwrite_confirmation(True)
    win.set_select_multiple(multi)
    win.set_default_response(Gtk.ResponseType.OK)
    if filters is not None:
        for filt in filters:
            win.add_filter(filt)

    def update_preview_cb(win, img):
        have_preview = False
        filename = win.get_preview_filename()
        if filename:
            try:
                pixbuf = GdkPixbuf.Pixbuf.new_from_file_at_size(
                    filename, 128, 128)
                img.set_from_pixbuf(pixbuf)
                have_preview = True
            except (IOError, GLib.GError):
                pass
        win.set_preview_widget_active(have_preview)
        return

    if preview:
        img_preview = Gtk.Image()
        win.set_preview_widget(img_preview)
        win.connect('update-preview', update_preview_cb, img_preview)

    button = win.run()
    if button != Gtk.ResponseType.OK:
        result = None
    elif not multi:
        result = win.get_filename()
    else:
        result = win.get_filenames()
    parent.present()
    win.destroy()
    return result


_slugify_strip_re = re.compile(r'[^\w\s-]')
_slugify_hyphenate_re = re.compile(r'[-\s]+')


def slugify(value):
    if not isinstance(value, str):
        value = str(value)
    value = unicodedata.normalize('NFKD', value)
    value = str(_slugify_strip_re.sub('', value).strip())
    return _slugify_hyphenate_re.sub('-', value)


def file_write(filename, data):
    if isinstance(data, str):
        data = data.encode('utf-8')
    dtemp = tempfile.mkdtemp(prefix='tryton_')
    if not isinstance(filename, str):
        name, ext = filename
    else:
        name, ext = os.path.splitext(filename)
    filename = ''.join([slugify(name), os.extsep, slugify(ext)])
    filepath = os.path.join(dtemp, filename)
    with open(filepath, 'wb') as fp:
        fp.write(data)
    return filepath


def file_open(filename, type=None, print_p=False):
    def save():
        save_name = file_selection(_('Save As...'),
                action=Gtk.FileChooserAction.SAVE)
        if save_name:
            file_p = open(filename, 'rb')
            save_p = open(save_name, 'wb+')
            save_p.write(file_p.read())
            save_p.close()
            file_p.close()

    if os.name == 'nt':
        operation = 'open'
        if print_p:
            operation = 'print'
        try:
            os.startfile(os.path.normpath(filename), operation)
        except WindowsError:
            save()
    elif sys.platform == 'darwin':
        try:
            subprocess.Popen(['/usr/bin/open', filename])
        except OSError:
            save()
    else:
        try:
            subprocess.Popen(['xdg-open', filename])
        except OSError:
            save()


def mailto(to=None, cc=None, bcc=None, subject=None, body=None,
        attachment=None):
    if CONFIG['client.email']:
        cmd = Template(CONFIG['client.email']).substitute(
                to=to or '',
                cc=cc or '',
                bcc=bcc or '',
                subject=subject or '',
                body=body or '',
                attachment=attachment or '',
                )
        args = shlex.split(str(cmd))
        subprocess.Popen(args)
        return
    if os.name != 'nt' and sys.platform != 'darwin':
        args = ['xdg-email', '--utf8']
        if cc:
            args.extend(['--cc', cc])
        if bcc:
            args.extend(['--bcc', bcc])
        if subject:
            args.extend(['--subject', subject])
        if body:
            args.extend(['--body', body])
        if attachment:
            args.extend(['--attach', attachment])
        if to:
            args.append(to)
        try:
            subprocess.Popen(args)
            return
        except OSError:
            pass
    # http://www.faqs.org/rfcs/rfc2368.html
    url = "mailto:"
    if to:
        url += urllib.parse.quote(to.strip(), "@,")
    url += '?'
    if cc:
        url += "&cc=" + urllib.parse.quote(cc, "@,")
    if bcc:
        url += "&bcc=" + urllib.parse.quote(bcc, "@,")
    if subject:
        url += "&subject=" + urllib.parse.quote(subject, "")
    if body:
        body = "\r\n".join(body.splitlines())
        url += "&body=" + urllib.parse.quote(body, "")
    if attachment:
        url += "&attachment=" + urllib.parse.quote(attachment, "")
    webbrowser.open(url, new=1)


class UniqueDialog(object):

    def __init__(self):
        self.running = False

    def build_dialog(self, *args):
        raise NotImplementedError

    def process_response(self, response):
        return response

    def __call__(self, *args, **kwargs):
        if self.running:
            return

        parent = kwargs.pop('parent', None)
        if not parent:
            parent = get_toplevel_window()
        dialog = self.build_dialog(parent, *args, **kwargs)
        dialog.set_icon(TRYTON_ICON)
        self.running = True
        dialog.show_all()
        response = dialog.run()
        response = self.process_response(response)
        if parent:
            parent.present()
        dialog.destroy()
        self.running = False
        return response


class MessageDialog(UniqueDialog):

    def build_dialog(self, parent, message, msg_type=Gtk.MessageType.INFO,
            buttons=Gtk.ButtonsType.OK, secondary=None):
        dialog = Gtk.MessageDialog(
            transient_for=parent, modal=True, destroy_with_parent=True,
            message_type=msg_type, buttons=buttons, text=message)
        if secondary:
            dialog.format_secondary_text(secondary)
        return dialog

    def __call__(self, message, *args, **kwargs):
        return super(MessageDialog, self).__call__(message, *args, **kwargs)


message = MessageDialog()


class WarningDialog(MessageDialog):

    def __call__(self, message, title, buttons=Gtk.ButtonsType.OK, **kwargs):
        return super().__call__(
            title, Gtk.MessageType.WARNING, buttons, message, **kwargs)


warning = WarningDialog()


class UserWarningDialog(WarningDialog):

    def build_dialog(self, *args, **kwargs):
        dialog = super().build_dialog(*args, **kwargs)
<<<<<<< HEAD
        # Disable Warning Automatic By Pass
        # self.always = Gtk.CheckButton(label=_('Always ignore this warning.'))
        # alignment = Gtk.Alignment(xalign=0, yalign=0.5)
        # alignment.add(self.always)
        # dialog.vbox.pack_start(alignment, expand=True, fill=False, padding=0)
=======
        self.always = Gtk.CheckButton(label=_('Always ignore this warning.'))
        alignment = Gtk.Alignment(xalign=0, yalign=0.5)
        alignment.add(self.always)
        dialog.vbox.pack_start(alignment, expand=True, fill=False, padding=0)
>>>>>>> 46d5a39a
        label = Gtk.Label(
            label=_('Do you want to proceed?'), halign=Gtk.Align.END)
        dialog.vbox.pack_start(label, expand=True, fill=True, padding=0)
        return dialog

    def process_response(self, response):
        if response == Gtk.ResponseType.YES:
<<<<<<< HEAD
            # if self.always.get_active():
            #     return 'always'
=======
            if self.always.get_active():
                return 'always'
>>>>>>> 46d5a39a
            return 'ok'
        return 'cancel'

    def __call__(self, message, title):
        return super().__call__(message, title, Gtk.ButtonsType.YES_NO)


userwarning = UserWarningDialog()


class ConfirmationDialog(MessageDialog):

    def __call__(self, message, *args, **kwargs):
        return super().__call__(
            message, Gtk.MessageType.QUESTION, *args, **kwargs)


class SurDialog(ConfirmationDialog):

    def __call__(self, message):
        response = super().__call__(message, buttons=Gtk.ButtonsType.YES_NO)
        return response == Gtk.ResponseType.YES


sur = SurDialog()


class Sur3BDialog(ConfirmationDialog):

    response_mapping = {
        Gtk.ResponseType.YES: 'ok',
        Gtk.ResponseType.NO: 'ko',
        Gtk.ResponseType.CANCEL: 'cancel'
    }

    def build_dialog(self, *args, **kwargs):
        dialog = super().build_dialog(*args, **kwargs)
        dialog.add_button(set_underline(_("Cancel")), Gtk.ResponseType.CANCEL)
        dialog.add_button(set_underline(_("No")), Gtk.ResponseType.NO)
        dialog.add_button(set_underline(_("Yes")), Gtk.ResponseType.YES)
        dialog.set_default_response(Gtk.ResponseType.YES)
        return dialog

    def __call__(self, message):
        response = super().__call__(message, buttons=Gtk.ButtonsType.NONE)
        return self.response_mapping.get(response, 'cancel')


sur_3b = Sur3BDialog()


class AskDialog(MessageDialog):

    def build_dialog(self, *args, **kwargs):
        visibility = kwargs.pop('visibility')
        dialog = super().build_dialog(*args, **kwargs)
        dialog.set_default_response(Gtk.ResponseType.OK)
        box = dialog.get_message_area()
        self.entry = Gtk.Entry()
        self.entry.set_activates_default(True)
        self.entry.set_visibility(visibility)
        box.pack_start(self.entry, False, False, 0)
        return dialog

    def process_response(self, response):
        if response == Gtk.ResponseType.OK:
            return self.entry.get_text()

    def __call__(self, question, visibility=True):
        return super().__call__(
            question, Gtk.MessageType.QUESTION,
            buttons=Gtk.ButtonsType.OK_CANCEL, visibility=visibility)


ask = AskDialog()


class ConcurrencyDialog(UniqueDialog):

    def build_dialog(self, parent, resource, obj_id, context):
        tooltips = Tooltips()
        dialog = Gtk.MessageDialog(
            transient_for=parent, modal=True, destroy_with_parent=True,
            message_type=Gtk.MessageType.QUESTION,
            buttons=Gtk.ButtonsType.NONE, text=_('Concurrency Exception'))
        dialog.format_secondary_text(
            _('This record has been modified while you were editing it.'))
        cancel_button = dialog.add_button(
            set_underline(_("Cancel")), Gtk.ResponseType.CANCEL)
        tooltips.set_tip(cancel_button, _('Cancel saving'))
        compare_button = dialog.add_button(
            set_underline(_("Compare")), Gtk.ResponseType.APPLY)
        tooltips.set_tip(compare_button, _('See the modified version'))
        write_button = dialog.add_button(
            set_underline(_("Write Anyway")), Gtk.ResponseType.OK)
        tooltips.set_tip(write_button, _('Save your current version'))
        dialog.set_default_response(Gtk.ResponseType.CANCEL)
        return dialog

    def __call__(self, resource, obj_id, context):
        res = super(ConcurrencyDialog, self).__call__(resource, obj_id,
            context)

        if res == Gtk.ResponseType.OK:
            return True
        if res == Gtk.ResponseType.APPLY:
            from tryton.gui.window import Window
            Window.create(resource,
                res_id=obj_id,
                domain=[('id', '=', obj_id)],
                context=context,
                mode=['form', 'tree'])
        return False


concurrency = ConcurrencyDialog()


class ErrorDialog(UniqueDialog):

    def build_dialog(self, parent, title, details):
        dialog = Gtk.MessageDialog(
            transient_for=parent, modal=True, destroy_with_parent=True,
            message_type=Gtk.MessageType.ERROR, buttons=Gtk.ButtonsType.NONE)
        dialog.set_default_size(600, 400)
        dialog.set_position(Gtk.WindowPosition.CENTER)

        dialog.add_button(set_underline(_("Close")), Gtk.ResponseType.CANCEL)
        dialog.set_default_response(Gtk.ResponseType.CANCEL)

        dialog.set_markup(
            '<b>%s</b>' % GLib.markup_escape_text(_('Application Error')))
        dialog.format_secondary_markup(
            '<b>%s</b>' % GLib.markup_escape_text(title))

        scrolledwindow = Gtk.ScrolledWindow()
        scrolledwindow.set_policy(
            Gtk.PolicyType.AUTOMATIC, Gtk.PolicyType.AUTOMATIC)
        scrolledwindow.set_shadow_type(Gtk.ShadowType.NONE)

        viewport = Gtk.Viewport()
        viewport.set_shadow_type(Gtk.ShadowType.NONE)

        textview = Gtk.TextView(editable=False, sensitive=True, monospace=True)
        buf = Gtk.TextBuffer()
        buf.set_text(details)
        textview.set_buffer(buf)

        viewport.add(textview)
        scrolledwindow.add(viewport)
        dialog.vbox.pack_start(
            scrolledwindow, expand=True, fill=True, padding=0)

        button_roundup = Gtk.LinkButton.new_with_label(
            CONFIG['bug.url'], _("Report Bug"))
        button_roundup.get_child().set_halign(Gtk.Align.START)
        button_roundup.connect('activate-link',
            lambda widget: webbrowser.open(CONFIG['bug.url'], new=2))
        dialog.vbox.pack_start(
            button_roundup, expand=False, fill=False, padding=0)

        return dialog

    def __call__(self, title, details):
        if isinstance(title, Exception):
            title = "%s: %s" % (title.__class__.__name__, title)
        details += '\n' + title
        log = logging.getLogger(__name__)
        log.error(details)
        return super(ErrorDialog, self).__call__(title, details)


error = ErrorDialog()


def check_version(box, version=__version__):
    def info_bar_response(info_bar, response, box, url):
        if response == Gtk.ResponseType.ACCEPT:
            webbrowser.open(url)
        box.remove(info_bar)

    class HeadRequest(urllib.request.Request):
        def get_method(self):
            return 'HEAD'

    version = version.split('.')
    series = '.'.join(version[:2])
    version[2] = str(int(version[2]) + 1)
    version = '.'.join(version)
    filename = 'tryton-%s.tar.gz' % version
    if hasattr(sys, 'frozen'):
        if sys.platform == 'win32':
            filename = 'tryton-setup-%s.exe' % version
        elif sys.platform == 'darwin':
            filename = 'tryton-%s.dmg' % version
    url = list(urllib.parse.urlparse(CONFIG['download.url']))
    url[2] = '/%s/%s' % (series, filename)
    url = urllib.parse.urlunparse(url)

    logger.info(_("Check URL: %s"), url)
    try:
        urllib.request.urlopen(HeadRequest(url), timeout=5,
            cafile=rpc._CA_CERTS)
    except (urllib.error.HTTPError, socket.timeout):
        return True
    except Exception:
        logger.error(
            _("Unable to check for new version"), exc_info=True)
        return True
    else:
        if check_version(box, version):
            info_bar = Gtk.InfoBar()
            info_bar.get_content_area().pack_start(
                Gtk.Label(label=_("A new version is available!")),
                expand=True, fill=True, padding=0)
            info_bar.set_show_close_button(True)
            info_bar.add_button(_("Download"), Gtk.ResponseType.ACCEPT)
            info_bar.connect('response', info_bar_response, box, url)
            box.pack_start(info_bar, expand=True, fill=True, padding=0)
            info_bar.show_all()
        return False


def to_xml(string):
    return string.replace('&', '&amp;'
        ).replace('<', '&lt;').replace('>', '&gt;')


PLOCK = Lock()


def process_exception(exception, *args, **kwargs):

    rpc_execute = kwargs.get('rpc_execute', rpc.execute)

    if isinstance(exception, TrytonServerError):
        if exception.faultCode == 'UserWarning':
            name, msg, description = exception.args
            res = userwarning(description, msg)
            if res in ('always', 'ok'):
                RPCExecute('model', 'res.user.warning', 'create', [{
                            'user': rpc._USER,
                            'name': name,
                            'always': (res == 'always'),
                            }],
                    process_exception=False)
                return rpc_execute(*args)
        elif exception.faultCode == 'UserError':
            msg, description = exception.args
            warning(description, msg)
        elif exception.faultCode == 'ConcurrencyException':
            if len(args) >= 6:
                if concurrency(args[1], args[3][0], args[5]):
                    if '_timestamp' in args[5]:
                        del args[5]['_timestamp']
                    return rpc_execute(*args)
            else:
                message(
                    _('Concurrency Exception'), msg_type=Gtk.MessageType.ERROR)
        elif exception.faultCode == str(int(HTTPStatus.UNAUTHORIZED)):
            from tryton.gui.main import Main
            if PLOCK.acquire(False):
                try:
                    Login()
                except TrytonError as exception:
                    if exception.faultCode == 'QueryCanceled':
                        Main().on_quit()
                    raise
                finally:
                    PLOCK.release()
                if args:
                    return rpc_execute(*args)
        else:
            error(exception, exception.faultString)
    else:
        error(exception, traceback.format_exc())
    raise RPCException(exception)


class Login(object):
    def __init__(self, func=rpc.login):
        parameters = {}
        while True:
            try:
                func(parameters)
            except TrytonServerError as exception:
                if exception.faultCode == str(int(HTTPStatus.UNAUTHORIZED)):
                    parameters.clear()
                    continue
                if exception.faultCode != 'LoginException':
                    raise
                name, message, type = exception.args
                value = getattr(self, 'get_%s' % type)(message)
                if value is None:
                    raise TrytonError('QueryCanceled')
                parameters[name] = value
                continue
            else:
                return

    @classmethod
    def get_char(cls, message):
        return ask(message)

    @classmethod
    def get_password(cls, message):
        return ask(message, visibility=False)


class Logout:
    def __init__(self):
        try:
            rpc.logout()
        except TrytonServerError:
            pass


def node_attributes(node):
    result = {}
    attrs = node.attributes
    if attrs is None:
        return {}
    for i in range(attrs.length):
        result[str(attrs.item(i).localName)] = str(attrs.item(i).nodeValue)
    return result


def hex2rgb(hexstring, digits=2):
    """
    Converts a hexstring color to a rgb tuple.
    Example: #ff0000 -> (1.0, 0.0, 0.0)
    digits is an integer number telling how many characters should be
    interpreted for each component in the hexstring.
    """
    if isinstance(hexstring, (tuple, list)):
        return hexstring
    top = float(int(digits * 'f', 16))
    r = int(hexstring[1:digits + 1], 16)
    g = int(hexstring[digits + 1:digits * 2 + 1], 16)
    b = int(hexstring[digits * 2 + 1:digits * 3 + 1], 16)
    return r / top, g / top, b / top


def highlight_rgb(r, g, b, amount=0.1):
    h, s, v = colorsys.rgb_to_hsv(r, g, b)
    return colorsys.hsv_to_rgb(h, s, (v + amount) % 1)


def generateColorscheme(masterColor, keys, light=0.1):
    """
    Generates a dictionary where the keys match the keys argument and
    the values are colors derivated from the masterColor.
    Each color has a value higher then the previous of `light`.
    Each color has a hue separated from the previous by the golden angle.
    The masterColor is given in a hex string format.
    """
    r, g, b = hex2rgb(COLOR_SCHEMES.get(masterColor, masterColor))
    h, s, v = colorsys.rgb_to_hsv(r, g, b)
    if keys:
        light = min(light, (1. - v) / len(keys))
    golden_angle = 0.618033988749895
    return {key: colorsys.hsv_to_rgb((h + golden_angle * i) % 1,
            s, (v + light * i) % 1) for i, key in enumerate(keys)}


class RPCException(Exception):

    def __init__(self, exception):
        super(RPCException, self).__init__(exception)
        self.exception = exception


class RPCProgress(object):

    def __init__(self, method, args):
        self.method = method
        self.args = args
        self.parent = None
        self.res = None
        self.error = False
        self.exception = None

    def start(self):
        try:
            self.res = getattr(rpc, self.method)(*self.args)
        except Exception as exception:
            self.error = True
            self.res = False
            self.exception = exception
        else:
            if not self.res:
                self.error = True
        if self.callback:
            # Post to GTK queue to be run by the main thread
            GLib.idle_add(self.process)
        return True

    def run(self, process_exception_p=True, callback=None):
        self.process_exception_p = process_exception_p
        self.callback = callback

        if callback:
            # Parent is only useful if it is asynchronous
            # otherwise the cursor is not updated.
            self.parent = get_toplevel_window()
            window = self.parent.get_window()
            if window:
                display = window.get_display()
                watch = Gdk.Cursor.new_for_display(
                    display, Gdk.CursorType.WATCH)
                window.set_cursor(watch)
            _thread.start_new_thread(self.start, ())
            return
        else:
            self.start()
            return self.process()

    def process(self):
        if self.parent and self.parent.get_window():
            self.parent.get_window().set_cursor(None)

        if self.exception and self.process_exception_p:
            def rpc_execute(*args):
                return RPCProgress('execute', args).run(
                    self.process_exception_p, self.callback)
            try:
                return process_exception(
                    self.exception, *self.args, rpc_execute=rpc_execute)
            except RPCException as exception:
                self.exception = exception

        def return_():
            if self.exception:
                raise self.exception
            else:
                return self.res

        if self.callback:
            self.callback(return_)
        else:
            return return_()


def RPCExecute(*args, **kwargs):
    rpc_context = rpc.CONTEXT.copy()
    if kwargs.get('context'):
        rpc_context.update(kwargs['context'])
    args = args + (rpc_context,)
    process_exception = kwargs.get('process_exception', True)
    callback = kwargs.get('callback')
    return RPCProgress('execute', args).run(process_exception, callback)


def RPCContextReload(callback=None):
    def update(context):
        rpc.context_reset()
        try:
            rpc.CONTEXT.update(context())
        except RPCException:
            pass
        if rpc._CLIENT_DATE:
            rpc.CONTEXT['client_defined_date'] = rpc._CLIENT_DATE
        if callback:
            callback()
    # Use RPCProgress to not send rpc.CONTEXT
    context = RPCProgress(
        'execute',
        ('model', 'res.user', 'get_preferences', True, {})).run(
            True, update if callback else None)
    if not callback:
        rpc.context_reset()
        rpc.CONTEXT.update(context)
        if rpc._CLIENT_DATE:
            rpc.CONTEXT['client_defined_date'] = rpc._CLIENT_DATE


class Tooltips(object):
    _tooltips = None

    def set_tip(self, widget, tip_text):
        if hasattr(widget, 'set_tooltip_text'):
            return widget.set_tooltip_text(tip_text)
        if not self._tooltips:
            self._tooltips = Gtk.Tooltips()
        return self._tooltips.set_tip(widget, tip_text)

    def enable(self):
        if self._tooltips:
            self._tooltips.enable()

    def disable(self):
        if self._tooltips:
            self._tooltips.disable()

FORMAT_ERROR = "Wrong key format [type_]style_value: "

# Color values: min = 0 max = 65535
# You need to apply the percent to get the right color
# http://www.december.com/html/spec/colorcodes.html

COLOR_RGB = {
    'red': [65535, 0, 0],
    'green': [0, 65535, 0],
    'blue': [0, 0, 65535],
    'turquoise': [16383, 57670, 53738],
    'gray': [49151, 49151, 49151],
    'brown': [42597, 10485, 10485],
    'maroon': [45219, 12451, 24903],
    'violet': [60947, 33422, 60947],
    'purple': [41287, 8519, 61602],
    'yellow': [65535, 65535, 0],
    'pink': [65535, 49151, 52428],
    'beige': [62913, 62913, 56360],
    'white': [65535, 65535, 65535],
    'black': [0, 0, 0]
}

COLOR_SCHEMES = {
    'red': '#cf1d1d',
    'green': '#3fb41b',
    'blue': '#224565',
    'grey': '#444444',
    'black': '#000000',
    'darkcyan': '#305755',
}

COLORS = {
    'invalid': '#ff6969',
    'required': '#d2d2ff',
}


def filter_domain(domain):
    '''
    Return the biggest subset of domain with only AND operator
    '''
    res = []
    for arg in domain:
        if isinstance(arg, str):
            if arg == 'OR':
                res = []
                break
            continue
        if isinstance(arg, tuple):
            res.append(arg)
        elif isinstance(arg, list):
            res.extend(filter_domain(arg))
    return res


def timezoned_date(date, reverse=False):
    try:
        from dateutil.tz.win import tzwinlocal as tzlocal
    except ImportError:
        from dateutil.tz import tzlocal
    from dateutil.tz import tzutc

    lzone = tzlocal()
    szone = tzutc()
    if reverse:
        lzone, szone = szone, lzone
    return date.replace(tzinfo=szone).astimezone(lzone).replace(tzinfo=None)


def untimezoned_date(date):
    return timezoned_date(date, reverse=True)


def humanize(size):
    for x in ('bytes', 'KB', 'MB', 'GB', 'TB', 'PB'):
        if size < 1000:
            return '%3.1f%s' % (size, x)
        size /= 1000.0


def get_hostname(netloc):
    if '[' in netloc and ']' in netloc:
        hostname = netloc.split(']')[0][1:]
    elif ':' in netloc:
        hostname = netloc.split(':')[0]
    else:
        hostname = netloc
    return hostname.strip()


def get_port(netloc):
    netloc = netloc.split(']')[-1]
    if ':' in netloc:
        try:
            return int(netloc.split(':')[1])
        except ValueError:
            pass
    return 8000


def resize_pixbuf(pixbuf, width, height):
    img_height = pixbuf.get_height()
    height = min(img_height, height) if height != -1 else img_height
    img_width = pixbuf.get_width()
    width = min(img_width, width) if width != -1 else img_width

    if img_width / width < img_height / height:
        width = float(img_width) / float(img_height) * float(height)
    else:
        height = float(img_height) / float(img_width) * float(width)
    return pixbuf.scale_simple(
        int(width), int(height), GdkPixbuf.InterpType.BILINEAR)


def _data2pixbuf(data, width=None, height=None):
    loader = GdkPixbuf.PixbufLoader()
    if width and height:
        loader.set_size(width, height)
    loader.write(data)
    loader.close()
    return loader.get_pixbuf()


def data2pixbuf(data, width=None, height=None):
    if data:
        try:
            return _data2pixbuf(data, width, height)
        except GLib.GError:
            pass


def apply_label_attributes(label, readonly, required):
    if not readonly:
        widget_class(label, 'editable', True)
        widget_class(label, 'required', required)
    else:
        widget_class(label, 'editable', False)
        widget_class(label, 'required', False)


def ellipsize(string, length):
    if len(string) <= length:
        return string
    ellipsis = _('...')
    return string[:length - len(ellipsis)] + ellipsis


def get_align(float_, expand=True):
    "Convert float align into Gtk.Align"
    value = float(float_)
    if value < 0.5:
        return Gtk.Align.START
    elif value == 0.5:
        if expand:
            return Gtk.Align.FILL
        else:
            return Gtk.Align.CENTER
    else:
        return Gtk.Align.END


def date_format(format_=None):
    return format_ or rpc.CONTEXT.get('locale', {}).get('date', '%x')


def idle_add(func):
    @wraps(func)
    def wrapper(*args, **kwargs):
        GLib.idle_add(func, *args, **kwargs)
    return wrapper<|MERGE_RESOLUTION|>--- conflicted
+++ resolved
@@ -600,18 +600,13 @@
 
     def build_dialog(self, *args, **kwargs):
         dialog = super().build_dialog(*args, **kwargs)
-<<<<<<< HEAD
-        # Disable Warning Automatic By Pass
+
+        # Coog: Disable Warning Automatic By Pass
         # self.always = Gtk.CheckButton(label=_('Always ignore this warning.'))
         # alignment = Gtk.Alignment(xalign=0, yalign=0.5)
         # alignment.add(self.always)
         # dialog.vbox.pack_start(alignment, expand=True, fill=False, padding=0)
-=======
-        self.always = Gtk.CheckButton(label=_('Always ignore this warning.'))
-        alignment = Gtk.Alignment(xalign=0, yalign=0.5)
-        alignment.add(self.always)
-        dialog.vbox.pack_start(alignment, expand=True, fill=False, padding=0)
->>>>>>> 46d5a39a
+
         label = Gtk.Label(
             label=_('Do you want to proceed?'), halign=Gtk.Align.END)
         dialog.vbox.pack_start(label, expand=True, fill=True, padding=0)
@@ -619,13 +614,9 @@
 
     def process_response(self, response):
         if response == Gtk.ResponseType.YES:
-<<<<<<< HEAD
+            # Coog: Disable Warning Automatic By Pass
             # if self.always.get_active():
             #     return 'always'
-=======
-            if self.always.get_active():
-                return 'always'
->>>>>>> 46d5a39a
             return 'ok'
         return 'cancel'
 
@@ -827,8 +818,8 @@
 
     logger.info(_("Check URL: %s"), url)
     try:
-        urllib.request.urlopen(HeadRequest(url), timeout=5,
-            cafile=rpc._CA_CERTS)
+        urllib.request.urlopen(
+            HeadRequest(url), timeout=5, cafile=rpc._CA_CERTS)
     except (urllib.error.HTTPError, socket.timeout):
         return True
     except Exception:
@@ -1120,6 +1111,7 @@
         if self._tooltips:
             self._tooltips.disable()
 
+
 FORMAT_ERROR = "Wrong key format [type_]style_value: "
 
 # Color values: min = 0 max = 65535
