# This file is part of Tryton.  The COPYRIGHT file at the top level of
# this repository contains the full copyright notices and license terms.

import gtk
import gobject
import glib
import pango
import gettext
import os
import subprocess
import re
import logging
import unicodedata
import colorsys
from decimal import Decimal
from functools import partial
from tryton.config import CONFIG
from tryton.config import TRYTON_ICON, PIXMAPS_DIR
import sys
import xmlrpclib
try:
    import hashlib
except ImportError:
    hashlib = None
    import md5
import webbrowser
import traceback
import tryton.rpc as rpc
import socket
import thread
import urllib
from string import Template
import shlex
try:
    import ssl
except ImportError:
    ssl = None
from threading import Lock
import dateutil.tz

from tryton.exceptions import TrytonServerError, TrytonError
from tryton.pyson import PYSONEncoder

_ = gettext.gettext


class TrytonIconFactory(gtk.IconFactory):

    batchnum = 10
    _tryton_icons = []
    _name2id = {}
    _locale_icons = set()
    _loaded_icons = set()

    def load_client_icons(self):
        for fname in os.listdir(PIXMAPS_DIR):
            name = os.path.splitext(fname)[0]
            if not name.startswith('tryton-'):
                continue
            if not os.path.isfile(os.path.join(PIXMAPS_DIR, fname)):
                continue
            try:
                pixbuf = gtk.gdk.pixbuf_new_from_file(
                        os.path.join(PIXMAPS_DIR, fname).decode('utf-8'))
            except (IOError, glib.GError):
                continue
            finally:
                self._locale_icons.add(name)
            icon_set = gtk.IconSet(pixbuf)
            self.add(name, icon_set)
        for name in ('ok', 'cancel'):
            icon_set = gtk.Style().lookup_icon_set('gtk-%s' % name)
            self.add('tryton-%s' % name, icon_set)
            self._locale_icons.add('tryton-%s' % name)

    def load_icons(self, refresh=False):
        if not refresh:
            self._name2id.clear()
            self._loaded_icons.clear()
        del self._tryton_icons[:]

        try:
            icons = rpc.execute('model', 'ir.ui.icon', 'list_icons',
                rpc.CONTEXT)
        except TrytonServerError:
            icons = []
        for icon_id, icon_name in icons:
            if refresh and icon_name in self._loaded_icons:
                continue
            self._tryton_icons.append((icon_id, icon_name))
            self._name2id[icon_name] = icon_id

    def register_icon(self, iconname):
        # iconname might be '' when page do not define icon
        if (not iconname
                or iconname in (self._loaded_icons | self._locale_icons)):
            return
        if iconname not in self._name2id:
            self.load_icons(refresh=True)
        try:
            icon_ref = (self._name2id[iconname], iconname)
        except KeyError:
            return
        idx = self._tryton_icons.index(icon_ref)
        to_load = slice(max(0, idx - self.batchnum // 2),
            idx + self.batchnum // 2)
        ids = [e[0] for e in self._tryton_icons[to_load]]
        try:
            icons = rpc.execute('model', 'ir.ui.icon', 'read', ids,
                ['name', 'icon'], rpc.CONTEXT)
        except TrytonServerError:
            icons = []
        for icon in icons:
            pixbuf = _data2pixbuf(icon['icon'])
            self._tryton_icons.remove((icon['id'], icon['name']))
            del self._name2id[icon['name']]
            self._loaded_icons.add(icon['name'])
            iconset = gtk.IconSet(pixbuf)
            self.add(icon['name'], iconset)

ICONFACTORY = TrytonIconFactory()
ICONFACTORY.add_default()


class ModelAccess(object):

    batchnum = 100
    _access = {}
    _models = []

    def load_models(self, refresh=False):
        if not refresh:
            self._access.clear()
        del self._models[:]

        try:
            self._models = rpc.execute('model', 'ir.model', 'list_models',
                rpc.CONTEXT)
        except TrytonServerError:
            pass

    def __getitem__(self, model):
        if model in self._access:
            return self._access[model]
        if model not in self._models:
            self.load_models(refresh=True)
        idx = self._models.index(model)
        to_load = slice(max(0, idx - self.batchnum // 2),
            idx + self.batchnum // 2)
        try:
            access = rpc.execute('model', 'ir.model.access', 'get_access',
                self._models[to_load], rpc.CONTEXT)
        except TrytonServerError:
            access = {}
        self._access.update(access)
        return self._access[model]

MODELACCESS = ModelAccess()


class ModelHistory(object):
    _models = set()

    def load_history(self):
        self._models.clear()
        try:
            self._models.update(rpc.execute('model', 'ir.model',
                    'list_history', rpc.CONTEXT))
        except TrytonServerError:
            pass

    def __contains__(self, model):
        return model in self._models

MODELHISTORY = ModelHistory()


class ViewSearch(object):
    searches = {}

    def __init__(self):
        class Encoder(PYSONEncoder):
            def default(self, obj):
                if isinstance(obj, Decimal):
                    return float(obj)
                return super(Encoder, self).default(obj)
        self.encoder = Encoder()

    def load_searches(self):
        try:
            self.searches = rpc.execute('model', 'ir.ui.view_search',
                'get_search', rpc.CONTEXT)
        except TrytonServerError:
            self.searches = {}

    def __getitem__(self, model):
        return self.searches.get(model, [])

    def add(self, model, name, domain):
        try:
            id_, = RPCExecute('model', 'ir.ui.view_search',
                'create', [{
                        'model': model,
                        'name': name,
                        'domain': self.encoder.encode(domain),
                        }])
        except RPCException:
            return
        self.searches.setdefault(model, []).append((id_, name, domain))

    def remove(self, model, id_):
        try:
            RPCExecute('model', 'ir.ui.view_search', 'delete', [id_])
        except RPCException:
            return
        for i, domain in enumerate(self.searches[model]):
            if domain[0] == id_:
                del self.searches[model][i]
                break

VIEW_SEARCH = ViewSearch()


def find_in_path(name):
    if os.name == "nt":
        sep = ';'
    else:
        sep = ':'
    path = [directory for directory in os.environ['PATH'].split(sep)
            if os.path.isdir(directory)]
    for directory in path:
        val = os.path.join(directory, name)
        if os.path.isfile(val) or os.path.islink(val):
            return val
    return name


def request_server(server_widget):
    result = False
    parent = get_toplevel_window()
    dialog = gtk.Dialog(
        title=_('Tryton Connection'),
        parent=parent,
        flags=gtk.DIALOG_MODAL | gtk.DIALOG_DESTROY_WITH_PARENT |
        gtk.WIN_POS_CENTER_ON_PARENT |
        gtk.gdk.WINDOW_TYPE_HINT_DIALOG,)
    vbox = gtk.VBox()
    table = gtk.Table(2, 2, False)
    table.set_border_width(12)
    table.set_row_spacings(6)
    vbox.pack_start(table, False, True, 0)
    label_server = gtk.Label(_("Server:"))
    label_server.set_alignment(1, 0)
    label_server.set_padding(3, 0)
    table.attach(label_server, 0, 1, 0, 1, yoptions=False,
        xoptions=gtk.FILL)
    entry_port = gtk.Entry()
    entry_port.set_max_length(5)
    entry_port.set_text("8000")
    entry_port.set_activates_default(True)
    entry_port.set_width_chars(16)
    table.attach(entry_port, 1, 2, 1, 2, yoptions=False,
        xoptions=gtk.FILL)
    entry_server = gtk.Entry()
    entry_server.set_text("localhost")
    entry_server.set_activates_default(True)
    entry_server.set_width_chars(16)
    table.attach(entry_server, 1, 2, 0, 1, yoptions=False,
        xoptions=gtk.FILL | gtk.EXPAND)
    label_port = gtk.Label(_("Port:"))
    label_port.set_alignment(1, 0.5)
    label_port.set_padding(3, 3)
    table.attach(label_port, 0, 1, 1, 2, yoptions=False,
        xoptions=False)
    dialog.add_button("gtk-cancel", gtk.RESPONSE_CANCEL)
    dialog.add_button("gtk-ok", gtk.RESPONSE_OK)
    dialog.vbox.pack_start(vbox)
    dialog.set_icon(TRYTON_ICON)
    dialog.show_all()
    dialog.set_default_response(gtk.RESPONSE_OK)

    netloc = server_widget.get_text()
    entry_server.set_text(get_hostname(netloc))
    entry_port.set_text(str(get_port(netloc)))

    res = dialog.run()
    if res == gtk.RESPONSE_OK:
        host = entry_server.get_text()
        port = entry_port.get_text()
        url = '%s:%s' % (host, port)
        server_widget.set_text(url)
        result = (get_hostname(url), get_port(url))
    parent.present()
    dialog.destroy()
    return result


def get_toplevel_window():
    for window in gtk.window_list_toplevels():
        if window.is_active() and window.props.type == gtk.WINDOW_TOPLEVEL:
            return window
    from tryton.gui.main import Main
    return Main.get_main().window


def get_sensible_widget(window):
    from tryton.gui.main import Main
    main = Main.get_main()
    if main and window == main.window:
        focus_widget = window.get_focus()
        page = main.get_page()
        if page and focus_widget and focus_widget.is_ancestor(page.widget):
            return page.widget
    return window


def center_window(window, parent, sensible):
    sensible_allocation = sensible.get_allocation()
    if hasattr(sensible.get_window(), 'get_root_coords'):
        x, y = sensible.get_window().get_root_coords(
            sensible_allocation.x, sensible_allocation.y)
    else:
        x, y = sensible.get_window().get_origin()
        x += sensible_allocation.x
        y += sensible_allocation.y
    window_allocation = window.get_allocation()
    x = x + int((sensible_allocation.width - window_allocation.width) / 2)
    y = y + int((sensible_allocation.height - window_allocation.height) / 2)
    window.move(x, y)


def selection(title, values, alwaysask=False):
    if not values or len(values) == 0:
        return None
    elif len(values) == 1 and (not alwaysask):
        key = values.keys()[0]
        return (key, values[key])

    parent = get_toplevel_window()
    dialog = gtk.Dialog(_('Selection'), parent,
            gtk.DIALOG_MODAL | gtk.DIALOG_DESTROY_WITH_PARENT,
            (gtk.STOCK_CANCEL, gtk.RESPONSE_CANCEL,
                gtk.STOCK_OK, gtk.RESPONSE_OK))
    dialog.set_icon(TRYTON_ICON)
    dialog.set_default_response(gtk.RESPONSE_OK)
    dialog.set_default_size(400, 400)

    label = gtk.Label(title or _('Your selection:'))
    dialog.vbox.pack_start(label, False, False)
    dialog.vbox.pack_start(gtk.HSeparator(), False, True)

    scrolledwindow = gtk.ScrolledWindow()
    scrolledwindow.set_policy(gtk.POLICY_AUTOMATIC, gtk.POLICY_AUTOMATIC)
    treeview = gtk.TreeView()
    treeview.set_headers_visible(False)
    scrolledwindow.add(treeview)
    dialog.vbox.pack_start(scrolledwindow, True, True)

    treeview.get_selection().set_mode(gtk.SELECTION_SINGLE)
    cell = gtk.CellRendererText()
    column = gtk.TreeViewColumn("Widget", cell, text=0)
    treeview.append_column(column)
    treeview.set_search_column(0)

    model = gtk.ListStore(gobject.TYPE_STRING, gobject.TYPE_INT)
    keys = values.keys()
    keys.sort()
    i = 0
    for val in keys:
        model.append([str(val), i])
        i += 1

    treeview.set_model(model)
    treeview.connect('row-activated',
            lambda x, y, z: dialog.response(gtk.RESPONSE_OK) or True)

    dialog.show_all()
    response = dialog.run()
    res = None
    if response == gtk.RESPONSE_OK:
        sel = treeview.get_selection().get_selected()
        if sel:
            (model, i) = sel
            if i:
                index = model.get_value(i, 1)
                value = keys[index]
                res = (value, values[value])
    parent.present()
    dialog.destroy()
    return res


def file_selection(title, filename='',
        action=gtk.FILE_CHOOSER_ACTION_OPEN, preview=True, multi=False,
        filters=None):
    parent = get_toplevel_window()
    if action == gtk.FILE_CHOOSER_ACTION_OPEN:
        buttons = (gtk.STOCK_CANCEL, gtk.RESPONSE_CANCEL,
            gtk.STOCK_OPEN, gtk.RESPONSE_OK)
    else:
        buttons = (gtk.STOCK_CANCEL, gtk.RESPONSE_CANCEL,
            gtk.STOCK_SAVE, gtk.RESPONSE_OK)
    win = gtk.FileChooserDialog(title, None, action, buttons)
    win.set_transient_for(parent)
    win.set_icon(TRYTON_ICON)
    if filename:
        if action in (gtk.FILE_CHOOSER_ACTION_SAVE,
                gtk.FILE_CHOOSER_ACTION_CREATE_FOLDER):
            win.set_current_name(filename)
        else:
            win.set_filename(filename)
    if hasattr(win, 'set_do_overwrite_confirmation'):
        win.set_do_overwrite_confirmation(True)
    win.set_select_multiple(multi)
    win.set_default_response(gtk.RESPONSE_OK)
    if filters is not None:
        for filt in filters:
            win.add_filter(filt)

    def update_preview_cb(win, img):
        have_preview = False
        filename = win.get_preview_filename()
        if filename:
            try:
                pixbuf = gtk.gdk.pixbuf_new_from_file_at_size(
                    filename, 128, 128)
                img.set_from_pixbuf(pixbuf)
                have_preview = True
            except (IOError, glib.GError):
                pass
        win.set_preview_widget_active(have_preview)
        return

    if preview:
        img_preview = gtk.Image()
        win.set_preview_widget(img_preview)
        win.connect('update-preview', update_preview_cb, img_preview)

    if os.name == 'nt':
        encoding = 'utf-8'
    else:
        encoding = sys.getfilesystemencoding()
    button = win.run()
    if button != gtk.RESPONSE_OK:
        result = None
    elif not multi:
        result = win.get_filename()
        if result:
            result = unicode(result, encoding)
    else:
        result = [unicode(path, encoding) for path in win.get_filenames()]
    parent.present()
    win.destroy()
    return result


_slugify_strip_re = re.compile(r'[^\w\s-]')
_slugify_hyphenate_re = re.compile(r'[-\s]+')


def slugify(value):
    if not isinstance(value, unicode):
        value = unicode(value)
    value = unicodedata.normalize('NFKD', value).encode('ascii', 'ignore')
    value = unicode(_slugify_strip_re.sub('', value).strip().lower())
    return _slugify_hyphenate_re.sub('-', value)


def file_open(filename, type, print_p=False):
    def save():
        save_name = file_selection(_('Save As...'),
                action=gtk.FILE_CHOOSER_ACTION_SAVE)
        if save_name:
            file_p = open(filename, 'rb')
            save_p = open(save_name, 'wb+')
            save_p.write(file_p.read())
            save_p.close()
            file_p.close()

    if os.name == 'nt':
        operation = 'open'
        if print_p:
            operation = 'print'
        try:
            os.startfile(os.path.normpath(filename), operation)
        except WindowsError:
            save()
    elif sys.platform == 'darwin':
        try:
            subprocess.Popen(['/usr/bin/open', filename])
        except OSError:
            save()
    else:
        try:
            subprocess.Popen(['xdg-open', filename])
        except OSError:
            save()


def mailto(to=None, cc=None, bcc=None, subject=None, body=None,
        attachment=None):
    if CONFIG['client.email']:
        cmd = Template(CONFIG['client.email']).substitute(
                to=to or '',
                cc=cc or '',
                bcc=bcc or '',
                subject=subject or '',
                body=body or '',
                attachment=attachment or '',
                )
        args = shlex.split(str(cmd))
        subprocess.Popen(args)
        return
    if os.name != 'nt' and sys.platform != 'darwin':
        args = ['xdg-email', '--utf8']
        if cc:
            args.extend(['--cc', cc])
        if bcc:
            args.extend(['--bcc', bcc])
        if subject:
            args.extend(['--subject', subject])
        if body:
            args.extend(['--body', body])
        if attachment:
            args.extend(['--attach', attachment])
        if to:
            args.append(to)
        try:
            subprocess.Popen(args)
            return
        except OSError:
            pass
    # http://www.faqs.org/rfcs/rfc2368.html
    url = "mailto:"
    if to:
        if isinstance(to, unicode):
            to = to.encode('utf-8')
        url += urllib.quote(to.strip(), "@,")
    url += '?'
    if cc:
        if isinstance(cc, unicode):
            cc = cc.encode('utf-8')
        url += "&cc=" + urllib.quote(cc, "@,")
    if bcc:
        if isinstance(bcc, unicode):
            bcc = bcc.encode('utf-8')
        url += "&bcc=" + urllib.quote(bcc, "@,")
    if subject:
        if isinstance(subject, unicode):
            subject = subject.encode('utf-8')
        url += "&subject=" + urllib.quote(subject, "")
    if body:
        if isinstance(body, unicode):
            body = body.encode('utf-8')
        body = "\r\n".join(body.splitlines())
        url += "&body=" + urllib.quote(body, "")
    if attachment:
        if isinstance(attachment, unicode):
            attachment = attachment.encode('utf-8')
        url += "&attachment=" + urllib.quote(attachment, "")
    webbrowser.open(url, new=1)


class UniqueDialog(object):

    def __init__(self):
        self.running = False

    def build_dialog(self, *args):
        raise NotImplementedError

    def __call__(self, *args):
        if self.running:
            return

        parent = get_toplevel_window()
        dialog = self.build_dialog(parent, *args)
        dialog.set_icon(TRYTON_ICON)
        self.running = True
        dialog.show_all()
        response = dialog.run()
        parent.present()
        dialog.destroy()
        self.running = False
        return response


class MessageDialog(UniqueDialog):

    def build_dialog(self, parent, message, msg_type):
        dialog = gtk.MessageDialog(parent,
            gtk.DIALOG_MODAL | gtk.DIALOG_DESTROY_WITH_PARENT, msg_type,
            gtk.BUTTONS_OK, message)
        return dialog

    def __call__(self, message, msg_type=gtk.MESSAGE_INFO):
        super(MessageDialog, self).__call__(message, msg_type)

message = MessageDialog()


class WarningDialog(UniqueDialog):

    def build_dialog(self, parent, message, title, buttons=gtk.BUTTONS_OK):
        dialog = gtk.MessageDialog(parent, gtk.DIALOG_DESTROY_WITH_PARENT,
            gtk.MESSAGE_WARNING, buttons)
        dialog.set_markup('<b>%s</b>' % (to_xml(title)))
        dialog.format_secondary_markup(to_xml(message))
        return dialog

warning = WarningDialog()


class UserWarningDialog(WarningDialog):

    def __init__(self):
        super(UserWarningDialog, self).__init__()
        self.always = False

    def _set_always(self, toggle):
        self.always = toggle.get_active()

    def build_dialog(self, parent, message, title):
        dialog = super(UserWarningDialog, self).build_dialog(parent, message,
            title, gtk.BUTTONS_YES_NO)
        # Disable Warning Automatic By Pass
        # check = gtk.CheckButton(_('Always ignore this warning.'))
        # check.connect_after('toggled', self._set_always)
        # alignment = gtk.Alignment(0, 0.5)
        # alignment.add(check)
        # dialog.vbox.pack_start(alignment, True, False)
        label = gtk.Label(_('Do you want to proceed?'))
        label.set_alignment(1, 0.5)
        dialog.vbox.pack_start(label, True, True)
        return dialog

    def __call__(self, message, title):
        response = super(UserWarningDialog, self).__call__(message, title)
        if response == gtk.RESPONSE_YES:
            if self.always:
                return 'always'
            return 'ok'
        return 'cancel'

userwarning = UserWarningDialog()


class ConfirmationDialog(UniqueDialog):

    def build_dialog(self, parent, message):
        dialog = gtk.Dialog(_('Confirmation'), parent, gtk.DIALOG_MODAL
                | gtk.DIALOG_DESTROY_WITH_PARENT | gtk.WIN_POS_CENTER_ON_PARENT
                | gtk.gdk.WINDOW_TYPE_HINT_DIALOG)
        hbox = gtk.HBox()
        image = gtk.Image()
        image.set_from_stock('tryton-dialog-information',
                gtk.ICON_SIZE_DIALOG)
        image.set_padding(15, 15)
        hbox.pack_start(image, False, False)
        label = gtk.Label('%s' % (to_xml(message)))
        hbox.pack_start(label, True, True)
        dialog.vbox.pack_start(hbox)
        return dialog


class SurDialog(ConfirmationDialog):

    def build_dialog(self, parent, message):
        dialog = super(SurDialog, self).build_dialog(parent, message)
        dialog.add_button("gtk-cancel", gtk.RESPONSE_CANCEL)
        dialog.set_default(dialog.add_button("gtk-ok", gtk.RESPONSE_OK))
        dialog.set_default_response(gtk.RESPONSE_OK)
        return dialog

    def __call__(self, message):
        response = super(SurDialog, self).__call__(message)
        return response == gtk.RESPONSE_OK

sur = SurDialog()


class Sur3BDialog(ConfirmationDialog):

    response_mapping = {
        gtk.RESPONSE_YES: 'ok',
        gtk.RESPONSE_NO: 'ko',
        gtk.RESPONSE_CANCEL: 'cancel'
    }

    def build_dialog(self, parent, message):
        dialog = super(Sur3BDialog, self).build_dialog(parent, message)
        dialog.add_button("gtk-cancel", gtk.RESPONSE_CANCEL)
        dialog.add_button("gtk-no", gtk.RESPONSE_NO)
        dialog.set_default(dialog.add_button("gtk-yes", gtk.RESPONSE_YES))
        dialog.set_default_response(gtk.RESPONSE_YES)
        return dialog

    def __call__(self, message):
        response = super(Sur3BDialog, self).__call__(message)
        return self.response_mapping.get(response, 'cancel')

sur_3b = Sur3BDialog()


class AskDialog(UniqueDialog):

    def build_dialog(self, parent, question, visibility):
        win = gtk.Dialog(CONFIG['client.title'], parent,
                gtk.DIALOG_MODAL | gtk.DIALOG_DESTROY_WITH_PARENT,
                (gtk.STOCK_CANCEL, gtk.RESPONSE_CANCEL,
                    gtk.STOCK_OK, gtk.RESPONSE_OK))
        win.set_default_response(gtk.RESPONSE_OK)

        hbox = gtk.HBox()
        image = gtk.Image()
        image.set_from_stock('tryton-dialog-information',
                gtk.ICON_SIZE_DIALOG)
        hbox.pack_start(image)
        vbox = gtk.VBox()
        vbox.pack_start(gtk.Label(question))
        self.entry = gtk.Entry()
        self.entry.set_activates_default(True)
        self.entry.set_visibility(visibility)
        vbox.pack_start(self.entry)
        hbox.pack_start(vbox)
        win.vbox.pack_start(hbox)
        return win

    def __call__(self, question, visibility=True):
        if self.running:
            return

        parent = get_toplevel_window()
        dialog = self.build_dialog(parent, question, visibility=visibility)
        dialog.set_icon(TRYTON_ICON)
        self.running = True
        dialog.show_all()
        response = dialog.run()
        result = None
        if response == gtk.RESPONSE_OK:
            result = self.entry.get_text()
        parent.present()
        dialog.destroy()
        self.running = False
        return result

ask = AskDialog()


class ConcurrencyDialog(UniqueDialog):

    def build_dialog(self, parent, resource, obj_id, context):
        dialog = gtk.Dialog(_('Concurrency Exception'), parent,
            gtk.DIALOG_MODAL | gtk.DIALOG_DESTROY_WITH_PARENT |
            gtk.WIN_POS_CENTER_ON_PARENT | gtk.gdk.WINDOW_TYPE_HINT_DIALOG)
        dialog.set_default_response(gtk.RESPONSE_CANCEL)
        hbox = gtk.HBox()
        image = gtk.Image()
        image.set_from_stock('tryton-dialog-information',
                gtk.ICON_SIZE_DIALOG)
        image.set_padding(15, 15)
        hbox.pack_start(image, False, False)
        label = gtk.Label()
        label.set_padding(15, 15)
        label.set_use_markup(True)
        label.set_markup(_('<b>Write Concurrency Warning:</b>\n\n'
            'This record has been modified while you were editing it.\n'
            ' Choose:\n'
            '    - "Cancel" to cancel saving;\n'
            '    - "Compare" to see the modified version;\n'
            '    - "Write Anyway" to save your current version.'))
        hbox.pack_start(label, True, True)
        dialog.vbox.pack_start(hbox)
        dialog.add_button('gtk-cancel', gtk.RESPONSE_CANCEL)
        compare_button = gtk.Button(_('Compare'))
        image = gtk.Image()
        image.set_from_stock('tryton-find-replace', gtk.ICON_SIZE_BUTTON)
        compare_button.set_image(image)
        dialog.add_action_widget(compare_button, gtk.RESPONSE_APPLY)
        write_button = gtk.Button(_('Write Anyway'))
        image = gtk.Image()
        image.set_from_stock('tryton-save', gtk.ICON_SIZE_BUTTON)
        write_button.set_image(image)
        dialog.add_action_widget(write_button, gtk.RESPONSE_OK)
        return dialog

    def __call__(self, resource, obj_id, context):
        res = super(ConcurrencyDialog, self).__call__(resource, obj_id,
            context)

        if res == gtk.RESPONSE_OK:
            return True
        if res == gtk.RESPONSE_APPLY:
            from tryton.gui.window import Window
            Window.create(resource,
                res_id=obj_id,
                domain=[('id', '=', obj_id)],
                context=context,
                mode=['form', 'tree'])
        return False

concurrency = ConcurrencyDialog()


class ErrorDialog(UniqueDialog):

    def build_dialog(self, parent, title, details):
        dialog = gtk.Dialog(_('Error'), parent,
            gtk.DIALOG_MODAL | gtk.DIALOG_DESTROY_WITH_PARENT)

        but_send = gtk.Button(_('Report Bug'))
        dialog.add_action_widget(but_send, gtk.RESPONSE_OK)
        dialog.add_button("gtk-close", gtk.RESPONSE_CANCEL)
        dialog.set_default_response(gtk.RESPONSE_CANCEL)

        vbox = gtk.VBox()
        label_title = gtk.Label()
        label_title.set_markup('<b>' + _('Application Error.') + '</b>')
        label_title.set_padding(-1, 5)
        vbox.pack_start(label_title, False, False)
        vbox.pack_start(gtk.HSeparator(), False, False)

        hbox = gtk.HBox()
        image = gtk.Image()
        image.set_from_stock('tryton-dialog-error', gtk.ICON_SIZE_DIALOG)
        hbox.pack_start(image, False, False)

        scrolledwindow = gtk.ScrolledWindow()
        scrolledwindow.set_policy(gtk.POLICY_AUTOMATIC, gtk.POLICY_AUTOMATIC)
        scrolledwindow.set_shadow_type(gtk.SHADOW_NONE)

        viewport = gtk.Viewport()
        viewport.set_shadow_type(gtk.SHADOW_NONE)

        box = gtk.VBox()
        label_error = gtk.Label()
        label_error.set_markup('')
        label_error.set_alignment(0, 0.5)
        label_error.set_padding(-1, 14)
        label_error.modify_font(pango.FontDescription("monospace"))
        label_error.set_markup('<b>' + _('Error: ') + '</b>' + to_xml(title))
        box.pack_start(label_error, False, False)
        textview = gtk.TextView()
        buf = gtk.TextBuffer()
        buf.set_text(details)
        textview.set_buffer(buf)
        textview.set_editable(False)
        textview.set_sensitive(True)
        textview.modify_font(pango.FontDescription("monospace"))
        box.pack_start(textview, False, False)

        viewport.add(box)
        scrolledwindow.add(viewport)
        hbox.pack_start(scrolledwindow)

        vbox.pack_start(hbox)

        button_roundup = gtk.Button()
        button_roundup.set_relief(gtk.RELIEF_NONE)
        label_roundup = gtk.Label()
        label_roundup.set_markup(_('To report bugs you must have an account'
            ' on <u>%s</u>') % CONFIG['roundup.url'])
        label_roundup.set_alignment(1, 0.5)
        label_roundup.set_padding(20, 5)

        button_roundup.connect('clicked',
                lambda widget: webbrowser.open(CONFIG['roundup.url'], new=2))
        button_roundup.add(label_roundup)
        vbox.pack_start(button_roundup, False, False)

        dialog.vbox.pack_start(vbox)
        dialog.set_default_size(600, 400)
        return dialog

    def __call__(self, title, details):
        if title == details:
            title = ''
        log = logging.getLogger(__name__)
        log.error(details + '\n' + title)

        response = super(ErrorDialog, self).__call__(title, details)
        if response == gtk.RESPONSE_OK:
            send_bugtracker(title, details)

error = ErrorDialog()


def send_bugtracker(title, msg):
    from tryton import rpc
    parent = get_toplevel_window()
    win = gtk.Dialog(_('Bug Tracker'), parent,
            gtk.DIALOG_MODAL | gtk.DIALOG_DESTROY_WITH_PARENT,
            (gtk.STOCK_CANCEL, gtk.RESPONSE_CANCEL,
                gtk.STOCK_OK, gtk.RESPONSE_OK))
    win.set_icon(TRYTON_ICON)
    win.set_default_response(gtk.RESPONSE_OK)

    hbox = gtk.HBox()
    image = gtk.Image()
    image.set_from_stock('tryton-dialog-information',
            gtk.ICON_SIZE_DIALOG)
    hbox.pack_start(image, False, False)

    table = gtk.Table(2, 2)
    table.set_col_spacings(3)
    table.set_row_spacings(3)
    table.set_border_width(1)
    label_user = gtk.Label(_('User:'))
    label_user.set_alignment(1.0, 0.5)
    table.attach(label_user, 0, 1, 0, 1, yoptions=False,
            xoptions=gtk.FILL)
    entry_user = gtk.Entry()
    entry_user.set_activates_default(True)
    table.attach(entry_user, 1, 2, 0, 1, yoptions=False,
            xoptions=gtk.FILL)
    label_password = gtk.Label(_('Password:'))
    label_password.set_alignment(1.0, 0.5)
    table.attach(label_password, 0, 1, 1, 2, yoptions=False,
            xoptions=gtk.FILL)
    entry_password = gtk.Entry()
    entry_password.set_activates_default(True)
    entry_password.set_visibility(False)
    table.attach(entry_password, 1, 2, 1, 2, yoptions=False,
            xoptions=gtk.FILL)
    hbox.pack_start(table)

    win.vbox.pack_start(hbox)
    win.show_all()
    if rpc._USERNAME:
        entry_user.set_text(rpc._USERNAME)
        entry_password.grab_focus()
    else:
        entry_user.grab_focus()

    response = win.run()
    parent.present()
    user = entry_user.get_text()
    password = entry_password.get_text()
    win.destroy()
    if response == gtk.RESPONSE_OK:
        try:
            msg = msg.encode('ascii', 'replace')
            protocol = 'http'
            if ssl or hasattr(socket, 'ssl'):
                protocol = 'https'
            quote = partial(urllib.quote, safe="!$&'()*+,;=:")
            server = xmlrpclib.Server(
                ('%s://%s:%s@' + CONFIG['roundup.xmlrpc'])
                % (protocol, quote(user), quote(password)), allow_none=True)
            if hashlib:
                msg_md5 = hashlib.md5(msg + '\n' + title).hexdigest()
            else:
                msg_md5 = md5.new(msg + '\n' + title).hexdigest()
            if not title:
                title = '[no title]'
            issue_id = None
            msg_ids = server.filter('msg', None, {'summary': str(msg_md5)})
            for msg_id in msg_ids:
                summary = server.display(
                    'msg%s' % msg_id, 'summary')['summary']
                if summary == msg_md5:
                    issue_ids = server.filter(
                        'issue', None, {'messages': msg_id})
                    if issue_ids:
                        issue_id = issue_ids[0]
                        break
            if issue_id:
                # issue to same message already exists, add user to nosy-list
                server.set('issue' + str(issue_id), *['nosy=+' + user])
                message(
                    _('The same bug was already reported by another user.\n'
                        'To keep you informed your username is added '
                        'to the nosy-list of this issue') + '%s' % issue_id)
            else:
                # create a new issue for this error-message
                # first create message
                msg_id = server.create('msg', *['content=' + msg,
                    'author=' + user, 'summary=' + msg_md5])
                # second create issue with this message
                issue_id = server.create('issue', *['messages=' + str(msg_id),
                    'nosy=' + user, 'title=' + title, 'priority=bug'])
                message(_('Created new bug with ID ')
                    + 'issue%s' % issue_id)
            webbrowser.open(CONFIG['roundup.url'] + 'issue%s' % issue_id,
                new=2)
        except (socket.error, xmlrpclib.Fault), exception:
            if (isinstance(exception, xmlrpclib.Fault)
                    and 'roundup.cgi.exceptions.Unauthorised' in
                    exception.faultString):
                message(_('Connection error.\nBad username or password.'))
                return send_bugtracker(title, msg)
            tb_s = reduce(lambda x, y: x + y,
                    traceback.format_exception(sys.exc_type,
                        sys.exc_value, sys.exc_traceback))
            message(_('Exception:') + '\n' + tb_s, msg_type=gtk.MESSAGE_ERROR)


class SentryDialog(UniqueDialog):

    def build_dialog(self, parent, sentry_id):
        dialog = gtk.Dialog(_('Error'), parent,
            gtk.DIALOG_MODAL | gtk.DIALOG_DESTROY_WITH_PARENT)
        dialog.set_has_separator(True)

        label_title = gtk.Label()
        label_title.set_markup('<b>' + _('Application Error!') + '</b>')
        label_title.set_padding(-1, 5)
        dialog.vbox.pack_start(label_title, False, False)
        dialog.vbox.pack_start(gtk.HSeparator(), False, False)

        hbox = gtk.HBox(spacing=2)
        dialog.vbox.pack_start(hbox)
        image = gtk.Image()
        image.set_from_stock('tryton-dialog-error', gtk.ICON_SIZE_DIALOG)
        hbox.pack_start(image, False, False)

        label_error = gtk.Label()
        label_error.set_markup(
            _('For more information press the Sentry button below'))
        hbox.pack_start(label_error)

        go2sentry_button = gtk.Button(_('Show sentry homepage'))
        dialog.add_action_widget(go2sentry_button, gtk.RESPONSE_OK)
        dialog.add_button('gtk-close', gtk.RESPONSE_CANCEL)
        dialog.set_default_response(gtk.RESPONSE_CANCEL)
        return dialog

    def __call__(self, sentry_id):
        response = super(SentryDialog, self).__call__(sentry_id)
        if response == gtk.RESPONSE_OK:
            webbrowser.open(CONFIG['sentry.homepage'])

sentry = SentryDialog()


def to_xml(string):
    return string.replace('&', '&amp;'
        ).replace('<', '&lt;').replace('>', '&gt;')

PLOCK = Lock()


def process_exception(exception, *args, **kwargs):

    rpc_execute = kwargs.get('rpc_execute', rpc.execute)

    if isinstance(exception, TrytonServerError):
        if exception.faultCode == 'UserWarning':
            name, msg, description = exception.args
            res = userwarning(description, msg)
            if res in ('always', 'ok'):
                RPCExecute('model', 'res.user.warning', 'create', [{
                            'user': rpc._USER,
                            'name': name,
                            'always': (res == 'always'),
                            }],
                    process_exception=False)
                return rpc_execute(*args)
        elif exception.faultCode == 'UserError':
            msg, description = exception.args
            warning(description, msg)
        elif exception.faultCode == 'ConcurrencyException':
            if len(args) >= 6:
                if concurrency(args[1], args[3][0], args[5]):
                    if '_timestamp' in args[5]:
                        del args[5]['_timestamp']
                    return rpc_execute(*args)
            else:
                message(_('Concurrency Exception'), msg_type=gtk.MESSAGE_ERROR)
        elif (exception.faultCode.startswith('403')
                or exception.faultCode.startswith('401')):
            from tryton.gui.main import Main
<<<<<<< HEAD
            if not PLOCK.acquire(False):
                return
            language = CONFIG['client.lang']
            func = lambda parameters: rpc.login(
                rpc._HOST, rpc._PORT, rpc._DATABASE, rpc._USERNAME, parameters,
                language)
            try:
                Login(func)
            except TrytonError, exception:
                if exception.faultCode == 'QueryCanceled':
                    Main.get_main().sig_quit()
                raise
            finally:
                PLOCK.release()
            if args:
                return rpc_execute(*args)
=======
            if PLOCK.acquire(False):
                language = CONFIG['client.lang']
                func = lambda parameters: rpc.login(
                    rpc._HOST, rpc._PORT, rpc._DATABASE, rpc._USERNAME,
                    parameters, language)
                try:
                    Login(func)
                except TrytonError, exception:
                    if exception.faultCode == 'QueryCanceled':
                        Main.get_main().sig_quit()
                    raise
                finally:
                    PLOCK.release()
                if args:
                    return rpc_execute(*args)
>>>>>>> 56f433eb
        else:
            error(exception.faultCode, exception.faultString)
    else:
        error(str(exception), traceback.format_exc())
    raise RPCException(exception)


class Login(object):
    def __init__(self, func):
        parameters = {}
        while True:
            try:
                func(parameters)
            except TrytonServerError, exception:
                if exception.faultCode.startswith('403'):
                    parameters.clear()
                    continue
                if exception.faultCode != 'LoginException':
                    raise
                name, message, type = exception.args
                value = getattr(self, 'get_%s' % type)(message)
                if value is None:
                    raise TrytonError('QueryCanceled')
                parameters[name] = value
                continue
            else:
                return

    @classmethod
    def get_char(self, message):
        return ask(message)

    @classmethod
    def get_password(self, message):
        return ask(message, visibility=False)


def node_attributes(node):
    result = {}
    attrs = node.attributes
    if attrs is None:
        return {}
    for i in range(attrs.length):
        result[str(attrs.item(i).localName)] = str(attrs.item(i).nodeValue)
    return result


def hex2rgb(hexstring, digits=2):
    """
    Converts a hexstring color to a rgb tuple.
    Example: #ff0000 -> (1.0, 0.0, 0.0)
    digits is an integer number telling how many characters should be
    interpreted for each component in the hexstring.
    """
    if isinstance(hexstring, (tuple, list)):
        return hexstring
    top = float(int(digits * 'f', 16))
    r = int(hexstring[1:digits + 1], 16)
    g = int(hexstring[digits + 1:digits * 2 + 1], 16)
    b = int(hexstring[digits * 2 + 1:digits * 3 + 1], 16)
    return r / top, g / top, b / top


def highlight_rgb(r, g, b, amount=0.1):
    h, s, v = colorsys.rgb_to_hsv(r, g, b)
    return colorsys.hsv_to_rgb(h, s, (v + amount) % 1)


def generateColorscheme(masterColor, keys, light=0.1):
    """
    Generates a dictionary where the keys match the keys argument and
    the values are colors derivated from the masterColor.
    Each color has a value higher then the previous of `light`.
    Each color has a hue separated from the previous by the golden angle.
    The masterColor is given in a hex string format.
    """
    r, g, b = hex2rgb(COLOR_SCHEMES.get(masterColor, masterColor))
    h, s, v = colorsys.rgb_to_hsv(r, g, b)
    if keys:
        light = min(light, (1. - v) / len(keys))
    golden_angle = 0.618033988749895
    return {key: colorsys.hsv_to_rgb((h + golden_angle * i) % 1,
            s, (v + light * i) % 1) for i, key in enumerate(keys)}


class RPCException(Exception):

    def __init__(self, exception):
        super(RPCException, self).__init__(exception)
        self.exception = exception


class RPCProgress(object):

    def __init__(self, method, args):
        self.method = method
        self.args = args
        self.parent = None
        self.res = None
        self.error = False
        self.exception = None

    def start(self):
        try:
            self.res = getattr(rpc, self.method)(*self.args)
        except Exception, exception:
            self.error = True
            self.res = False
            self.exception = exception
        else:
            if not self.res:
                self.error = True
        if self.callback:
            # Post to GTK queue to be run by the main thread
            gobject.idle_add(self.process)
        return True

    def run(self, process_exception_p=True, callback=None):
        self.process_exception_p = process_exception_p
        self.callback = callback

        if callback:
            # Parent is only useful if it is asynchronous
            # otherwise the cursor is not updated.
            self.parent = get_toplevel_window()
            if self.parent.get_window():
                watch = gtk.gdk.Cursor(gtk.gdk.WATCH)
                self.parent.get_window().set_cursor(watch)
            thread.start_new_thread(self.start, ())
            return
        else:
            self.start()
            return self.process()

    def process(self):
        if self.parent and self.parent.get_window():
            self.parent.get_window().set_cursor(None)

        if self.exception and self.process_exception_p:
            def rpc_execute(*args):
                return RPCProgress('execute', args).run(
                    self.process_exception_p, self.callback)
            try:
                return process_exception(
                    self.exception, *self.args, rpc_execute=rpc_execute)
            except RPCException, exception:
                self.exception = exception

        def return_():
            if self.exception:
                raise self.exception
            else:
                return self.res

        if self.callback:
            self.callback(return_)
        else:
            return return_()


def RPCExecute(*args, **kwargs):
    rpc_context = rpc.CONTEXT.copy()
    if kwargs.get('context'):
        rpc_context.update(kwargs['context'])
    args = args + (rpc_context,)
    process_exception = kwargs.get('process_exception', True)
    callback = kwargs.get('callback')
    return RPCProgress('execute', args).run(process_exception, callback)


def RPCContextReload(callback=None):
    def update(context):
        rpc.CONTEXT.clear()
        try:
            rpc.CONTEXT.update(context())
        except RPCException:
            pass
        if rpc._CLIENT_DATE:
            rpc.CONTEXT['client_defined_date'] = rpc._CLIENT_DATE
        if callback:
            callback()
    # Use RPCProgress to not send rpc.CONTEXT
    RPCProgress('execute', ('model', 'res.user', 'get_preferences', True, {})
        ).run(True, update)


class Tooltips(object):
    _tooltips = None

    def set_tip(self, widget, tip_text):
        if hasattr(widget, 'set_tooltip_text'):
            return widget.set_tooltip_text(tip_text)
        if not self._tooltips:
            self._tooltips = gtk.Tooltips()
        return self._tooltips.set_tip(widget, tip_text)

    def enable(self):
        if self._tooltips:
            self._tooltips.enable()

    def disable(self):
        if self._tooltips:
            self._tooltips.disable()

FORMAT_ERROR = "Wrong key format [type_]style_value: "

# Color values: min = 0 max = 65535
# You need to apply the percent to get the right color
# http://www.december.com/html/spec/colorcodes.html

COLOR_RGB = {
    'red': [65535, 0, 0],
    'green': [0, 65535, 0],
    'blue': [0, 0, 65535],
    'turquoise': [16383, 57670, 53738],
    'gray': [49151, 49151, 49151],
    'brown': [42597, 10485, 10485],
    'maroon': [45219, 12451, 24903],
    'violet': [60947, 33422, 60947],
    'purple': [41287, 8519, 61602],
    'yellow': [65535, 65535, 0],
    'pink': [65535, 49151, 52428],
    'beige': [62913, 62913, 56360],
    'white': [65535, 65535, 65535],
    'black': [0, 0, 0]
}

COLOR_SCHEMES = {
    'red': '#cf1d1d',
    'green': '#3fb41b',
    'blue': '#224565',
    'grey': '#444444',
    'black': '#000000',
    'darkcyan': '#305755',
}

COLORS = {
    'invalid': '#ff6969',
    'required': '#d2d2ff',
}


def filter_domain(domain):
    '''
    Return the biggest subset of domain with only AND operator
    '''
    res = []
    for arg in domain:
        if isinstance(arg, basestring):
            if arg == 'OR':
                res = []
                break
            continue
        if isinstance(arg, tuple):
            res.append(arg)
        elif isinstance(arg, list):
            res.extend(filter_domain(arg))
    return res


def timezoned_date(date, reverse=False):
    lzone = dateutil.tz.tzlocal()
    szone = dateutil.tz.tzutc()
    if reverse:
        lzone, szone = szone, lzone
    return date.replace(tzinfo=szone).astimezone(lzone).replace(tzinfo=None)


def untimezoned_date(date):
    return timezoned_date(date, reverse=True).replace(tzinfo=None)


def humanize(size):
    for x in ('bytes', 'KB', 'MB', 'GB', 'TB', 'PB'):
        if size < 1000:
            return '%3.1f%s' % (size, x)
        size /= 1000.0


def get_hostname(netloc):
    if '[' in netloc and ']' in netloc:
        hostname = netloc.split(']')[0][1:]
    elif ':' in netloc:
        hostname = netloc.split(':')[0]
    else:
        hostname = netloc
    return hostname.strip()


def get_port(netloc):
    netloc = netloc.split(']')[-1]
    if ':' in netloc:
        try:
            return int(netloc.split(':')[1])
        except ValueError:
            pass
    return 8000


def resize_pixbuf(pixbuf, width, height):
    img_height = pixbuf.get_height()
    height = min(img_height, height) if height != -1 else img_height
    img_width = pixbuf.get_width()
    width = min(img_width, width) if width != -1 else img_width

    if img_width / width < img_height / height:
        width = float(img_width) / float(img_height) * float(height)
    else:
        height = float(img_height) / float(img_width) * float(width)
    return pixbuf.scale_simple(int(width), int(height),
        gtk.gdk.INTERP_BILINEAR)


def _data2pixbuf(data):
    loader = gtk.gdk.PixbufLoader()
    loader.set_size(100, 100)
    loader.write(bytes(data))
    loader.close()
    return loader.get_pixbuf()

BIG_IMAGE_SIZE = 10 ** 6
with open(os.path.join(PIXMAPS_DIR, 'tryton-noimage.png'), 'rb') as no_image:
    NO_IMG_PIXBUF = _data2pixbuf(no_image.read())


def data2pixbuf(data):
    pixbuf = NO_IMG_PIXBUF
    if data:
        try:
            pixbuf = _data2pixbuf(data)
        except glib.GError:
            pass
    return pixbuf


def get_label_attributes(readonly, required):
    "Return the pango attributes applied to a label according to its state"
    if readonly:
        style = pango.STYLE_NORMAL
        weight = pango.WEIGHT_NORMAL
    else:
        style = pango.STYLE_ITALIC
        if required:
            weight = pango.WEIGHT_BOLD
        else:
            weight = pango.WEIGHT_NORMAL
    attrlist = pango.AttrList()
    if hasattr(pango, 'AttrWeight'):
        attrlist.change(pango.AttrWeight(weight, 0, -1))
    if hasattr(pango, 'AttrStyle'):
        attrlist.change(pango.AttrStyle(style, 0, -1))
    return attrlist


def ellipsize(string, length):
    if len(string) <= length:
        return string
    ellipsis = _('...')
    return string[:length - len(ellipsis)] + ellipsis<|MERGE_RESOLUTION|>--- conflicted
+++ resolved
@@ -1070,24 +1070,6 @@
         elif (exception.faultCode.startswith('403')
                 or exception.faultCode.startswith('401')):
             from tryton.gui.main import Main
-<<<<<<< HEAD
-            if not PLOCK.acquire(False):
-                return
-            language = CONFIG['client.lang']
-            func = lambda parameters: rpc.login(
-                rpc._HOST, rpc._PORT, rpc._DATABASE, rpc._USERNAME, parameters,
-                language)
-            try:
-                Login(func)
-            except TrytonError, exception:
-                if exception.faultCode == 'QueryCanceled':
-                    Main.get_main().sig_quit()
-                raise
-            finally:
-                PLOCK.release()
-            if args:
-                return rpc_execute(*args)
-=======
             if PLOCK.acquire(False):
                 language = CONFIG['client.lang']
                 func = lambda parameters: rpc.login(
@@ -1103,7 +1085,6 @@
                     PLOCK.release()
                 if args:
                     return rpc_execute(*args)
->>>>>>> 56f433eb
         else:
             error(exception.faultCode, exception.faultString)
     else:
