# This file is part of Tryton.  The COPYRIGHT file at the top level of
# this repository contains the full copyright notices and license terms.

import gtk
import gobject
import glib
import pango
import gettext
import os
import subprocess
import re
import logging
import unicodedata
import colorsys
from decimal import Decimal
from functools import partial
from tryton.config import CONFIG
from tryton.config import TRYTON_ICON, PIXMAPS_DIR
import sys
import xmlrpclib
try:
    import hashlib
except ImportError:
    hashlib = None
    import md5
import webbrowser
import traceback
import tryton.rpc as rpc
import socket
import thread
import urllib
from string import Template
import shlex
try:
    import ssl
except ImportError:
    ssl = None
from threading import Lock
import dateutil.tz

from tryton.exceptions import TrytonServerError, TrytonError
from tryton.pyson import PYSONEncoder

_ = gettext.gettext


class TrytonIconFactory(gtk.IconFactory):

    batchnum = 10
    _tryton_icons = []
    _name2id = {}
    _locale_icons = set()
    _loaded_icons = set()

    def load_client_icons(self):
        for fname in os.listdir(PIXMAPS_DIR):
            name = os.path.splitext(fname)[0]
            if not name.startswith('tryton-'):
                continue
            if not os.path.isfile(os.path.join(PIXMAPS_DIR, fname)):
                continue
            try:
                pixbuf = gtk.gdk.pixbuf_new_from_file(
                        os.path.join(PIXMAPS_DIR, fname).decode('utf-8'))
            except (IOError, glib.GError):
                continue
            finally:
                self._locale_icons.add(name)
            icon_set = gtk.IconSet(pixbuf)
            self.add(name, icon_set)
        for name in ('ok', 'cancel'):
            icon_set = gtk.Style().lookup_icon_set('gtk-%s' % name)
            self.add('tryton-%s' % name, icon_set)
            self._locale_icons.add('tryton-%s' % name)

    def load_icons(self, refresh=False):
        if not refresh:
            self._name2id.clear()
            self._loaded_icons.clear()
        del self._tryton_icons[:]

        try:
            icons = rpc.execute('model', 'ir.ui.icon', 'list_icons',
                rpc.CONTEXT)
        except TrytonServerError:
            icons = []
        for icon_id, icon_name in icons:
            if refresh and icon_name in self._loaded_icons:
                continue
            self._tryton_icons.append((icon_id, icon_name))
            self._name2id[icon_name] = icon_id

    def register_icon(self, iconname):
        # iconname might be '' when page do not define icon
        if (not iconname
                or iconname in (self._loaded_icons | self._locale_icons)):
            return
        if iconname not in self._name2id:
            self.load_icons(refresh=True)
        icon_ref = (self._name2id[iconname], iconname)
        idx = self._tryton_icons.index(icon_ref)
        to_load = slice(max(0, idx - self.batchnum // 2),
            idx + self.batchnum // 2)
        ids = [e[0] for e in self._tryton_icons[to_load]]
        try:
            icons = rpc.execute('model', 'ir.ui.icon', 'read', ids,
                ['name', 'icon'], rpc.CONTEXT)
        except TrytonServerError:
            icons = []
        for icon in icons:
            pixbuf = _data2pixbuf(icon['icon'])
            self._tryton_icons.remove((icon['id'], icon['name']))
            del self._name2id[icon['name']]
            self._loaded_icons.add(icon['name'])
            iconset = gtk.IconSet(pixbuf)
            self.add(icon['name'], iconset)

ICONFACTORY = TrytonIconFactory()
ICONFACTORY.add_default()


class ModelAccess(object):

    batchnum = 100
    _access = {}
    _models = []

    def load_models(self, refresh=False):
        if not refresh:
            self._access.clear()
        del self._models[:]

        try:
            self._models = rpc.execute('model', 'ir.model', 'list_models',
                rpc.CONTEXT)
        except TrytonServerError:
            pass

    def __getitem__(self, model):
        if model in self._access:
            return self._access[model]
        if model not in self._models:
            self.load_models(refresh=True)
        idx = self._models.index(model)
        to_load = slice(max(0, idx - self.batchnum // 2),
            idx + self.batchnum // 2)
        try:
            access = rpc.execute('model', 'ir.model.access', 'get_access',
                self._models[to_load], rpc.CONTEXT)
        except TrytonServerError:
            access = {}
        self._access.update(access)
        return self._access[model]

MODELACCESS = ModelAccess()


class ModelHistory(object):
    _models = set()

    def load_history(self):
        self._models.clear()
        try:
            self._models.update(rpc.execute('model', 'ir.model',
                    'list_history', rpc.CONTEXT))
        except TrytonServerError:
            pass

    def __contains__(self, model):
        return model in self._models

MODELHISTORY = ModelHistory()


class ViewSearch(object):
    searches = {}

    def __init__(self):
        class Encoder(PYSONEncoder):
            def default(self, obj):
                if isinstance(obj, Decimal):
                    return float(obj)
                return super(Encoder, self).default(obj)
        self.encoder = Encoder()

    def load_searches(self):
        try:
            self.searches = rpc.execute('model', 'ir.ui.view_search',
                'get_search', rpc.CONTEXT)
        except TrytonServerError:
            self.searches = {}

    def __getitem__(self, model):
        return self.searches.get(model, [])

    def add(self, model, name, domain):
        try:
            id_, = RPCExecute('model', 'ir.ui.view_search',
                'create', [{
                        'model': model,
                        'name': name,
                        'domain': self.encoder.encode(domain),
                        }])
        except RPCException:
            return
        self.searches.setdefault(model, []).append((id_, name, domain))

    def remove(self, model, id_):
        try:
            RPCExecute('model', 'ir.ui.view_search', 'delete', [id_])
        except RPCException:
            return
        for i, domain in enumerate(self.searches[model]):
            if domain[0] == id_:
                del self.searches[model][i]
                break

VIEW_SEARCH = ViewSearch()


def find_in_path(name):
    if os.name == "nt":
        sep = ';'
    else:
        sep = ':'
    path = [directory for directory in os.environ['PATH'].split(sep)
            if os.path.isdir(directory)]
    for directory in path:
        val = os.path.join(directory, name)
        if os.path.isfile(val) or os.path.islink(val):
            return val
    return name


def request_server(server_widget):
    result = False
    parent = get_toplevel_window()
    dialog = gtk.Dialog(
        title=_('Tryton Connection'),
        parent=parent,
        flags=gtk.DIALOG_MODAL | gtk.DIALOG_DESTROY_WITH_PARENT |
        gtk.WIN_POS_CENTER_ON_PARENT |
        gtk.gdk.WINDOW_TYPE_HINT_DIALOG,)
    vbox = gtk.VBox()
    table = gtk.Table(2, 2, False)
    table.set_border_width(12)
    table.set_row_spacings(6)
    vbox.pack_start(table, False, True, 0)
    label_server = gtk.Label(_("Server:"))
    label_server.set_alignment(1, 0)
    label_server.set_padding(3, 0)
    table.attach(label_server, 0, 1, 0, 1, yoptions=False,
        xoptions=gtk.FILL)
    entry_port = gtk.Entry()
    entry_port.set_max_length(5)
    entry_port.set_text("8000")
    entry_port.set_activates_default(True)
    entry_port.set_width_chars(16)
    table.attach(entry_port, 1, 2, 1, 2, yoptions=False,
        xoptions=gtk.FILL)
    entry_server = gtk.Entry()
    entry_server.set_text("localhost")
    entry_server.set_activates_default(True)
    entry_server.set_width_chars(16)
    table.attach(entry_server, 1, 2, 0, 1, yoptions=False,
        xoptions=gtk.FILL | gtk.EXPAND)
    label_port = gtk.Label(_("Port:"))
    label_port.set_alignment(1, 0.5)
    label_port.set_padding(3, 3)
    table.attach(label_port, 0, 1, 1, 2, yoptions=False,
        xoptions=False)
    dialog.add_button("gtk-cancel", gtk.RESPONSE_CANCEL)
    dialog.add_button("gtk-ok", gtk.RESPONSE_OK)
    dialog.vbox.pack_start(vbox)
    dialog.set_icon(TRYTON_ICON)
    dialog.show_all()
    dialog.set_default_response(gtk.RESPONSE_OK)

    netloc = server_widget.get_text()
    entry_server.set_text(get_hostname(netloc))
    entry_port.set_text(str(get_port(netloc)))

    res = dialog.run()
    if res == gtk.RESPONSE_OK:
        host = entry_server.get_text()
        port = entry_port.get_text()
        url = '%s:%s' % (host, port)
        server_widget.set_text(url)
        result = (get_hostname(url), get_port(url))
    parent.present()
    dialog.destroy()
    return result


def get_toplevel_window():
    windows = [x for x in gtk.window_list_toplevels()
        if x.get_window() and x.props.visible
        and x.props.type == gtk.WINDOW_TOPLEVEL]
    trans2windows = dict((x.get_transient_for(), x) for x in windows)
    for window in set(windows) - set(trans2windows.iterkeys()):
        return window
    return trans2windows[None]


def get_sensible_widget(window):
    from tryton.gui.main import Main
    main = Main.get_main()
    if main and window == main.window:
        focus_widget = window.get_focus()
        page = main.get_page()
        if page and focus_widget and focus_widget.is_ancestor(page.widget):
            return page.widget
    return window


def center_window(window, parent, sensible):
    sensible_allocation = sensible.get_allocation()
    if hasattr(sensible.get_window(), 'get_root_coords'):
        x, y = sensible.get_window().get_root_coords(
            sensible_allocation.x, sensible_allocation.y)
    else:
        x, y = sensible.get_window().get_origin()
        x += sensible_allocation.x
        y += sensible_allocation.y
    window_allocation = window.get_allocation()
    x = x + int((sensible_allocation.width - window_allocation.width) / 2)
    y = y + int((sensible_allocation.height - window_allocation.height) / 2)
    window.move(x, y)


def selection(title, values, alwaysask=False):
    if not values or len(values) == 0:
        return None
    elif len(values) == 1 and (not alwaysask):
        key = values.keys()[0]
        return (key, values[key])

    parent = get_toplevel_window()
    dialog = gtk.Dialog(_('Selection'), parent,
            gtk.DIALOG_MODAL | gtk.DIALOG_DESTROY_WITH_PARENT,
            (gtk.STOCK_CANCEL, gtk.RESPONSE_CANCEL,
                gtk.STOCK_OK, gtk.RESPONSE_OK))
    dialog.set_icon(TRYTON_ICON)
    dialog.set_default_response(gtk.RESPONSE_OK)
    dialog.set_default_size(400, 400)

    label = gtk.Label(title or _('Your selection:'))
    dialog.vbox.pack_start(label, False, False)
    dialog.vbox.pack_start(gtk.HSeparator(), False, True)

    scrolledwindow = gtk.ScrolledWindow()
    scrolledwindow.set_policy(gtk.POLICY_AUTOMATIC, gtk.POLICY_AUTOMATIC)
    treeview = gtk.TreeView()
    treeview.set_headers_visible(False)
    scrolledwindow.add(treeview)
    dialog.vbox.pack_start(scrolledwindow, True, True)

    treeview.get_selection().set_mode(gtk.SELECTION_SINGLE)
    cell = gtk.CellRendererText()
    column = gtk.TreeViewColumn("Widget", cell, text=0)
    treeview.append_column(column)
    treeview.set_search_column(0)

    model = gtk.ListStore(gobject.TYPE_STRING, gobject.TYPE_INT)
    keys = values.keys()
    keys.sort()
    i = 0
    for val in keys:
        model.append([str(val), i])
        i += 1

    treeview.set_model(model)
    treeview.connect('row-activated',
            lambda x, y, z: dialog.response(gtk.RESPONSE_OK) or True)

    dialog.show_all()
    response = dialog.run()
    res = None
    if response == gtk.RESPONSE_OK:
        sel = treeview.get_selection().get_selected()
        if sel:
            (model, i) = sel
            if i:
                index = model.get_value(i, 1)
                value = keys[index]
                res = (value, values[value])
    parent.present()
    dialog.destroy()
    return res


def file_selection(title, filename='',
        action=gtk.FILE_CHOOSER_ACTION_OPEN, preview=True, multi=False,
        filters=None):
    parent = get_toplevel_window()
    if action == gtk.FILE_CHOOSER_ACTION_OPEN:
        buttons = (gtk.STOCK_CANCEL, gtk.RESPONSE_CANCEL,
            gtk.STOCK_OPEN, gtk.RESPONSE_OK)
    else:
        buttons = (gtk.STOCK_CANCEL, gtk.RESPONSE_CANCEL,
            gtk.STOCK_SAVE, gtk.RESPONSE_OK)
    win = gtk.FileChooserDialog(title, None, action, buttons)
    win.set_transient_for(parent)
    win.set_icon(TRYTON_ICON)
    if filename:
        if action in (gtk.FILE_CHOOSER_ACTION_SAVE,
                gtk.FILE_CHOOSER_ACTION_CREATE_FOLDER):
            win.set_current_name(filename)
        else:
            win.set_filename(filename)
    if hasattr(win, 'set_do_overwrite_confirmation'):
        win.set_do_overwrite_confirmation(True)
    win.set_select_multiple(multi)
    win.set_default_response(gtk.RESPONSE_OK)
    if filters is not None:
        for filt in filters:
            win.add_filter(filt)

    def update_preview_cb(win, img):
        have_preview = False
        filename = win.get_preview_filename()
        if filename:
            try:
                pixbuf = gtk.gdk.pixbuf_new_from_file_at_size(
                    filename, 128, 128)
                img.set_from_pixbuf(pixbuf)
                have_preview = True
            except (IOError, glib.GError):
                pass
        win.set_preview_widget_active(have_preview)
        return

    if preview:
        img_preview = gtk.Image()
        win.set_preview_widget(img_preview)
        win.connect('update-preview', update_preview_cb, img_preview)

    if os.name == 'nt':
        encoding = 'utf-8'
    else:
        encoding = sys.getfilesystemencoding()
    button = win.run()
    if button != gtk.RESPONSE_OK:
        result = None
    elif not multi:
        result = win.get_filename()
        if result:
            result = unicode(result, encoding)
    else:
        result = [unicode(path, encoding) for path in win.get_filenames()]
    parent.present()
    win.destroy()
    return result


_slugify_strip_re = re.compile(r'[^\w\s-]')
_slugify_hyphenate_re = re.compile(r'[-\s]+')


def slugify(value):
    if not isinstance(value, unicode):
        value = unicode(value)
    value = unicodedata.normalize('NFKD', value).encode('ascii', 'ignore')
    value = unicode(_slugify_strip_re.sub('', value).strip().lower())
    return _slugify_hyphenate_re.sub('-', value)


def file_open(filename, type, print_p=False):
    def save():
        save_name = file_selection(_('Save As...'),
                action=gtk.FILE_CHOOSER_ACTION_SAVE)
        if save_name:
            file_p = open(filename, 'rb')
            save_p = open(save_name, 'wb+')
            save_p.write(file_p.read())
            save_p.close()
            file_p.close()

    if os.name == 'nt':
        operation = 'open'
        if print_p:
            operation = 'print'
        try:
            os.startfile(os.path.normpath(filename), operation)
        except WindowsError:
            save()
    elif sys.platform == 'darwin':
        try:
            subprocess.Popen(['/usr/bin/open', filename])
        except OSError:
            save()
    else:
        try:
            subprocess.Popen(['xdg-open', filename])
        except OSError:
            save()


def mailto(to=None, cc=None, bcc=None, subject=None, body=None,
        attachment=None):
    if CONFIG['client.email']:
        cmd = Template(CONFIG['client.email']).substitute(
                to=to or '',
                cc=cc or '',
                bcc=bcc or '',
                subject=subject or '',
                body=body or '',
                attachment=attachment or '',
                )
        args = shlex.split(str(cmd))
        subprocess.Popen(args)
        return
    if os.name != 'nt' and sys.platform != 'darwin':
        args = ['xdg-email', '--utf8']
        if cc:
            args.extend(['--cc', cc])
        if bcc:
            args.extend(['--bcc', bcc])
        if subject:
            args.extend(['--subject', subject])
        if body:
            args.extend(['--body', body])
        if attachment:
            args.extend(['--attach', attachment])
        if to:
            args.append(to)
        try:
            subprocess.Popen(args)
            return
        except OSError:
            pass
    # http://www.faqs.org/rfcs/rfc2368.html
    url = "mailto:"
    if to:
        if isinstance(to, unicode):
            to = to.encode('utf-8')
        url += urllib.quote(to.strip(), "@,")
    url += '?'
    if cc:
        if isinstance(cc, unicode):
            cc = cc.encode('utf-8')
        url += "&cc=" + urllib.quote(cc, "@,")
    if bcc:
        if isinstance(bcc, unicode):
            bcc = bcc.encode('utf-8')
        url += "&bcc=" + urllib.quote(bcc, "@,")
    if subject:
        if isinstance(subject, unicode):
            subject = subject.encode('utf-8')
        url += "&subject=" + urllib.quote(subject, "")
    if body:
        if isinstance(body, unicode):
            body = body.encode('utf-8')
        body = "\r\n".join(body.splitlines())
        url += "&body=" + urllib.quote(body, "")
    if attachment:
        if isinstance(attachment, unicode):
            attachment = attachment.encode('utf-8')
        url += "&attachment=" + urllib.quote(attachment, "")
    webbrowser.open(url, new=1)


class UniqueDialog(object):

    def __init__(self):
        self.running = False

    def build_dialog(self, *args):
        raise NotImplementedError

    def __call__(self, *args):
        if self.running:
            return

        parent = get_toplevel_window()
        dialog = self.build_dialog(parent, *args)
        dialog.set_icon(TRYTON_ICON)
        self.running = True
        dialog.show_all()
        response = dialog.run()
        parent.present()
        dialog.destroy()
        self.running = False
        return response


class MessageDialog(UniqueDialog):

    def build_dialog(self, parent, message, msg_type):
        dialog = gtk.MessageDialog(parent,
            gtk.DIALOG_MODAL | gtk.DIALOG_DESTROY_WITH_PARENT, msg_type,
            gtk.BUTTONS_OK, message)
        return dialog

    def __call__(self, message, msg_type=gtk.MESSAGE_INFO):
        super(MessageDialog, self).__call__(message, msg_type)

message = MessageDialog()


class WarningDialog(UniqueDialog):

    def build_dialog(self, parent, message, title, buttons=gtk.BUTTONS_OK):
        dialog = gtk.MessageDialog(parent, gtk.DIALOG_DESTROY_WITH_PARENT,
            gtk.MESSAGE_WARNING, buttons)
        dialog.set_markup('<b>%s</b>' % (to_xml(title)))
        dialog.format_secondary_markup(to_xml(message))
        return dialog

warning = WarningDialog()


class UserWarningDialog(WarningDialog):

    def __init__(self):
        super(UserWarningDialog, self).__init__()
        self.always = False

    def _set_always(self, toggle):
        self.always = toggle.get_active()

    def build_dialog(self, parent, message, title):
        dialog = super(UserWarningDialog, self).build_dialog(parent, message,
            title, gtk.BUTTONS_YES_NO)
        # Disable Warning Automatic By Pass
        # check = gtk.CheckButton(_('Always ignore this warning.'))
        # check.connect_after('toggled', self._set_always)
        # alignment = gtk.Alignment(0, 0.5)
        # alignment.add(check)
        # dialog.vbox.pack_start(alignment, True, False)
        label = gtk.Label(_('Do you want to proceed?'))
        label.set_alignment(1, 0.5)
        dialog.vbox.pack_start(label, True, True)
        return dialog

    def __call__(self, message, title):
        response = super(UserWarningDialog, self).__call__(message, title)
        if response == gtk.RESPONSE_YES:
            if self.always:
                return 'always'
            return 'ok'
        return 'cancel'

userwarning = UserWarningDialog()


class ConfirmationDialog(UniqueDialog):

    def build_dialog(self, parent, message):
        dialog = gtk.Dialog(_('Confirmation'), parent, gtk.DIALOG_MODAL
                | gtk.DIALOG_DESTROY_WITH_PARENT | gtk.WIN_POS_CENTER_ON_PARENT
                | gtk.gdk.WINDOW_TYPE_HINT_DIALOG)
        hbox = gtk.HBox()
        image = gtk.Image()
        image.set_from_stock('tryton-dialog-information',
                gtk.ICON_SIZE_DIALOG)
        image.set_padding(15, 15)
        hbox.pack_start(image, False, False)
        label = gtk.Label('%s' % (to_xml(message)))
        hbox.pack_start(label, True, True)
        dialog.vbox.pack_start(hbox)
        return dialog


class SurDialog(ConfirmationDialog):

    def build_dialog(self, parent, message):
        dialog = super(SurDialog, self).build_dialog(parent, message)
        dialog.add_button("gtk-cancel", gtk.RESPONSE_CANCEL)
        dialog.set_default(dialog.add_button("gtk-ok", gtk.RESPONSE_OK))
        dialog.set_default_response(gtk.RESPONSE_OK)
        return dialog

    def __call__(self, message):
        response = super(SurDialog, self).__call__(message)
        return response == gtk.RESPONSE_OK

sur = SurDialog()


class Sur3BDialog(ConfirmationDialog):

    response_mapping = {
        gtk.RESPONSE_YES: 'ok',
        gtk.RESPONSE_NO: 'ko',
        gtk.RESPONSE_CANCEL: 'cancel'
    }

    def build_dialog(self, parent, message):
        dialog = super(Sur3BDialog, self).build_dialog(parent, message)
        dialog.add_button("gtk-cancel", gtk.RESPONSE_CANCEL)
        dialog.add_button("gtk-no", gtk.RESPONSE_NO)
        dialog.set_default(dialog.add_button("gtk-yes", gtk.RESPONSE_YES))
        dialog.set_default_response(gtk.RESPONSE_YES)
        return dialog

    def __call__(self, message):
        response = super(Sur3BDialog, self).__call__(message)
        return self.response_mapping.get(response, 'cancel')

sur_3b = Sur3BDialog()


class AskDialog(UniqueDialog):

    def build_dialog(self, parent, question, visibility):
        win = gtk.Dialog(CONFIG['client.title'], parent,
                gtk.DIALOG_MODAL | gtk.DIALOG_DESTROY_WITH_PARENT,
                (gtk.STOCK_CANCEL, gtk.RESPONSE_CANCEL,
                    gtk.STOCK_OK, gtk.RESPONSE_OK))
        win.set_default_response(gtk.RESPONSE_OK)

        hbox = gtk.HBox()
        image = gtk.Image()
        image.set_from_stock('tryton-dialog-information',
                gtk.ICON_SIZE_DIALOG)
        hbox.pack_start(image)
        vbox = gtk.VBox()
        vbox.pack_start(gtk.Label(question))
        self.entry = gtk.Entry()
        self.entry.set_activates_default(True)
        self.entry.set_visibility(visibility)
        vbox.pack_start(self.entry)
        hbox.pack_start(vbox)
        win.vbox.pack_start(hbox)
        return win

    def __call__(self, question, visibility=True):
        if self.running:
            return

        parent = get_toplevel_window()
        dialog = self.build_dialog(parent, question, visibility=visibility)
        dialog.set_icon(TRYTON_ICON)
        self.running = True
        dialog.show_all()
        response = dialog.run()
        result = None
        if response == gtk.RESPONSE_OK:
            result = self.entry.get_text()
        parent.present()
        dialog.destroy()
        self.running = False
        return result

ask = AskDialog()


class ConcurrencyDialog(UniqueDialog):

    def build_dialog(self, parent, resource, obj_id, context):
        dialog = gtk.Dialog(_('Concurrency Exception'), parent,
            gtk.DIALOG_MODAL | gtk.DIALOG_DESTROY_WITH_PARENT |
            gtk.WIN_POS_CENTER_ON_PARENT | gtk.gdk.WINDOW_TYPE_HINT_DIALOG)
        dialog.set_default_response(gtk.RESPONSE_CANCEL)
        hbox = gtk.HBox()
        image = gtk.Image()
        image.set_from_stock('tryton-dialog-information',
                gtk.ICON_SIZE_DIALOG)
        image.set_padding(15, 15)
        hbox.pack_start(image, False, False)
        label = gtk.Label()
        label.set_padding(15, 15)
        label.set_use_markup(True)
        label.set_markup(_('<b>Write Concurrency Warning:</b>\n\n'
            'This record has been modified while you were editing it.\n'
            ' Choose:\n'
            '    - "Cancel" to cancel saving;\n'
            '    - "Compare" to see the modified version;\n'
            '    - "Write Anyway" to save your current version.'))
        hbox.pack_start(label, True, True)
        dialog.vbox.pack_start(hbox)
        dialog.add_button('gtk-cancel', gtk.RESPONSE_CANCEL)
        compare_button = gtk.Button(_('Compare'))
        image = gtk.Image()
        image.set_from_stock('tryton-find-replace', gtk.ICON_SIZE_BUTTON)
        compare_button.set_image(image)
        dialog.add_action_widget(compare_button, gtk.RESPONSE_APPLY)
        write_button = gtk.Button(_('Write Anyway'))
        image = gtk.Image()
        image.set_from_stock('tryton-save', gtk.ICON_SIZE_BUTTON)
        write_button.set_image(image)
        dialog.add_action_widget(write_button, gtk.RESPONSE_OK)
        return dialog

    def __call__(self, resource, obj_id, context):
        res = super(ConcurrencyDialog, self).__call__(resource, obj_id,
            context)

        if res == gtk.RESPONSE_OK:
            return True
        if res == gtk.RESPONSE_APPLY:
            from tryton.gui.window import Window
            Window.create(resource,
                res_id=obj_id,
                domain=[('id', '=', obj_id)],
                context=context,
                mode=['form', 'tree'])
        return False

concurrency = ConcurrencyDialog()


class ErrorDialog(UniqueDialog):

    def build_dialog(self, parent, title, details):
        dialog = gtk.Dialog(_('Error'), parent,
            gtk.DIALOG_MODAL | gtk.DIALOG_DESTROY_WITH_PARENT)

        but_send = gtk.Button(_('Report Bug'))
        dialog.add_action_widget(but_send, gtk.RESPONSE_OK)
        dialog.add_button("gtk-close", gtk.RESPONSE_CANCEL)
        dialog.set_default_response(gtk.RESPONSE_CANCEL)

        vbox = gtk.VBox()
        label_title = gtk.Label()
        label_title.set_markup('<b>' + _('Application Error.') + '</b>')
        label_title.set_padding(-1, 5)
        vbox.pack_start(label_title, False, False)
        vbox.pack_start(gtk.HSeparator(), False, False)

        hbox = gtk.HBox()
        image = gtk.Image()
        image.set_from_stock('tryton-dialog-error', gtk.ICON_SIZE_DIALOG)
        hbox.pack_start(image, False, False)

        scrolledwindow = gtk.ScrolledWindow()
        scrolledwindow.set_policy(gtk.POLICY_AUTOMATIC, gtk.POLICY_AUTOMATIC)
        scrolledwindow.set_shadow_type(gtk.SHADOW_NONE)

        viewport = gtk.Viewport()
        viewport.set_shadow_type(gtk.SHADOW_NONE)

        box = gtk.VBox()
        label_error = gtk.Label()
        label_error.set_markup('')
        label_error.set_alignment(0, 0.5)
        label_error.set_padding(-1, 14)
        label_error.modify_font(pango.FontDescription("monospace"))
        label_error.set_markup('<b>' + _('Error: ') + '</b>' + to_xml(title))
        box.pack_start(label_error, False, False)
        textview = gtk.TextView()
        buf = gtk.TextBuffer()
        buf.set_text(details)
        textview.set_buffer(buf)
        textview.set_editable(False)
        textview.set_sensitive(True)
        textview.modify_font(pango.FontDescription("monospace"))
        box.pack_start(textview, False, False)

        viewport.add(box)
        scrolledwindow.add(viewport)
        hbox.pack_start(scrolledwindow)

        vbox.pack_start(hbox)

        button_roundup = gtk.Button()
        button_roundup.set_relief(gtk.RELIEF_NONE)
        label_roundup = gtk.Label()
        label_roundup.set_markup(_('To report bugs you must have an account'
            ' on <u>%s</u>') % CONFIG['roundup.url'])
        label_roundup.set_alignment(1, 0.5)
        label_roundup.set_padding(20, 5)

        button_roundup.connect('clicked',
                lambda widget: webbrowser.open(CONFIG['roundup.url'], new=2))
        button_roundup.add(label_roundup)
        vbox.pack_start(button_roundup, False, False)

        dialog.vbox.pack_start(vbox)
        dialog.set_default_size(600, 400)
        return dialog

    def __call__(self, title, details):
        if title == details:
            title = ''
        log = logging.getLogger(__name__)
        log.error(details + '\n' + title)

        response = super(ErrorDialog, self).__call__(title, details)
        if response == gtk.RESPONSE_OK:
            send_bugtracker(title, details)

error = ErrorDialog()


def send_bugtracker(title, msg):
    from tryton import rpc
    parent = get_toplevel_window()
    win = gtk.Dialog(_('Bug Tracker'), parent,
            gtk.DIALOG_MODAL | gtk.DIALOG_DESTROY_WITH_PARENT,
            (gtk.STOCK_CANCEL, gtk.RESPONSE_CANCEL,
                gtk.STOCK_OK, gtk.RESPONSE_OK))
    win.set_icon(TRYTON_ICON)
    win.set_default_response(gtk.RESPONSE_OK)

    hbox = gtk.HBox()
    image = gtk.Image()
    image.set_from_stock('tryton-dialog-information',
            gtk.ICON_SIZE_DIALOG)
    hbox.pack_start(image, False, False)

    table = gtk.Table(2, 2)
    table.set_col_spacings(3)
    table.set_row_spacings(3)
    table.set_border_width(1)
    label_user = gtk.Label(_('User:'))
    label_user.set_alignment(1.0, 0.5)
    table.attach(label_user, 0, 1, 0, 1, yoptions=False,
            xoptions=gtk.FILL)
    entry_user = gtk.Entry()
    entry_user.set_activates_default(True)
    table.attach(entry_user, 1, 2, 0, 1, yoptions=False,
            xoptions=gtk.FILL)
    label_password = gtk.Label(_('Password:'))
    label_password.set_alignment(1.0, 0.5)
    table.attach(label_password, 0, 1, 1, 2, yoptions=False,
            xoptions=gtk.FILL)
    entry_password = gtk.Entry()
    entry_password.set_activates_default(True)
    entry_password.set_visibility(False)
    table.attach(entry_password, 1, 2, 1, 2, yoptions=False,
            xoptions=gtk.FILL)
    hbox.pack_start(table)

    win.vbox.pack_start(hbox)
    win.show_all()
    if rpc._USERNAME:
        entry_user.set_text(rpc._USERNAME)
        entry_password.grab_focus()
    else:
        entry_user.grab_focus()

    response = win.run()
    parent.present()
    user = entry_user.get_text()
    password = entry_password.get_text()
    win.destroy()
    if response == gtk.RESPONSE_OK:
        try:
            msg = msg.encode('ascii', 'replace')
            protocol = 'http'
            if ssl or hasattr(socket, 'ssl'):
                protocol = 'https'
            quote = partial(urllib.quote, safe="!$&'()*+,;=:")
            server = xmlrpclib.Server(
                ('%s://%s:%s@' + CONFIG['roundup.xmlrpc'])
                % (protocol, quote(user), quote(password)), allow_none=True)
            if hashlib:
                msg_md5 = hashlib.md5(msg + '\n' + title).hexdigest()
            else:
                msg_md5 = md5.new(msg + '\n' + title).hexdigest()
            if not title:
                title = '[no title]'
            issue_id = None
            msg_ids = server.filter('msg', None, {'summary': str(msg_md5)})
            for msg_id in msg_ids:
                summary = server.display(
                    'msg%s' % msg_id, 'summary')['summary']
                if summary == msg_md5:
                    issue_ids = server.filter(
                        'issue', None, {'messages': msg_id})
                    if issue_ids:
                        issue_id = issue_ids[0]
                        break
            if issue_id:
                # issue to same message already exists, add user to nosy-list
                server.set('issue' + str(issue_id), *['nosy=+' + user])
                message(
                    _('The same bug was already reported by another user.\n'
                        'To keep you informed your username is added '
                        'to the nosy-list of this issue') + '%s' % issue_id)
            else:
                # create a new issue for this error-message
                # first create message
                msg_id = server.create('msg', *['content=' + msg,
                    'author=' + user, 'summary=' + msg_md5])
                # second create issue with this message
                issue_id = server.create('issue', *['messages=' + str(msg_id),
                    'nosy=' + user, 'title=' + title, 'priority=bug'])
                message(_('Created new bug with ID ')
                    + 'issue%s' % issue_id)
            webbrowser.open(CONFIG['roundup.url'] + 'issue%s' % issue_id,
                new=2)
        except (socket.error, xmlrpclib.Fault), exception:
            if (isinstance(exception, xmlrpclib.Fault)
                    and 'roundup.cgi.exceptions.Unauthorised' in
                    exception.faultString):
                message(_('Connection error.\nBad username or password.'))
                return send_bugtracker(title, msg)
            tb_s = reduce(lambda x, y: x + y,
                    traceback.format_exception(sys.exc_type,
                        sys.exc_value, sys.exc_traceback))
            message(_('Exception:') + '\n' + tb_s, msg_type=gtk.MESSAGE_ERROR)


class SentryDialog(UniqueDialog):

    def build_dialog(self, parent, sentry_id):
        dialog = gtk.Dialog(_('Error'), parent,
            gtk.DIALOG_MODAL | gtk.DIALOG_DESTROY_WITH_PARENT)
        dialog.set_has_separator(True)

        label_title = gtk.Label()
        label_title.set_markup('<b>' + _('Application Error!') + '</b>')
        label_title.set_padding(-1, 5)
        dialog.vbox.pack_start(label_title, False, False)
        dialog.vbox.pack_start(gtk.HSeparator(), False, False)

        hbox = gtk.HBox(spacing=2)
        dialog.vbox.pack_start(hbox)
        image = gtk.Image()
        image.set_from_stock('tryton-dialog-error', gtk.ICON_SIZE_DIALOG)
        hbox.pack_start(image, False, False)

        label_error = gtk.Label()
        label_error.set_markup(
            _('For more information press the Sentry button below'))
        hbox.pack_start(label_error)

        go2sentry_button = gtk.Button(_('Show sentry homepage'))
        dialog.add_action_widget(go2sentry_button, gtk.RESPONSE_OK)
        dialog.add_button('gtk-close', gtk.RESPONSE_CANCEL)
        dialog.set_default_response(gtk.RESPONSE_CANCEL)
        return dialog

    def __call__(self, sentry_id):
        response = super(SentryDialog, self).__call__(sentry_id)
        if response == gtk.RESPONSE_OK:
            webbrowser.open(CONFIG['sentry.homepage'])

sentry = SentryDialog()


def to_xml(string):
    return string.replace('&', '&amp;'
        ).replace('<', '&lt;').replace('>', '&gt;')

PLOCK = Lock()


def process_exception(exception, *args, **kwargs):

    rpc_execute = kwargs.get('rpc_execute', rpc.execute)

    if isinstance(exception, TrytonServerError):
        if exception.faultCode == 'UserWarning':
            name, msg, description = exception.args
            res = userwarning(description, msg)
            if res in ('always', 'ok'):
                args2 = ('model', 'res.user.warning', 'create', [{
                            'user': rpc._USER,
                            'name': name,
                            'always': (res == 'always'),
                            }], rpc.CONTEXT)
                try:
                    rpc_execute(*args2)
                except TrytonServerError, exception:
                    process_exception(exception, *args2)
                if args:
                    try:
                        return rpc_execute(*args)
                    except TrytonServerError, exception:
                        return process_exception(exception, *args,
                            rpc_execute=rpc_execute)
        elif exception.faultCode == 'UserError':
            msg, description = exception.args
            warning(description, msg)
        elif exception.faultCode == 'ConcurrencyException':
            if len(args) >= 6:
                if concurrency(args[1], args[3][0], args[5]):
                    if '_timestamp' in args[5]:
                        del args[5]['_timestamp']
                    try:
                        return rpc_execute(*args)
                    except TrytonServerError, exception:
                        return process_exception(exception, *args,
                            rpc_execute=rpc_execute)
            else:
                message(_('Concurrency Exception'), msg_type=gtk.MESSAGE_ERROR)
        elif (exception.faultCode.startswith('403')
                or exception.faultCode.startswith('401')):
            from tryton.gui.main import Main
            if not PLOCK.acquire(False):
                return
            language = CONFIG['client.lang']
            func = lambda parameters: rpc.login(
                rpc._HOST, rpc._PORT, rpc._DATABASE, rpc._USERNAME, parameters,
                language)
            try:
                Login(func)
            except TrytonError, exception:
                if exception.faultCode == 'QueryCanceled':
                    Main.get_main().sig_quit()
                raise
            finally:
                PLOCK.release()
            if args:
                try:
                    return rpc_execute(*args)
                except TrytonServerError, exception:
                    return process_exception(exception, *args,
                        rpc_execute=rpc_execute)
<<<<<<< HEAD
    elif isinstance(exception, (socket.error, TrytonServerUnavailable)):
        warning(str(exception), _('Network Error.'))
        return False

    if isinstance(exception, TrytonServerError):
        error_title, error_detail = exception.faultCode, exception.faultString
    elif kwargs.get('sentry_id'):
        sentry(kwargs.get('sentry_id'))
        return False
=======
        else:
            error(exception.faultCode, exception.faultString)
>>>>>>> b3a4e10f
    else:
        error(str(exception), traceback.format_exc())
    raise RPCException(exception)


class Login(object):
    def __init__(self, func):
        parameters = {}
        while True:
            try:
                func(parameters)
            except TrytonServerError, exception:
                if exception.faultCode.startswith('403'):
                    parameters.clear()
                    continue
                if exception.faultCode != 'LoginException':
                    raise
                name, message, type = exception.args
                value = getattr(self, 'get_%s' % type)(message)
                if value is None:
                    raise TrytonError('QueryCanceled')
                parameters[name] = value
                continue
            else:
                return

    @classmethod
    def get_char(self, message):
        return ask(message)

    @classmethod
    def get_password(self, message):
        return ask(message, visibility=False)


def node_attributes(node):
    result = {}
    attrs = node.attributes
    if attrs is None:
        return {}
    for i in range(attrs.length):
        result[str(attrs.item(i).localName)] = str(attrs.item(i).nodeValue)
    return result


def hex2rgb(hexstring, digits=2):
    """
    Converts a hexstring color to a rgb tuple.
    Example: #ff0000 -> (1.0, 0.0, 0.0)
    digits is an integer number telling how many characters should be
    interpreted for each component in the hexstring.
    """
    if isinstance(hexstring, (tuple, list)):
        return hexstring
    top = float(int(digits * 'f', 16))
    r = int(hexstring[1:digits + 1], 16)
    g = int(hexstring[digits + 1:digits * 2 + 1], 16)
    b = int(hexstring[digits * 2 + 1:digits * 3 + 1], 16)
    return r / top, g / top, b / top


def highlight_rgb(r, g, b, amount=0.1):
    h, s, v = colorsys.rgb_to_hsv(r, g, b)
    return colorsys.hsv_to_rgb(h, s, (v + amount) % 1)


def generateColorscheme(masterColor, keys, light=0.1):
    """
    Generates a dictionary where the keys match the keys argument and
    the values are colors derivated from the masterColor.
    Each color has a value higher then the previous of `light`.
    Each color has a hue separated from the previous by the golden angle.
    The masterColor is given in a hex string format.
    """
    r, g, b = hex2rgb(COLOR_SCHEMES.get(masterColor, masterColor))
    h, s, v = colorsys.rgb_to_hsv(r, g, b)
    if keys:
        light = min(light, (1. - v) / len(keys))
    golden_angle = 0.618033988749895
    return {key: colorsys.hsv_to_rgb((h + golden_angle * i) % 1,
            s, (v + light * i) % 1) for i, key in enumerate(keys)}


class RPCException(Exception):

    def __init__(self, exception):
        super(RPCException, self).__init__(exception)
        self.exception = exception


class RPCProgress(object):

    def __init__(self, method, args):
        self.method = method
        self.args = args
        self.parent = None
        self.res = None
        self.error = False
        self.exception = None

    def start(self):
        try:
            self.res = getattr(rpc, self.method)(*self.args)
        except Exception, exception:
            self.error = True
            self.res = False
            self.exception = exception
        else:
            if not self.res:
                self.error = True
        if self.callback:
            # Post to GTK queue to be run by the main thread
            gobject.idle_add(self.process)
        return True

    def run(self, process_exception_p=True, callback=None):
        self.process_exception_p = process_exception_p
        self.callback = callback

        if callback:
            # Parent is only useful if it is asynchronous
            # otherwise the cursor is not updated.
            self.parent = get_toplevel_window()
            if self.parent.get_window():
                watch = gtk.gdk.Cursor(gtk.gdk.WATCH)
                self.parent.get_window().set_cursor(watch)
            thread.start_new_thread(self.start, ())
            return
        else:
            self.start()
            return self.process()

    def process(self):
        if self.parent and self.parent.get_window():
            self.parent.get_window().set_cursor(None)

        def return_():
            if self.exception:
                if self.process_exception_p:
                    def rpc_execute(*args):
                        return RPCProgress('execute',
                            args).run(self.process_exception_p, self.callback)
                    return process_exception(self.exception, *self.args,
                        rpc_execute=rpc_execute)
            else:
                return self.res

        if self.callback:
            self.callback(return_)
        else:
            return return_()


def RPCExecute(*args, **kwargs):
    rpc_context = rpc.CONTEXT.copy()
    if kwargs.get('context'):
        rpc_context.update(kwargs['context'])
    args = args + (rpc_context,)
    process_exception = kwargs.get('process_exception', True)
    callback = kwargs.get('callback')
    return RPCProgress('execute', args).run(process_exception, callback)


def RPCContextReload(callback=None):
    def update(context):
        rpc.CONTEXT.clear()
        try:
            rpc.CONTEXT.update(context())
        except RPCException:
            pass
        if rpc._CLIENT_DATE:
            rpc.CONTEXT['client_defined_date'] = rpc._CLIENT_DATE
        if callback:
            callback()
    # Use RPCProgress to not send rpc.CONTEXT
    RPCProgress('execute', ('model', 'res.user', 'get_preferences', True, {})
        ).run(True, update)


class Tooltips(object):
    _tooltips = None

    def set_tip(self, widget, tip_text):
        if hasattr(widget, 'set_tooltip_text'):
            return widget.set_tooltip_text(tip_text)
        if not self._tooltips:
            self._tooltips = gtk.Tooltips()
        return self._tooltips.set_tip(widget, tip_text)

    def enable(self):
        if self._tooltips:
            self._tooltips.enable()

    def disable(self):
        if self._tooltips:
            self._tooltips.disable()

FORMAT_ERROR = "Wrong key format [type_]style_value: "

# Color values: min = 0 max = 65535
# You need to apply the percent to get the right color
# http://www.december.com/html/spec/colorcodes.html

COLOR_RGB = {
    'red': [65535, 0, 0],
    'green': [0, 65535, 0],
    'blue': [0, 0, 65535],
    'turquoise': [16383, 57670, 53738],
    'gray': [49151, 49151, 49151],
    'brown': [42597, 10485, 10485],
    'maroon': [45219, 12451, 24903],
    'violet': [60947, 33422, 60947],
    'purple': [41287, 8519, 61602],
    'yellow': [65535, 65535, 0],
    'pink': [65535, 49151, 52428],
    'beige': [62913, 62913, 56360],
    'white': [65535, 65535, 65535],
    'black': [0, 0, 0]
}

COLOR_SCHEMES = {
    'red': '#cf1d1d',
    'green': '#3fb41b',
    'blue': '#224565',
    'grey': '#444444',
    'black': '#000000',
    'darkcyan': '#305755',
}

COLORS = {
    'invalid': '#ff6969',
    'required': '#d2d2ff',
}


def filter_domain(domain):
    '''
    Return the biggest subset of domain with only AND operator
    '''
    res = []
    for arg in domain:
        if isinstance(arg, basestring):
            if arg == 'OR':
                res = []
                break
            continue
        if isinstance(arg, tuple):
            res.append(arg)
        elif isinstance(arg, list):
            res.extend(filter_domain(arg))
    return res


def timezoned_date(date, reverse=False):
    lzone = dateutil.tz.tzlocal()
    szone = dateutil.tz.tzutc()
    if reverse:
        lzone, szone = szone, lzone
    return date.replace(tzinfo=szone).astimezone(lzone).replace(tzinfo=None)


def untimezoned_date(date):
    return timezoned_date(date, reverse=True).replace(tzinfo=None)


def humanize(size):
    for x in ('bytes', 'KB', 'MB', 'GB', 'TB', 'PB'):
        if size < 1000:
            return '%3.1f%s' % (size, x)
        size /= 1000.0


def get_hostname(netloc):
    if '[' in netloc and ']' in netloc:
        hostname = netloc.split(']')[0][1:]
    elif ':' in netloc:
        hostname = netloc.split(':')[0]
    else:
        hostname = netloc
    return hostname.strip()


def get_port(netloc):
    netloc = netloc.split(']')[-1]
    if ':' in netloc:
        try:
            return int(netloc.split(':')[1])
        except ValueError:
            pass
    return 8000


def resize_pixbuf(pixbuf, width, height):
    img_height = pixbuf.get_height()
    height = min(img_height, height) if height != -1 else img_height
    img_width = pixbuf.get_width()
    width = min(img_width, width) if width != -1 else img_width

    if img_width / width < img_height / height:
        width = float(img_width) / float(img_height) * float(height)
    else:
        height = float(img_height) / float(img_width) * float(width)
    return pixbuf.scale_simple(int(width), int(height),
        gtk.gdk.INTERP_BILINEAR)


def _data2pixbuf(data):
    loader = gtk.gdk.PixbufLoader()
    loader.set_size(100, 100)
    loader.write(bytes(data))
    loader.close()
    return loader.get_pixbuf()

BIG_IMAGE_SIZE = 10 ** 6
with open(os.path.join(PIXMAPS_DIR, 'tryton-noimage.png'), 'rb') as no_image:
    NO_IMG_PIXBUF = _data2pixbuf(no_image.read())


def data2pixbuf(data):
    pixbuf = NO_IMG_PIXBUF
    if data:
        try:
            pixbuf = _data2pixbuf(data)
        except glib.GError:
            pass
    return pixbuf


def get_label_attributes(readonly, required):
    "Return the pango attributes applied to a label according to its state"
    if readonly:
        style = pango.STYLE_NORMAL
        weight = pango.WEIGHT_NORMAL
    else:
        style = pango.STYLE_ITALIC
        if required:
            weight = pango.WEIGHT_BOLD
        else:
            weight = pango.WEIGHT_NORMAL
    attrlist = pango.AttrList()
    if hasattr(pango, 'AttrWeight'):
        attrlist.change(pango.AttrWeight(weight, 0, -1))
    if hasattr(pango, 'AttrStyle'):
        attrlist.change(pango.AttrStyle(style, 0, -1))
    return attrlist


def ellipsize(string, length):
    if len(string) <= length:
        return string
    ellipsis = _('...')
    return string[:length - len(ellipsis)] + ellipsis<|MERGE_RESOLUTION|>--- conflicted
+++ resolved
@@ -1101,20 +1101,8 @@
                 except TrytonServerError, exception:
                     return process_exception(exception, *args,
                         rpc_execute=rpc_execute)
-<<<<<<< HEAD
-    elif isinstance(exception, (socket.error, TrytonServerUnavailable)):
-        warning(str(exception), _('Network Error.'))
-        return False
-
-    if isinstance(exception, TrytonServerError):
-        error_title, error_detail = exception.faultCode, exception.faultString
-    elif kwargs.get('sentry_id'):
-        sentry(kwargs.get('sentry_id'))
-        return False
-=======
         else:
             error(exception.faultCode, exception.faultString)
->>>>>>> b3a4e10f
     else:
         error(str(exception), traceback.format_exc())
     raise RPCException(exception)
