# This file is part of Tryton.  The COPYRIGHT file at the top level of
# this repository contains the full copyright notices and license terms.
import gettext
import datetime
import re

from gi.repository import Gdk, GObject, Gtk

from dateutil.relativedelta import relativedelta
from dateutil.parser import parse

from .common import IconFactory

__all__ = ['Date', 'CellRendererDate', 'Time', 'CellRendererTime', 'DateTime']

_ = gettext.gettext


def date_parse(text, format_='%x'):
    try:
        return datetime.datetime.strptime(text, format_)
    except ValueError:
        pass
    formatted_date = datetime.date(1988, 7, 16).strftime(format_)
    try:
        dayfirst = formatted_date.index('16') == 0
    except ValueError:
        dayfirst = False
    try:
        monthfirst = formatted_date.index('7') <= 1
    except ValueError:
        monthfirst = False
    yearfirst = not dayfirst and not monthfirst
    text = re.sub('/+', '/', text)
    if len(text) == 6 and re.search('[0-9]{6}', text):
        text = '%s/%s/%s' % (text[:2], text[2:4], text[4:6])
    elif len(text) == 8 and re.search('[0-9]{8}', text):
        if yearfirst:
            text = '%s/%s/%s' % (text[:4], text[4:6], text[6:8])
        else:
            text = '%s/%s/%s' % (text[:2], text[2:4], text[4:8])
    elif text.endswith('/'):
        text = text.strip('/')
    # Try catch below avoid client crash when the parse method fails
    try:
        return parse(text, dayfirst=dayfirst, yearfirst=yearfirst,
            ignoretz=True)
    except Exception:
        return datetime.datetime.now()


class Date(Gtk.Entry):
    __gtype_name__ = 'Date'
    __gproperties__ = {
        'value': (GObject.TYPE_PYOBJECT,
            _('Value'),
            _('Displayed value'),
            GObject.ParamFlags.READABLE | GObject.ParamFlags.WRITABLE),
        'format': (GObject.TYPE_STRING,
            '%x',
            _('Format'),
            _('Display format'),
            GObject.ParamFlags.READABLE | GObject.ParamFlags.WRITABLE),
        }
    __gsignals__ = {
        'date-changed': (
            GObject.SignalFlags.RUN_LAST | GObject.SignalFlags.ACTION,
            GObject.TYPE_NONE, ()),
        }

    def __init__(self):
        self.__date = None
        self.__format = '%x'

        Gtk.Entry.__init__(self)

        self.set_width_chars(20)

        self.connect('focus-out-event', self.focus_out)
        self.connect('activate', self.activate)

        # Calendar Popup
        self.set_icon_from_pixbuf(
            Gtk.EntryIconPosition.PRIMARY,
            IconFactory.get_pixbuf('tryton-date', Gtk.IconSize.MENU))
        self.set_icon_tooltip_text(
            Gtk.EntryIconPosition.PRIMARY,
            _('Open the calendar'))
        self.connect('icon-press', self.icon_press)

        self.__cal_popup = Gtk.Window(type=Gtk.WindowType.POPUP)
        self.__cal_popup.set_events(
            self.__cal_popup.get_events() | Gdk.EventMask.KEY_PRESS_MASK)
        self.__cal_popup.set_resizable(False)
        self.__cal_popup.connect('delete-event', self.cal_popup_closed)
        self.__cal_popup.connect('key-press-event', self.cal_popup_key_pressed)
        self.__cal_popup.connect('button-press-event',
            self.cal_popup_button_pressed)

        self.__calendar = Gtk.Calendar()
        cal_options = (
            Gtk.CalendarDisplayOptions.SHOW_DAY_NAMES |
            Gtk.CalendarDisplayOptions.SHOW_HEADING)
        self.__calendar.set_display_options(cal_options)
        self.__cal_popup.add(self.__calendar)
        self.__calendar.connect('day-selected', self.cal_popup_changed)
        self.__calendar.connect('day-selected-double-click',
            self.cal_popup_double_click)
        self.__calendar.show()

    def parse(self):
        text = self.get_text()
        date = None
        if text:
            try:
                date = date_parse(text, self.__format).date()
            except (ValueError, OverflowError):
                pass

        self.__date = date

    def update_label(self):
        if not self.__date:
            self.set_text('')
            return
        self.set_text(self.__date.strftime(self.__format))

    def icon_press(self, entry, icon_pos, event):
        self.grab_focus()
        if icon_pos == Gtk.EntryIconPosition.PRIMARY:
            self.cal_popup_open()

    def cal_popup_open(self):
        self.parse()
        if self.__date:
            self.__calendar.select_month(
                self.__date.month - 1, self.__date.year)
            self.__calendar.select_day(self.__date.day)
        self.__cal_popup.set_transient_for(self.get_toplevel())
        popup_position(self, self.__cal_popup)
        popup_show(self.__cal_popup)

    def cal_popup_changed(self, calendar):
        year, month, day = self.__calendar.get_date()
        self.__date = datetime.date(year, month + 1, day)

        self.update_label()

        self.emit('date-changed')

    def cal_popup_double_click(self, calendar):
        self.cal_popup_hide()

    def cal_popup_key_pressed(self, calendar, event):
        if event.keyval != Gdk.KEY_Escape:
            return False

        self.stop_emission_by_name('key-press-event')
        self.cal_popup_hide()
        return True

    def cal_popup_button_pressed(self, calendar, event):
        child = event.window
        window = calendar.get_window()
        if child != window:
            while child:
                if child == window:
                    return False
                child = child.get_parent()
        self.cal_popup_hide()
        return True

    def cal_popup_closed(self, popup):
        self.cal_popup_hide()
        return True

    def cal_popup_hide(self):
        popup_hide(self.__cal_popup)
        self.grab_focus()
        self.emit('date-changed')

    def focus_out(self, entry, event):
        previous_date = self.__date
        self.parse()
        self.update_label()
        if self.__date != previous_date:
            self.emit('date-changed')
        return False

    def activate(self, entry=None):
        self.parse()
        self.update_label()
        self.emit('date-changed')
        return False

    def do_set_property(self, prop, value):
        if prop.name == 'value':
            if isinstance(value, str):
                self.set_text(value)
                self.parse()
                value = self.__date
            if value:
                if isinstance(value, datetime.datetime):
                    value = value.date()
                assert isinstance(value, datetime.date), value
            self.__date = value
            self.update_label()
            self.emit('date-changed')
        elif prop.name == 'format':
            self.__format = value
            self.update_label()

    def do_get_property(self, prop):
        if prop.name == 'value':
            return self.__date
        elif prop.name == 'format':
            return self.__format


GObject.type_register(Date)


class CellRendererDate(Gtk.CellRendererText):
    __gproperties__ = {
        'format': (GObject.TYPE_STRING,
            _('Format'),
            _('Display format'),
            '%x',
            GObject.ParamFlags.READABLE | GObject.ParamFlags.WRITABLE),
        }

    def __init__(self):
        self.__format = '%x'
        self.__entry = None
        self.__focus_out_id = 0

        Gtk.CellRendererText.__init__(self)

    def do_set_property(self, prop, value):
        if prop.name == 'format':
            self.__format = value
            return
        Gtk.CellRendererText.set_property(self, prop, value)

    def do_get_property(self, prop):
        if prop.name == 'format':
            return self.__format
        return Gtk.CellRendererText.get_property(self, prop)

    def do_start_editing(
            self, event, widget, path, background_area, cell_area, flags):
        if not self.props.editable:
            return
        self.__entry = add_operators(Date())  # TODO add_operators has option
        self.__entry.props.format = self.props.format
        self.__entry.props.value = self.props.text
        self.__entry.set_has_frame(False)
        self.__entry.connect('editing-done', self.__editing_done)
        self.__focus_out_id = self.__entry.connect(
            'focus-out-event', self.__focus_out_event)
        # XXX focus-out-event
        self.__entry.show()
        return self.__entry

    def __editing_done(self, entry):
        self.__entry = None
        if self.__focus_out_id:
            entry.disconnect(self.__focus_out_id)
        canceled = entry.props.editing_canceled
        self.stop_editing(canceled)
        if canceled:
            return
        # TODO emit edited

    def __focus_out_event(self, entry, event):
        entry.props.editing_canceled = True
        entry.editing_done()
        entry.remove_widget()
        return False


GObject.type_register(CellRendererDate)


class Time(Gtk.ComboBox):
    __gtype_name__ = 'Time'
    __gproperties__ = {
        'value': (GObject.TYPE_PYOBJECT,
            _('Value'),
            _('Displayed value'),
            GObject.ParamFlags.READABLE | GObject.ParamFlags.WRITABLE),
        'format': (GObject.TYPE_STRING,
            _('Format'),
            _('Display format'),
            '%X',
            GObject.ParamFlags.READABLE | GObject.ParamFlags.WRITABLE),
        }
    __gsignals__ = {
        'time-changed': (
            GObject.SignalFlags.RUN_LAST | GObject.SignalFlags.ACTION,
            GObject.TYPE_NONE, ()),
        }

    def __init__(self):
        self.__time = None
        self.__format = '%X'

        Gtk.ComboBox.__init__(self, has_entry=True)

        self.__entry = self.get_child()
        self.__entry.set_width_chars(10)

        self.__entry.connect('focus-out-event', self.focus_out)
        self.__entry.connect('activate', self.activate)
        self.connect('changed', self.changed)

        self.__model = Gtk.ListStore(
            GObject.TYPE_STRING, GObject.TYPE_PYOBJECT)
        self.update_model()
        self.set_model(self.__model)
        self.set_entry_text_column(0)

    def parse(self):
        text = self.__entry.get_text()
        time = None
        if text:
            try:
                time = date_parse(text).time()
            except (ValueError, OverflowError):
                pass

        self.__time = time

    def update_label(self):
        if self.__time is None:
            self.__entry.set_text('')
            return

        self.__entry.set_text(self.__time.strftime(self.__format))

    def update_model(self):
        self.__model.clear()
        timelist_set_list(
            self.__model, datetime.time(0, 0), datetime.time(23, 59),
            self.__format)

    def focus_out(self, entry, event):
        self.parse()
        self.update_label()
        self.emit('time-changed')
        return False

    def activate(self, entry=None):
        self.parse()
        self.update_label()
        self.emit('time-changed')
        return False

    def changed(self, combobox):
        # "changed" signal is also triggered by text editing
        # so only parse when a row is active
        if combobox.get_active_iter():
            self.parse()
            self.update_label()
            self.emit('time-changed')
        return False

    def do_set_property(self, prop, value):
        if prop.name == 'value':
            if isinstance(value, str):
                self.__entry.set_text(value)
                self.parse()
                value = self.__time
            if value:
                if isinstance(value, datetime.datetime):
                    value = value.time()
            self.__time = value
            self.update_label()
            self.emit('time-changed')
        elif prop.name == 'format':
            self.__format = value
            self.update_label()
            self.update_model()

    def do_get_property(self, prop):
        if prop.name == 'value':
            return self.__time
        elif prop.name == 'format':
            return self.__format


GObject.type_register(Time)


<<<<<<< HEAD
class CellRendererTime(gtk.CellRendererCombo):
=======
class CellRendererTime(Gtk.CellRendererCombo):
>>>>>>> 9d0013bf
    __gproperties__ = {
        'format': (GObject.TYPE_STRING,
            '%X',
            _('Format'),
            _('Display format'),
            GObject.ParamFlags.READABLE | GObject.ParamFlags.WRITABLE),
        }

    def __init__(self):
        self.__format = '%X'
        self.__combo = None
        self.__focus_out_id = 0

        Gtk.CellRendererText.__init__(self)

    def do_set_property(self, prop, value):
        if prop.name == 'format':
            self.__format = value
            return
        Gtk.CellRendererText.set_property(self, prop, value)

    def do_get_property(self, prop):
        if prop.name == 'format':
            return self.__format
        return Gtk.CellRendererText.get_property(self, prop)

    def do_start_editing(
            self, event, widget, path, background_area, cell_area, flags):
        if not self.props.editable:
            return
        self.__combo = add_operators(Time())  # TODO add_operators has option
        self.__combo.props.format = self.props.format
        self.__combo.props.value = self.props.text
        self.__combo.props.has_frame = False
        self.__combo.connect('editing-done', self.__editing_done)
        # TODO: connect to changed
        self.__focus_out_id = self.__combo.connect(
            'focus-out-event', self.__focus_out_event)
        self.__combo.show()
        return self.__combo

    def __editing_done(self, combo):
        self.__combo = None
        canceled = combo.props.editing_canceled
        self.stop_editing(canceled)
        if canceled:
            return
        # TODO emit edited

    def __focus_out_event(self, combo, event):
        self.__editing_done(combo)
        return False


GObject.type_register(CellRendererTime)


class DateTime(Gtk.HBox):
    __gtype_name__ = 'DateTime'
    __gproperties__ = {
        'value': (GObject.TYPE_PYOBJECT,
            _('Value'),
            _('Displayed value'),
            GObject.ParamFlags.READABLE | GObject.ParamFlags.WRITABLE),
        'date-format': (GObject.TYPE_STRING,
            '%x',
            _('Date Format'),
            _('Displayed date format'),
            GObject.ParamFlags.READABLE | GObject.ParamFlags.WRITABLE),
        'time-format': (GObject.TYPE_STRING,
            '%X',
            _('Date Format'),
            _('Displayed date format'),
            GObject.ParamFlags.READABLE | GObject.ParamFlags.WRITABLE),
        }
    __gsignals__ = {
        'datetime-changed': (
            GObject.SignalFlags.RUN_LAST | GObject.SignalFlags.ACTION,
            GObject.TYPE_NONE, ()),
        }

    def __init__(self):
        Gtk.HBox.__init__(self, spacing=4)

        self.__date = Date()
        self.pack_start(self.__date, expand=True, fill=True, padding=0)
        self.__date.show()
        self.__date.connect('date-changed',
            lambda e: self.emit('datetime-changed'))

        self.__time = Time()
        self.pack_start(self.__time, expand=True, fill=True, padding=0)
        self.__time.show()
        self.__time.connect('time-changed',
            lambda e: self.emit('datetime-changed'))

    def parse(self):
        self.__date.parse()
        self.__time.parse()

    def do_set_property(self, prop, value):
        if prop.name == 'value':
            self.__date.props.value = value
            self.__time.props.value = value
        elif prop.name == 'date-format':
            self.__date.props.format = value
        elif prop.name == 'time-format':
            self.__time.props.format = value

    def do_get_property(self, prop):
        if prop.name == 'value':
            date = self.__date.props.value
            time = self.__time.props.value or datetime.time()
            if date:
                return datetime.datetime.combine(date, time)
            else:
                return
        elif prop.name == 'date-format':
            return self.__date.props.format
        elif prop.name == 'time-format':
            return self.__time.props.format

    def modify_bg(self, state, color):
        self.__date.modify_bg(state, color)
        self.__time.child.modify_bg(state, color)

    def modify_base(self, state, color):
        self.__date.modify_base(state, color)
        self.__time.child.modify_base(state, color)

    def modify_fg(self, state, color):
        self.__date.modify_fg(state, color)
        self.__time.child.modify_fg(state, color)

    def modify_text(self, state, color):
        self.__date.modify_text(state, color)
        self.__time.child.modify_text(state, color)


GObject.type_register(DateTime)


def popup_position(widget, popup):
    allocation = widget.get_allocation()
    x, y = widget.get_window().get_root_coords(allocation.x, allocation.y)
    popup.move(x, y + allocation.height)


def popup_show(popup):
    popup.show()
    popup.grab_focus()
    popup.grab_add()

    window = popup.get_window()
    display = window.get_display()
    seat = display.get_default_seat()
    seat.grab(window, Gdk.SeatCapabilities.ALL, True, None, None, None, None)


def popup_hide(popup):
    popup.hide()
    popup.grab_remove()
    window = popup.get_window()
    display = window.get_display()
    seat = display.get_default_seat()
    seat.ungrab()


def timelist_set_list(model, min_, max_, format_):
    time = min_
    delta = 30
    while time < max_:
        model.append((time.strftime(format_), time))
        hour = time.hour
        minute = time.minute + delta
        hour, minute = divmod(minute, 60)
        hour += time.hour
        if hour >= 24:
            break
        time = datetime.time(hour, minute)


def add_operators(widget):
    def key_press(editable, event):
        if not editable.get_editable():
            return False
        if event.keyval in OPERATORS:
            value = widget.props.value
            if value:
                if isinstance(value, datetime.time):
                    value = datetime.datetime.combine(
                        datetime.date.today(), value)
                try:
                    widget.props.value = value + OPERATORS[event.keyval]
                except TypeError:
                    return False
            return True
        elif event.keyval in (Gdk.KEY_KP_Equal, Gdk.KEY_equal):
            widget.props.value = datetime.datetime.now()
            return True
        return False

    if isinstance(widget, DateTime):
        for child in widget.get_children():
            add_operators(child)
        return widget
    if isinstance(widget, Gtk.ComboBox):
        editable = widget.get_child()
    else:
        editable = widget
    editable.connect('key-press-event', key_press)
    return widget


OPERATORS = {
    Gdk.KEY_S: relativedelta(seconds=-1),
    Gdk.KEY_s: relativedelta(seconds=1),
    Gdk.KEY_I: relativedelta(minutes=-1),
    Gdk.KEY_i: relativedelta(minutes=1),
    Gdk.KEY_H: relativedelta(hours=-1),
    Gdk.KEY_h: relativedelta(hours=1),
    Gdk.KEY_D: relativedelta(days=-1),
    Gdk.KEY_d: relativedelta(days=1),
    Gdk.KEY_W: relativedelta(weeks=-1),
    Gdk.KEY_w: relativedelta(weeks=1),
    Gdk.KEY_M: relativedelta(months=-1),
    Gdk.KEY_m: relativedelta(months=1),
    Gdk.KEY_Y: relativedelta(years=-1),
    Gdk.KEY_y: relativedelta(years=1),
    }

if __name__ == '__main__':
    win = Gtk.Window()
    win.connect('delete-event', Gtk.main_quit)

    v = Gtk.VBox()
    v.show()

    d = add_operators(Date())
    d.show()
    v.pack_start(d, expand=False, fill=False, padding=0)

    t = add_operators(Time())
    t.show()
    v.pack_start(t, expand=False, fill=False, padding=0)

    t = add_operators(Time())
    t.props.format = '%H:%M'
    t.show()
    v.pack_start(t, expand=False, fill=False, padding=0)

    dt = add_operators(DateTime())
    dt.show()
    v.pack_start(dt, expand=False, fill=False, padding=0)

    win.add(v)
    win.show()

    Gtk.main()<|MERGE_RESOLUTION|>--- conflicted
+++ resolved
@@ -392,11 +392,7 @@
 GObject.type_register(Time)
 
 
-<<<<<<< HEAD
-class CellRendererTime(gtk.CellRendererCombo):
-=======
 class CellRendererTime(Gtk.CellRendererCombo):
->>>>>>> 9d0013bf
     __gproperties__ = {
         'format': (GObject.TYPE_STRING,
             '%X',
