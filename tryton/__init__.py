# This file is part of Tryton.  The COPYRIGHT file at the top level of
# this repository contains the full copyright notices and license terms.
<<<<<<< HEAD
__version_coog__ = "2.5"
__version__ = "5.0.9"


import sys

=======
__version__ = "5.2.1"
>>>>>>> 9d0013bf
import gi

gi.require_version('Gtk', '3.0')
gi.require_version('Gdk', '3.0')
gi.require_foreign('cairo')
try:
    gi.require_version('GtkSpell', '3.0')
except ValueError:
    pass

<<<<<<< HEAD
from gi.repository import GdkPixbuf
_unset = object()

Gdk = sys.modules['gtk.gdk']
# XXX this prevents isinstance test
Gdk.PixbufLoader = GdkPixbuf.PixbufLoader.new

Gtk = sys.modules['gtk']
Gtk.widget_set_default_direction = Gtk.Widget.set_default_direction
Gtk.accel_map_add_entry = Gtk.AccelMap.add_entry
Gtk.accel_map_load = Gtk.AccelMap.load
Gtk.accel_map_save = Gtk.AccelMap.save

Gtk.PROGRESS_LEFT_TO_RIGHT = (Gtk.Orientation.HORIZONTAL, False)
Gtk.PROGRESS_RIGHT_TO_LEFT = (Gtk.Orientation.HORIZONTAL, True)
Gtk.PROGRESS_BOTTOM_TO_TOP = (Gtk.Orientation.VERTICAL, True)
Gtk.PROGRESS_TOP_TO_BOTTOM = (Gtk.Orientation.VERTICAL, False)

Gtk.CLIPBOARD_PRIMARY = Gdk.Atom.intern('PRIMARY', True)
Gtk.CLIPBOARD_CLIPBOARD = Gdk.Atom.intern('CLIPBOARD', True)

orig_tree_view_column_set_cell_data_func = (
    Gtk.TreeViewColumn.set_cell_data_func)


def set_cell_data_func(self, cell, func, user_data=_unset):
    def callback(*args):
        if args[-1] == _unset:
            args = args[:-1]
        return func(*args)
    orig_tree_view_column_set_cell_data_func(
        self, cell, callback, user_data)
Gtk.TreeViewColumn.set_cell_data_func = set_cell_data_func

Gtk.TreeViewColumn.get_cell_renderers = Gtk.TreeViewColumn.get_cells

orig_set_orientation = Gtk.ProgressBar.set_orientation


def set_orientation(self, orientation):
    orientation, inverted = orientation
    orig_set_orientation(self, orientation)
    self.set_inverted(inverted)
Gtk.ProgressBar.set_orientation = set_orientation

orig_set_orientation = Gtk.CellRendererProgress.set_orientation


def set_orientation(self, orientation):
    orientation, inverted = orientation
    orig_set_orientation(self, orientation)
    self.set_property('inverted', inverted)
Gtk.CellRendererProgress.set_orientation = set_orientation

orig_popup = Gtk.Menu.popup


def popup(self, parent_menu_shell, parent_menu_item, func, button,
        activate_time, data=None):
    if func:
        def position_func(menu, x, y, user_data=None):
            return func(menu, user_data)
    else:
        position_func = None
    orig_popup(self, parent_menu_shell, parent_menu_item,
        position_func, data, button, activate_time)
Gtk.Menu.popup = popup


def get_active_text(self):
    active = self.get_active()
    if active < 0:
        return None
    else:
        model = self.get_model()
        index = self.get_property('entry-text-column')
        return model[active][index]
Gtk.ComboBox.get_active_text = get_active_text

from gi.repository import Pango


def make_attr_constructor(method):
    def constructor(value, start_index, end_index):
        attr = getattr(Pango, method)(value)
        attr.start_index = start_index
        if end_index >= 0:
            attr.end_index = end_index
        return attr
    return constructor


def make_attr_2_constructor(method):
    def constructor(one, two, start_index, end_index):
        attr = getattr(Pango, method)(one, two)
        attr.start_index = start_index
        if end_index >= 0:
            attr.end_index = end_index
        return attr
    return constructor


def make_attr_3_constructor(method):
    def constructor(one, two, three, start_index, end_index):
        attr = getattr(Pango, method)(one, two, three)
        attr.start_index = start_index
        if end_index >= 0:
            attr.end_index = end_index
        return attr
    return constructor


for method, name, constructor in [
        ('attr_language_new', 'AttrLanguage', make_attr_constructor),
        ('attr_family_new', 'AttrFamily', make_attr_constructor),
        ('attr_foreground_new', 'AttrForeground', make_attr_3_constructor),
        ('attr_background_new', 'AttrBackground', make_attr_3_constructor),
        ('attr_size_new', 'AttrSize', make_attr_constructor),
        ('attr_size_new_absolute', 'AttrSizeAbsolute',
            make_attr_constructor),
        ('attr_style_new', 'AttrStyle', make_attr_constructor),
        ('attr_weight_new', 'AttrWeight', make_attr_constructor),
        ('attr_variant_new', 'AttrVariant', make_attr_constructor),
        ('attr_stretch_new', 'AttrStretch', make_attr_constructor),
        ('attr_font_desc_new', 'AttrFontDesc', make_attr_constructor),
        ('attr_underline_new', 'AttrUnderline', make_attr_constructor),
        ('attr_underline_color_new', 'AttrUnderlineColor',
            make_attr_3_constructor),
        ('attr_strikethrough_new', 'AttrStrikethrough',
            make_attr_constructor),
        ('attr_strikethrough_color_new', 'AttrStrikethroughColor',
            make_attr_3_constructor),
        ('attr_rise_new', 'AttrRise', make_attr_constructor),
        ('attr_scale_new', 'AttrScale', make_attr_constructor),
        ('attr_fallback_new', 'AttrFallback', make_attr_constructor),
        ('attr_letter_spacing_new', 'AttrLetterSpacing',
            make_attr_constructor),
        ('attr_shape_new', 'AttrShape', make_attr_2_constructor),
        ]:
    if hasattr(Pango, method):
        setattr(Pango, name, constructor(method))


import gtk

if not hasattr(gtk, 'TreePath'):
    gtk.TreePath = tuple
if not hasattr(gtk, 'TargetEntry'):
    gtk.TargetEntry = lambda *a: a
    gtk.TargetEntry.new = lambda *a: a
if not hasattr(gtk, 'CLIPBOARD_PRIMARY'):
    gtk.CLIPBOARD_PRIMARY = 'PRIMARY'
    gtk.CLIPBOARD_CLIPBOARD = 'CLIPBOARD'


import gobject
=======
>>>>>>> 9d0013bf
try:
    # Import earlier otherwise there is a segmentation fault on MSYS2
    import goocalendar
except ImportError:
    pass<|MERGE_RESOLUTION|>--- conflicted
+++ resolved
@@ -1,184 +1,18 @@
 # This file is part of Tryton.  The COPYRIGHT file at the top level of
 # this repository contains the full copyright notices and license terms.
-<<<<<<< HEAD
 __version_coog__ = "2.5"
-__version__ = "5.0.9"
-
-
-import sys
-
-=======
 __version__ = "5.2.1"
->>>>>>> 9d0013bf
 import gi
 
 gi.require_version('Gtk', '3.0')
 gi.require_version('Gdk', '3.0')
 gi.require_foreign('cairo')
+gi.require_version('GtkSource', '3.0')
 try:
     gi.require_version('GtkSpell', '3.0')
 except ValueError:
     pass
 
-<<<<<<< HEAD
-from gi.repository import GdkPixbuf
-_unset = object()
-
-Gdk = sys.modules['gtk.gdk']
-# XXX this prevents isinstance test
-Gdk.PixbufLoader = GdkPixbuf.PixbufLoader.new
-
-Gtk = sys.modules['gtk']
-Gtk.widget_set_default_direction = Gtk.Widget.set_default_direction
-Gtk.accel_map_add_entry = Gtk.AccelMap.add_entry
-Gtk.accel_map_load = Gtk.AccelMap.load
-Gtk.accel_map_save = Gtk.AccelMap.save
-
-Gtk.PROGRESS_LEFT_TO_RIGHT = (Gtk.Orientation.HORIZONTAL, False)
-Gtk.PROGRESS_RIGHT_TO_LEFT = (Gtk.Orientation.HORIZONTAL, True)
-Gtk.PROGRESS_BOTTOM_TO_TOP = (Gtk.Orientation.VERTICAL, True)
-Gtk.PROGRESS_TOP_TO_BOTTOM = (Gtk.Orientation.VERTICAL, False)
-
-Gtk.CLIPBOARD_PRIMARY = Gdk.Atom.intern('PRIMARY', True)
-Gtk.CLIPBOARD_CLIPBOARD = Gdk.Atom.intern('CLIPBOARD', True)
-
-orig_tree_view_column_set_cell_data_func = (
-    Gtk.TreeViewColumn.set_cell_data_func)
-
-
-def set_cell_data_func(self, cell, func, user_data=_unset):
-    def callback(*args):
-        if args[-1] == _unset:
-            args = args[:-1]
-        return func(*args)
-    orig_tree_view_column_set_cell_data_func(
-        self, cell, callback, user_data)
-Gtk.TreeViewColumn.set_cell_data_func = set_cell_data_func
-
-Gtk.TreeViewColumn.get_cell_renderers = Gtk.TreeViewColumn.get_cells
-
-orig_set_orientation = Gtk.ProgressBar.set_orientation
-
-
-def set_orientation(self, orientation):
-    orientation, inverted = orientation
-    orig_set_orientation(self, orientation)
-    self.set_inverted(inverted)
-Gtk.ProgressBar.set_orientation = set_orientation
-
-orig_set_orientation = Gtk.CellRendererProgress.set_orientation
-
-
-def set_orientation(self, orientation):
-    orientation, inverted = orientation
-    orig_set_orientation(self, orientation)
-    self.set_property('inverted', inverted)
-Gtk.CellRendererProgress.set_orientation = set_orientation
-
-orig_popup = Gtk.Menu.popup
-
-
-def popup(self, parent_menu_shell, parent_menu_item, func, button,
-        activate_time, data=None):
-    if func:
-        def position_func(menu, x, y, user_data=None):
-            return func(menu, user_data)
-    else:
-        position_func = None
-    orig_popup(self, parent_menu_shell, parent_menu_item,
-        position_func, data, button, activate_time)
-Gtk.Menu.popup = popup
-
-
-def get_active_text(self):
-    active = self.get_active()
-    if active < 0:
-        return None
-    else:
-        model = self.get_model()
-        index = self.get_property('entry-text-column')
-        return model[active][index]
-Gtk.ComboBox.get_active_text = get_active_text
-
-from gi.repository import Pango
-
-
-def make_attr_constructor(method):
-    def constructor(value, start_index, end_index):
-        attr = getattr(Pango, method)(value)
-        attr.start_index = start_index
-        if end_index >= 0:
-            attr.end_index = end_index
-        return attr
-    return constructor
-
-
-def make_attr_2_constructor(method):
-    def constructor(one, two, start_index, end_index):
-        attr = getattr(Pango, method)(one, two)
-        attr.start_index = start_index
-        if end_index >= 0:
-            attr.end_index = end_index
-        return attr
-    return constructor
-
-
-def make_attr_3_constructor(method):
-    def constructor(one, two, three, start_index, end_index):
-        attr = getattr(Pango, method)(one, two, three)
-        attr.start_index = start_index
-        if end_index >= 0:
-            attr.end_index = end_index
-        return attr
-    return constructor
-
-
-for method, name, constructor in [
-        ('attr_language_new', 'AttrLanguage', make_attr_constructor),
-        ('attr_family_new', 'AttrFamily', make_attr_constructor),
-        ('attr_foreground_new', 'AttrForeground', make_attr_3_constructor),
-        ('attr_background_new', 'AttrBackground', make_attr_3_constructor),
-        ('attr_size_new', 'AttrSize', make_attr_constructor),
-        ('attr_size_new_absolute', 'AttrSizeAbsolute',
-            make_attr_constructor),
-        ('attr_style_new', 'AttrStyle', make_attr_constructor),
-        ('attr_weight_new', 'AttrWeight', make_attr_constructor),
-        ('attr_variant_new', 'AttrVariant', make_attr_constructor),
-        ('attr_stretch_new', 'AttrStretch', make_attr_constructor),
-        ('attr_font_desc_new', 'AttrFontDesc', make_attr_constructor),
-        ('attr_underline_new', 'AttrUnderline', make_attr_constructor),
-        ('attr_underline_color_new', 'AttrUnderlineColor',
-            make_attr_3_constructor),
-        ('attr_strikethrough_new', 'AttrStrikethrough',
-            make_attr_constructor),
-        ('attr_strikethrough_color_new', 'AttrStrikethroughColor',
-            make_attr_3_constructor),
-        ('attr_rise_new', 'AttrRise', make_attr_constructor),
-        ('attr_scale_new', 'AttrScale', make_attr_constructor),
-        ('attr_fallback_new', 'AttrFallback', make_attr_constructor),
-        ('attr_letter_spacing_new', 'AttrLetterSpacing',
-            make_attr_constructor),
-        ('attr_shape_new', 'AttrShape', make_attr_2_constructor),
-        ]:
-    if hasattr(Pango, method):
-        setattr(Pango, name, constructor(method))
-
-
-import gtk
-
-if not hasattr(gtk, 'TreePath'):
-    gtk.TreePath = tuple
-if not hasattr(gtk, 'TargetEntry'):
-    gtk.TargetEntry = lambda *a: a
-    gtk.TargetEntry.new = lambda *a: a
-if not hasattr(gtk, 'CLIPBOARD_PRIMARY'):
-    gtk.CLIPBOARD_PRIMARY = 'PRIMARY'
-    gtk.CLIPBOARD_CLIPBOARD = 'CLIPBOARD'
-
-
-import gobject
-=======
->>>>>>> 9d0013bf
 try:
     # Import earlier otherwise there is a segmentation fault on MSYS2
     import goocalendar
