--- conflicted
+++ resolved
@@ -1,12 +1,8 @@
 # This file is part of Tryton.  The COPYRIGHT file at the top level of
 # this repository contains the full copyright notices and license terms.
-<<<<<<< HEAD
 __version_coog__ = "2.5"
-__version__ = "5.2.3"
+__version__ = "5.2.7"
 import locale
-=======
-__version__ = "5.2.7"
->>>>>>> c0b0f915
 import gi
 
 gi.require_version('Gtk', '3.0')
