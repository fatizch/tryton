# This file is part of Tryton.  The COPYRIGHT file at the top level of
# this repository contains the full copyright notices and license terms.
<<<<<<< HEAD
__version_coog__ = "2.3"
__version__ = "5.0.4"

=======
__version__ = "5.0.9"
>>>>>>> 1059664c
import sys

import gi
import pygtkcompat

pygtkcompat.enable()
pygtkcompat.enable_gtk(version='3.0')
try:
    pygtkcompat.enable_goocanvas()
except ValueError:
    pass
try:
    gi.require_version('GtkSpell', '3.0')
except ValueError:
    pass

from gi.repository import GdkPixbuf
_unset = object()

Gdk = sys.modules['gtk.gdk']
# XXX this prevents isinstance test
Gdk.PixbufLoader = GdkPixbuf.PixbufLoader.new

Gtk = sys.modules['gtk']
Gtk.widget_set_default_direction = Gtk.Widget.set_default_direction
Gtk.accel_map_add_entry = Gtk.AccelMap.add_entry
Gtk.accel_map_load = Gtk.AccelMap.load
Gtk.accel_map_save = Gtk.AccelMap.save

Gtk.PROGRESS_LEFT_TO_RIGHT = (Gtk.Orientation.HORIZONTAL, False)
Gtk.PROGRESS_RIGHT_TO_LEFT = (Gtk.Orientation.HORIZONTAL, True)
Gtk.PROGRESS_BOTTOM_TO_TOP = (Gtk.Orientation.VERTICAL, True)
Gtk.PROGRESS_TOP_TO_BOTTOM = (Gtk.Orientation.VERTICAL, False)

Gtk.CLIPBOARD_PRIMARY = Gdk.Atom.intern('PRIMARY', True)
Gtk.CLIPBOARD_CLIPBOARD = Gdk.Atom.intern('CLIPBOARD', True)

orig_tree_view_column_set_cell_data_func = (
    Gtk.TreeViewColumn.set_cell_data_func)


def set_cell_data_func(self, cell, func, user_data=_unset):
    def callback(*args):
        if args[-1] == _unset:
            args = args[:-1]
        return func(*args)
    orig_tree_view_column_set_cell_data_func(
        self, cell, callback, user_data)
Gtk.TreeViewColumn.set_cell_data_func = set_cell_data_func

Gtk.TreeViewColumn.get_cell_renderers = Gtk.TreeViewColumn.get_cells

orig_set_orientation = Gtk.ProgressBar.set_orientation


def set_orientation(self, orientation):
    orientation, inverted = orientation
    orig_set_orientation(self, orientation)
    self.set_inverted(inverted)
Gtk.ProgressBar.set_orientation = set_orientation

orig_set_orientation = Gtk.CellRendererProgress.set_orientation


def set_orientation(self, orientation):
    orientation, inverted = orientation
    orig_set_orientation(self, orientation)
    self.set_property('inverted', inverted)
Gtk.CellRendererProgress.set_orientation = set_orientation

orig_popup = Gtk.Menu.popup


def popup(self, parent_menu_shell, parent_menu_item, func, button,
        activate_time, data=None):
    if func:
        def position_func(menu, x, y, user_data=None):
            return func(menu, user_data)
    else:
        position_func = None
    orig_popup(self, parent_menu_shell, parent_menu_item,
        position_func, data, button, activate_time)
Gtk.Menu.popup = popup


def get_active_text(self):
    active = self.get_active()
    if active < 0:
        return None
    else:
        model = self.get_model()
        index = self.get_property('entry-text-column')
        return model[active][index]
Gtk.ComboBox.get_active_text = get_active_text

from gi.repository import Pango


def make_attr_constructor(method):
    def constructor(value, start_index, end_index):
        attr = getattr(Pango, method)(value)
        attr.start_index = start_index
        if end_index >= 0:
            attr.end_index = end_index
        return attr
    return constructor


def make_attr_2_constructor(method):
    def constructor(one, two, start_index, end_index):
        attr = getattr(Pango, method)(one, two)
        attr.start_index = start_index
        if end_index >= 0:
            attr.end_index = end_index
        return attr
    return constructor


def make_attr_3_constructor(method):
    def constructor(one, two, three, start_index, end_index):
        attr = getattr(Pango, method)(one, two, three)
        attr.start_index = start_index
        if end_index >= 0:
            attr.end_index = end_index
        return attr
    return constructor


for method, name, constructor in [
        ('attr_language_new', 'AttrLanguage', make_attr_constructor),
        ('attr_family_new', 'AttrFamily', make_attr_constructor),
        ('attr_foreground_new', 'AttrForeground', make_attr_3_constructor),
        ('attr_background_new', 'AttrBackground', make_attr_3_constructor),
        ('attr_size_new', 'AttrSize', make_attr_constructor),
        ('attr_size_new_absolute', 'AttrSizeAbsolute',
            make_attr_constructor),
        ('attr_style_new', 'AttrStyle', make_attr_constructor),
        ('attr_weight_new', 'AttrWeight', make_attr_constructor),
        ('attr_variant_new', 'AttrVariant', make_attr_constructor),
        ('attr_stretch_new', 'AttrStretch', make_attr_constructor),
        ('attr_font_desc_new', 'AttrFontDesc', make_attr_constructor),
        ('attr_underline_new', 'AttrUnderline', make_attr_constructor),
        ('attr_underline_color_new', 'AttrUnderlineColor',
            make_attr_3_constructor),
        ('attr_strikethrough_new', 'AttrStrikethrough',
            make_attr_constructor),
        ('attr_strikethrough_color_new', 'AttrStrikethroughColor',
            make_attr_3_constructor),
        ('attr_rise_new', 'AttrRise', make_attr_constructor),
        ('attr_scale_new', 'AttrScale', make_attr_constructor),
        ('attr_fallback_new', 'AttrFallback', make_attr_constructor),
        ('attr_letter_spacing_new', 'AttrLetterSpacing',
            make_attr_constructor),
        ('attr_shape_new', 'AttrShape', make_attr_2_constructor),
        ]:
    if hasattr(Pango, method):
        setattr(Pango, name, constructor(method))


import gtk

if not hasattr(gtk, 'TreePath'):
    gtk.TreePath = tuple
if not hasattr(gtk, 'TargetEntry'):
    gtk.TargetEntry = lambda *a: a
    gtk.TargetEntry.new = lambda *a: a
if not hasattr(gtk, 'CLIPBOARD_PRIMARY'):
    gtk.CLIPBOARD_PRIMARY = 'PRIMARY'
    gtk.CLIPBOARD_CLIPBOARD = 'CLIPBOARD'


import gobject
try:
    # Import earlier otherwise there is a segmentation fault on MSYS2
    import goocalendar
except ImportError:
    pass
gobject.threads_init()

if not hasattr(gtk.gdk, 'lock'):
    class _Lock(object):
        __enter__ = gtk.gdk.threads_enter

        def __exit__(*ignored):
            gtk.gdk.threads_leave()

    gtk.gdk.lock = _Lock()

if sys.platform == 'win32':
    class Dialog(gtk.Dialog):

        def run(self):
            with gtk.gdk.lock:
                return super(Dialog, self).run()
    gtk.Dialog = Dialog<|MERGE_RESOLUTION|>--- conflicted
+++ resolved
@@ -1,12 +1,9 @@
 # This file is part of Tryton.  The COPYRIGHT file at the top level of
 # this repository contains the full copyright notices and license terms.
-<<<<<<< HEAD
 __version_coog__ = "2.3"
-__version__ = "5.0.4"
-
-=======
 __version__ = "5.0.9"
->>>>>>> 1059664c
+
+
 import sys
 
 import gi
