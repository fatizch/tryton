--- conflicted
+++ resolved
@@ -1,11 +1,7 @@
 # This file is part of Tryton.  The COPYRIGHT file at the top level of
 # this repository contains the full copyright notices and license terms.
-<<<<<<< HEAD
 __version_coog__ = "2.5"
-__version__ = "5.2.1"
-=======
 __version__ = "5.2.3"
->>>>>>> 1eaf913c
 import gi
 
 gi.require_version('Gtk', '3.0')
