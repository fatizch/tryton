# This file is part of Tryton.  The COPYRIGHT file at the top level of
# this repository contains the full copyright notices and license terms.
<<<<<<< HEAD
__version__ = "3.8.7"
=======
__version__ = "4.0.1"
>>>>>>> 6729adc1
<|MERGE_RESOLUTION|>--- conflicted
+++ resolved
@@ -1,7 +1,3 @@
 # This file is part of Tryton.  The COPYRIGHT file at the top level of
 # this repository contains the full copyright notices and license terms.
-<<<<<<< HEAD
-__version__ = "3.8.7"
-=======
-__version__ = "4.0.1"
->>>>>>> 6729adc1
+__version__ = "4.0.1"