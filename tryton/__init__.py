# This file is part of Tryton.  The COPYRIGHT file at the top level of
# this repository contains the full copyright notices and license terms.
<<<<<<< HEAD
__version__ = "4.2.2"
__version_coog__ = "1.11"
=======
__version__ = "4.2.5"
>>>>>>> 8983541f
<|MERGE_RESOLUTION|>--- conflicted
+++ resolved
@@ -1,8 +1,4 @@
 # This file is part of Tryton.  The COPYRIGHT file at the top level of
 # this repository contains the full copyright notices and license terms.
-<<<<<<< HEAD
-__version__ = "4.2.2"
-__version_coog__ = "1.11"
-=======
 __version__ = "4.2.5"
->>>>>>> 8983541f
+__version_coog__ = "1.11"