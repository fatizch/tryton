# This file is part of Tryton.  The COPYRIGHT file at the top level of
# this repository contains the full copyright notices and license terms.
<<<<<<< HEAD
__version__ = "4.6.3"
__version_coog__ = "1.15"
=======
__version__ = "4.6.6"
>>>>>>> 56f433eb
<|MERGE_RESOLUTION|>--- conflicted
+++ resolved
@@ -1,8 +1,4 @@
 # This file is part of Tryton.  The COPYRIGHT file at the top level of
 # this repository contains the full copyright notices and license terms.
-<<<<<<< HEAD
-__version__ = "4.6.3"
-__version_coog__ = "1.15"
-=======
 __version__ = "4.6.6"
->>>>>>> 56f433eb
+__version_coog__ = "1.15"