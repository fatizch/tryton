--- conflicted
+++ resolved
@@ -16,16 +16,8 @@
 from collections import defaultdict
 from contextlib import contextmanager
 from functools import reduce
-<<<<<<< HEAD
-from urllib.parse import urljoin
-import urllib.request
-import urllib.parse
-import urllib.error
-from urllib.parse import urlparse
-
-=======
-from urllib.parse import urljoin, quote
->>>>>>> 9d0013bf
+from urllib.parse import urljoin, quote, urlparse
+from urllib.request import getproxies
 
 __all__ = ["ResponseError", "Fault", "ProtocolError", "Transport",
     "ServerProxy", "ServerPool"]
@@ -157,7 +149,7 @@
         if not self.use_proxy:
             return
         try:
-            self.__proxies = urllib.getproxies()
+            self.__proxies = getproxies()
         except Exception:
             self.__proxies = None
             return
