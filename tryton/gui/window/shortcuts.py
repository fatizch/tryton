--- conflicted
+++ resolved
@@ -20,15 +20,11 @@
         self.dialog = gtk.Dialog(_('Keyboard Shortcuts'), self.parent,
             gtk.DIALOG_MODAL | gtk.DIALOG_DESTROY_WITH_PARENT
             | gtk.WIN_POS_CENTER_ON_PARENT | gtk.gdk.WINDOW_TYPE_HINT_DIALOG)
-<<<<<<< HEAD
-        ok_button = self.dialog.add_button('gtk-ok', gtk.RESPONSE_OK)
-=======
         Main().add_window(self.dialog)
         ok_button = self.dialog.add_button(
             set_underline(_("OK")), gtk.RESPONSE_OK)
         ok_button.set_image(IconFactory.get_image(
                 'tryton-ok', gtk.ICON_SIZE_BUTTON))
->>>>>>> 00453e62
         ok_button.set_always_show_image(True)
         self.dialog.set_icon(TRYTON_ICON)
         self.dialog.set_default_response(gtk.RESPONSE_OK)
