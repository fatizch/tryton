# This file is part of Tryton.  The COPYRIGHT file at the top level of
# this repository contains the full copyright notices and license terms.
import csv
import os
import tempfile
import types

import gtk
import gobject
import gettext

import tryton.common as common
from tryton.common import RPCExecute, RPCException
from tryton.gui.window.win_csv import WinCSV

_ = gettext.gettext


class WinExport(WinCSV):
    "Window export"

    def __init__(self, model, ids, context=None):
        self.ids = ids
        self.model = model
        self.context = context
        self.fields = {}
        super(WinExport, self).__init__()
        self.dialog.set_title(_('Export to CSV'))

    def add_header(self, box):
        frame_predef_exports = gtk.Frame()
        frame_predef_exports.set_border_width(2)
        frame_predef_exports.set_shadow_type(gtk.SHADOW_NONE)
        box.pack_start(frame_predef_exports, True, True, 0)
        viewport_exports = gtk.Viewport()
        scrolledwindow_exports = gtk.ScrolledWindow()
        scrolledwindow_exports.set_policy(gtk.POLICY_AUTOMATIC,
                gtk.POLICY_AUTOMATIC)
        label_predef_exports = gtk.Label(_("<b>Predefined exports</b>"))
        label_predef_exports.set_use_markup(True)
        frame_predef_exports.set_label_widget(label_predef_exports)
        viewport_exports.add(scrolledwindow_exports)
        frame_predef_exports.add(viewport_exports)

        self.pref_export = gtk.TreeView()
        self.pref_export.append_column(gtk.TreeViewColumn(_('Name'),
            gtk.CellRendererText(), text=2))
        scrolledwindow_exports.add(self.pref_export)
        self.pref_export.connect("button-press-event", self.export_click)
        self.pref_export.connect("key-press-event", self.export_keypress)

        self.predef_model = gtk.ListStore(
                gobject.TYPE_INT,
                gobject.TYPE_PYOBJECT,
                gobject.TYPE_STRING)
        self.fill_predefwin()

<<<<<<< HEAD
        sensible_allocation = self.sensible_widget.get_allocation()
        self.dialog.set_default_size(int(sensible_allocation.width * 0.95),
            int(sensible_allocation.height * 0.95))
        self.dialog.show_all()
        common.center_window(self.dialog, self.parent, self.sensible_widget)
=======
    def add_buttons(self, box):
        button_save_export = gtk.Button(
            _('_Save Export'), stock=None, use_underline=True)
        button_save_export.set_alignment(0.0, 0.0)
        img_button = gtk.Image()
        img_button.set_from_stock('tryton-save', gtk.ICON_SIZE_BUTTON)
        button_save_export.set_image(img_button)
        button_save_export.connect_after('clicked', self.addreplace_predef)
        box.pack_start(button_save_export, False, False, 0)
>>>>>>> 6729adc1

        button_del_export = gtk.Button(
            _('_Delete Export'), stock=None, use_underline=True)
        button_del_export.set_alignment(0.0, 0.0)
        img_button = gtk.Image()
        img_button.set_from_stock('tryton-delete', gtk.ICON_SIZE_BUTTON)
        button_del_export.set_image(img_button)
        button_del_export.connect_after('clicked', self.remove_predef)
        box.pack_start(button_del_export, False, False, 0)

    def add_chooser(self, box):
        hbox_csv_export = gtk.HBox()
        box.pack_start(hbox_csv_export, False, True, 0)
        self.saveas = gtk.combo_box_new_text()
        hbox_csv_export.pack_start(self.saveas, True, True, 0)
        self.saveas.append_text(_("Open"))
        self.saveas.append_text(_("Save"))
        self.saveas.set_active(0)

    def add_csv_header_param(self, table):
        self.add_field_names = gtk.CheckButton(_("Add _field names"))
        self.add_field_names.set_active(True)
        table.attach(self.add_field_names, 2, 4, 1, 2)

    def model_populate(self, fields, parent_node=None, prefix_field='',
            prefix_name=''):
        key = lambda (n, f): f.get('string') or n
        for name, field in sorted(fields.items(), key=key, reverse=True):

            string_ = field['string'] or name

            items = [(name, field, string_)]
            if field['type'] == 'selection':
                items.insert(0, ('%s.translated' % name, field,
                        _('%s (string)') % string_))

            for name, field, string_ in items:
                path = prefix_field + name
                long_string = string_
                if prefix_field:
                    long_string = prefix_name + string_
                node = self.model1.insert(parent_node, 0,
                    [string_, path])

                self.fields[path] = (string_, long_string,
                    field.get('relation'))
                # Insert relation only to real field
                if '.' not in name:
                    if field.get('relation'):
                        self.model1.insert(node, 0, [None, ''])

    def _get_fields(self, model):
        try:
            return RPCExecute('model', model, 'fields_get', None,
                context=self.context)
        except RPCException:
            return ''

    def on_row_expanded(self, treeview, iter, path):
        child = self.model1.iter_children(iter)
        if self.model1.get_value(child, 0) is None:
            prefix_field = self.model1.get_value(iter, 1)
            string_, long_string, relation = self.fields[prefix_field]
            self.model_populate(self._get_fields(relation), iter,
                prefix_field + '/', string_ + '/')
            self.model1.remove(child)

    def sig_sel(self, *args):
        sel = self.view1.get_selection()
        sel.selected_foreach(self._sig_sel_add)

    def _sig_sel_add(self, store, path, iter):
        name = store.get_value(iter, 1)
        string_, long_string, relation = self.fields[name]
        if relation:
            return
        num = self.model2.append()
        self.model2.set(num, 0, long_string, 1, name)

    def sig_unsel(self, *args):
        store, paths = self.view2.get_selection().get_selected_rows()
        while paths:
            store.remove(store.get_iter(paths[0]))
            store, paths = self.view2.get_selection().get_selected_rows()

    def sig_unsel_all(self, *args):
        self.model2.clear()

    def fill_predefwin(self):
        try:
            export_ids = RPCExecute('model', 'ir.export', 'search',
                [('resource', '=', self.model)], 0, None, None,
                context=self.context)
        except RPCException:
            return
        try:
            exports = RPCExecute('model', 'ir.export', 'read', export_ids,
                None, context=self.context)
        except RPCException:
            return
        try:
            lines = RPCExecute('model', 'ir.export.line', 'read',
                sum((list(x['export_fields']) for x in exports), []), None,
                context=self.context)
        except RPCException:
            return
        id2lines = {}
        for line in lines:
            id2lines.setdefault(line['export'], []).append(line)
        for export in exports:
            self.predef_model.append((
                export['id'],
                [x['name'] for x in id2lines.get(export['id'], [])],
                export['name']))
        self.pref_export.set_model(self.predef_model)

    def addreplace_predef(self, widget):
        iter = self.model2.get_iter_root()
        fields = []
        while iter:
            field_name = self.model2.get_value(iter, 1)
            fields.append(field_name)
            iter = self.model2.iter_next(iter)
        if not fields:
            return

        selection = self.pref_export.get_selection().get_selected()
        if selection is None:
            return
        model, iter_ = selection
        if iter_ is None:
            pref_id = None
            name = common.ask(_('What is the name of this export?'))
            if not name:
                return
        else:
            pref_id = model.get_value(iter_, 0)
            name = model.get_value(iter_, 2)
            override = common.sur(_("Override '%s' definition?") % name)
            if not override:
                return
        try:
            new_id, = RPCExecute('model', 'ir.export', 'create', [{
                    'name': name,
                    'resource': self.model,
                    'export_fields': [('create', [{
                                        'name': x,
                                        } for x in fields])],
                    }], context=self.context)
            if pref_id:
                RPCExecute('model', 'ir.export', 'delete', [pref_id],
                    context=self.context)
        except RPCException:
            return
        if iter_ is None:
            self.predef_model.append((new_id, fields, name))
        else:
            model.set_value(iter_, 0, new_id)
            model.set_value(iter_, 1, fields)

    def remove_predef(self, widget):
        sel = self.pref_export.get_selection().get_selected()
        if sel is None:
            return None
        (model, i) = sel
        if not i:
            return None
        export_id = model.get_value(i, 0)
        try:
            RPCExecute('model', 'ir.export', 'delete', [export_id],
                context=self.context)
        except RPCException:
            return
        for i in range(len(self.predef_model)):
            if self.predef_model[i][0] == export_id:
                del self.predef_model[i]
                break
        self.pref_export.set_model(self.predef_model)

    def sel_predef(self, path):
        self.model2.clear()
        for name in self.predef_model[path[0]][1]:
            if name not in self.fields:
                iter = self.model1.get_iter_first()
                prefix = ''
                for parent in name.split('/')[:-1]:
                    while iter:
                        if self.model1.get_value(iter, 1) == \
                                (prefix + parent):
                            self.on_row_expanded(self.view1, iter,
                                    self.model1.get_path(iter))
                            iter = self.model1.iter_children(iter)
                            prefix += parent + '/'
                            break
                        else:
                            iter = self.model1.iter_next(iter)

            if name not in self.fields:
                continue
            self.sel_field(name)

    def sel_field(self, name):
        _, long_string, relation = self.fields[name]
        if relation:
            return
        self.model2.append((long_string, name))

    def response(self, dialog, response):
        if response == gtk.RESPONSE_OK:
            fields = []
            fields2 = []
            iter = self.model2.get_iter_root()
            while iter:
                fields.append(self.model2.get_value(iter, 1))
                fields2.append(self.model2.get_value(iter, 0))
                iter = self.model2.iter_next(iter)
            action = self.saveas.get_active()
            self.destroy()
            try:
                data = RPCExecute('model', self.model, 'export_data',
                    self.ids, fields, context=self.context)
            except RPCException:
                data = []

            if action == 0:
                fileno, fname = tempfile.mkstemp('.csv', 'tryton_')
                self.export_csv(fname, fields2, data, popup=False)
                os.close(fileno)
                common.file_open(fname, 'csv')
            else:
                fname = common.file_selection(_('Save As...'),
                        action=gtk.FILE_CHOOSER_ACTION_SAVE)
                if fname:
                    self.export_csv(fname, fields2, data)
        else:
            self.destroy()

    def export_csv(self, fname, fields, data, popup=True):
        encoding = self.csv_enc.get_active_text() or 'UTF-8'

        try:
            writer = csv.writer(
                open(fname, 'wb+'),
                quotechar=self.get_quotechar(),
                delimiter=self.get_delimiter())
            if self.add_field_names.get_active():
                writer.writerow(fields)
            for line in data:
                row = []
                for val in line:
                    if isinstance(type(val), types.StringType):
                        val = val.replace('\n', ' ').replace('\t', ' ')
                        val = val.encode(encoding)
                    row.append(val)
                writer.writerow(row)
            if popup:
                if len(data) == 1:
                    common.message(_('%d record saved!') % len(data))
                else:
                    common.message(_('%d records saved!') % len(data))
            return True
        except IOError, exception:
            common.warning(_("Operation failed!\nError message:\n%s")
                % exception, _('Error'))
            return False

    def export_click(self, treeview, event):
        path_at_pos = treeview.get_path_at_pos(int(event.x), int(event.y))
        if not path_at_pos or event.button != 1:
            return
        path, col, x, y = path_at_pos
        selection = treeview.get_selection()
        if event.type == gtk.gdk._2BUTTON_PRESS:
            self.sel_predef(path)
            selection.select_path(path)
            return True
        elif selection.path_is_selected(path):
            selection.unselect_path(path)
            return True

    def export_keypress(self, treeview, event):
        if event.keyval not in (gtk.keysyms.Return, gtk.keysyms.space):
            return
        model, selected = treeview.get_selection().get_selected()
        if not selected:
            return
        self.sel_predef(model.get_path(selected))<|MERGE_RESOLUTION|>--- conflicted
+++ resolved
@@ -55,13 +55,6 @@
                 gobject.TYPE_STRING)
         self.fill_predefwin()
 
-<<<<<<< HEAD
-        sensible_allocation = self.sensible_widget.get_allocation()
-        self.dialog.set_default_size(int(sensible_allocation.width * 0.95),
-            int(sensible_allocation.height * 0.95))
-        self.dialog.show_all()
-        common.center_window(self.dialog, self.parent, self.sensible_widget)
-=======
     def add_buttons(self, box):
         button_save_export = gtk.Button(
             _('_Save Export'), stock=None, use_underline=True)
@@ -71,7 +64,6 @@
         button_save_export.set_image(img_button)
         button_save_export.connect_after('clicked', self.addreplace_predef)
         box.pack_start(button_save_export, False, False, 0)
->>>>>>> 6729adc1
 
         button_del_export = gtk.Button(
             _('_Delete Export'), stock=None, use_underline=True)
