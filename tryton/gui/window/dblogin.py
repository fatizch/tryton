# This file is part of Tryton.  The COPYRIGHT file at the top level of
# this repository contains the full copyright notices and license terms.

import configparser
import os
import gettext
import threading
import datetime
import logging

from gi.repository import GLib, GObject, Gtk


from tryton import __version__
import tryton.common as common
from tryton.common.datetime_ import Date
from tryton.config import CONFIG, TRYTON_ICON, PIXMAPS_DIR, get_config_dir
import tryton.rpc as rpc
from tryton.common.underline import set_underline

_ = gettext.gettext
logger = logging.getLogger(__name__)


class DBListEditor(object):

    def __init__(self, parent, profile_store, profiles, callback):
        self.profiles = profiles
        self.current_database = None
        self.old_profile, self.current_profile = None, None
        self.db_cache = None
        self.updating_db = False

        # GTK Stuffs
        self.parent = parent
        self.dialog = Gtk.Dialog(
            title=_('Profile Editor'), transient_for=parent,
            modal=True, destroy_with_parent=True)
        self.ok_button = self.dialog.add_button(
            set_underline(_("Close")), Gtk.ResponseType.CLOSE)
        self.dialog.set_position(Gtk.WindowPosition.CENTER_ON_PARENT)
        self.dialog.set_icon(TRYTON_ICON)

        tooltips = common.Tooltips()

        hpaned = Gtk.HPaned()
        vbox_profiles = Gtk.VBox(homogeneous=False, spacing=6)
        self.cell = Gtk.CellRendererText()
        self.cell.set_property('editable', True)
        self.cell.connect('editing-started', self.edit_started)
        self.profile_tree = Gtk.TreeView()
        self.profile_tree.set_model(profile_store)
        self.profile_tree.insert_column_with_attributes(-1, _('Profile'),
            self.cell, text=0)
        self.profile_tree.connect('cursor-changed', self.profile_selected)
        scroll = Gtk.ScrolledWindow()
        scroll.set_policy(
            Gtk.PolicyType.AUTOMATIC, Gtk.PolicyType.AUTOMATIC)
        scroll.add(self.profile_tree)
        self.add_button = Gtk.Button()
        self.add_button.set_image(common.IconFactory.get_image(
                'tryton-add', Gtk.IconSize.BUTTON))
        tooltips.set_tip(self.add_button, _("Add new profile"))
        self.add_button.connect('clicked', self.profile_create)
        self.remove_button = Gtk.Button()
        self.remove_button.set_image(common.IconFactory.get_image(
                'tryton-remove', Gtk.IconSize.BUTTON))
        tooltips.set_tip(self.remove_button, _("Remove selected profile"))
        self.remove_button.get_style_context().add_class(
            Gtk.STYLE_CLASS_DESTRUCTIVE_ACTION)
        self.remove_button.connect('clicked', self.profile_delete)
        bbox = Gtk.ButtonBox()
        bbox.pack_start(self.remove_button, expand=True, fill=True, padding=0)
        bbox.pack_start(self.add_button, expand=True, fill=True, padding=0)
        vbox_profiles.pack_start(scroll, expand=True, fill=True, padding=0)
        vbox_profiles.pack_start(bbox, expand=False, fill=True, padding=0)
        hpaned.add1(vbox_profiles)

        grid = Gtk.Grid(column_spacing=3, row_spacing=3)
        host = Gtk.Label(
            label=set_underline(_('Host:')),
            use_underline=True, halign=Gtk.Align.END)
        self.host_entry = Gtk.Entry(hexpand=True)
        self.host_entry.connect('focus-out-event', self.display_dbwidget)
        self.host_entry.connect('changed', self.update_profiles, 'host')
        self.host_entry.set_activates_default(True)
        host.set_mnemonic_widget(self.host_entry)
        grid.attach(host, 0, 1, 1, 1)
        grid.attach(self.host_entry, 1, 1, 1, 1)
        database = Gtk.Label(
            label=set_underline(_('Database:')),
            use_underline=True, halign=Gtk.Align.END)
        self.database_entry = Gtk.Entry()
        self.database_entry.connect('changed', self.dbentry_changed)
        self.database_entry.connect('changed', self.update_profiles,
            'database')
        self.database_entry.set_activates_default(True)
        self.database_label = Gtk.Label(valign=Gtk.Align.START)
        self.database_label.set_use_markup(True)
        self.database_combo = Gtk.ComboBoxText()
        self.database_combo.connect('changed', self.dbcombo_changed)
        self.database_progressbar = Gtk.ProgressBar()
        self.database_progressbar.set_text(_('Fetching databases list'))
        db_box = Gtk.VBox(homogeneous=True, hexpand=True)
        db_box.pack_start(
            self.database_entry, expand=True, fill=True, padding=0)
        db_box.pack_start(
            self.database_combo, expand=True, fill=True, padding=0)
        db_box.pack_start(
            self.database_label, expand=True, fill=True, padding=0)
        db_box.pack_start(
            self.database_progressbar, expand=True, fill=True, padding=0)
        # Compute size_request of box in order to prevent "form jumping"
        width, height = 0, 0
        for child in db_box.get_children():
            request = child.get_preferred_size()[0]
            width = max(width, request.width)
            height = max(height, request.height)
        db_box.set_size_request(width, height)
        grid.attach(database, 0, 2, 1, 1)
        grid.attach(db_box, 1, 2, 1, 1)
        username = Gtk.Label(
            label=set_underline(_('Username:')),
            use_underline=True, halign=Gtk.Align.END)
        self.username_entry = Gtk.Entry(hexpand=True)
        self.username_entry.connect('changed', self.update_profiles,
            'username')
        username.set_mnemonic_widget(self.username_entry)
        self.username_entry.set_activates_default(True)
        grid.attach(username, 0, 3, 1, 1)
        grid.attach(self.username_entry, 1, 3, 1, 1)
        hpaned.add2(grid)
        hpaned.set_position(250)

        self.dialog.vbox.pack_start(hpaned, expand=True, fill=True, padding=0)
        self.dialog.set_default_size(640, 350)
        self.dialog.set_default_response(Gtk.ResponseType.CLOSE)

        self.dialog.connect('close', lambda *a: False)
        self.dialog.connect('response', self.response)
        self.callback = callback

    def response(self, widget, response):
        if self.callback:
            self.callback(self.current_profile['name'])
        self.parent.present()
        self.dialog.destroy()

    def run(self, profile_name):
        self.clear_entries()  # must be done before show_all for windows
        self.dialog.show_all()
        model = self.profile_tree.get_model()
        if model:
            for i, row in enumerate(model):
                if row[0] == profile_name:
                    break
            else:
                i = 0
            self.profile_tree.get_selection().select_path((i,))
            self.profile_selected(self.profile_tree)

    def _current_profile(self):
        model, selection = self.profile_tree.get_selection().get_selected()
        if not selection:
            return {'name': None, 'iter': None}
        return {'name': model[selection][0], 'iter': selection}

    def clear_entries(self):
        for entryname in ('host', 'database', 'username'):
            entry = getattr(self, '%s_entry' % entryname)
            entry.handler_block_by_func(self.update_profiles)
            entry.set_text('')
            entry.handler_unblock_by_func(self.update_profiles)
        self.current_database = None
        self.database_combo.set_active(-1)
        self.database_combo.get_model().clear()
        self.hide_database_info()

    def hide_database_info(self):
        self.database_entry.hide()
        self.database_combo.hide()
        self.database_label.hide()
        self.database_progressbar.hide()

    def profile_create(self, button):
        self.clear_entries()
        model = self.profile_tree.get_model()
        model.append(['', False])
        column = self.profile_tree.get_column(0)
        self.profile_tree.set_cursor(len(model) - 1, column,
            start_editing=True)
        self.db_cache = None

    def profile_delete(self, button):
        self.clear_entries()
        model, selection = self.profile_tree.get_selection().get_selected()
        if not selection:
            return
        profile_name = model[selection][0]
        self.profiles.remove_section(profile_name)
        del model[selection]

    def profile_selected(self, treeview):
        self.old_profile = self.current_profile
        self.current_profile = self._current_profile()
        if not self.current_profile['name']:
            return
        if self.updating_db:
            self.current_profile = self.old_profile
            selection = treeview.get_selection()
            selection.select_iter(self.old_profile['iter'])
            return
        fields = ('host', 'database', 'username')
        for field in fields:
            entry = getattr(self, '%s_entry' % field)
            try:
                entry_value = self.profiles.get(self.current_profile['name'],
                    field)
            except configparser.NoOptionError:
                entry_value = ''
            entry.set_text(entry_value)
            if field == 'database':
                self.current_database = entry_value

        self.display_dbwidget(None, None)

    def edit_started(self, renderer, editable, path):
        if isinstance(editable, Gtk.Entry):
            editable.connect('focus-out-event', self.edit_profilename,
                renderer, path)

    def edit_profilename(self, editable, event, renderer, path):
        newtext = editable.get_text()
        model = self.profile_tree.get_model()
        try:
            oldname = model[path][0]
        except IndexError:
            return
        if oldname == newtext == '':
            del model[path]
            return
        elif oldname == newtext or newtext == '':
            return
        elif newtext in self.profiles.sections():
            if not oldname:
                del model[path]
            return
        elif oldname in self.profiles.sections():
            self.profiles.add_section(newtext)
            for itemname, value in self.profiles.items(oldname):
                self.profiles.set(newtext, itemname, value)
            self.profiles.remove_section(oldname)
            model[path][0] = newtext
        else:
            model[path][0] = newtext
            self.profiles.add_section(newtext)
        self.current_profile = self._current_profile()
        self.host_entry.grab_focus()

    def update_profiles(self, editable, entryname):
        new_value = editable.get_text()
        if not new_value:
            return
        section = self._current_profile()['name']
        self.profiles.set(section, entryname, new_value)
        self.validate_profile(section)

    def validate_profile(self, profile_name):
        model, selection = self.profile_tree.get_selection().get_selected()
        if not selection:
            return
        active = all(self.profiles.has_option(profile_name, option)
            for option in ('host', 'database'))
        model[selection][1] = active

    @classmethod
    def test_server_version(cls, host, port):
        '''
        Tests if the server version is compatible with the client version
        It returns None if no information on server version is available.
        '''
        version = rpc.server_version(host, port)
        if not version:
            return None
        return version.split('.')[:2] == __version__.split('.')[:2]

    def refresh_databases(self, host, port):
        self.dbs_updated = threading.Event()
        threading.Thread(target=self.refresh_databases_start,
            args=(host, port)).start()
        GLib.timeout_add(100, self.refresh_databases_end, host, port)

    def refresh_databases_start(self, host, port):
        dbs = None
        try:
            dbs = rpc.db_list(host, port)
        except Exception:
            pass
        finally:
            self.dbs = dbs
            self.dbs_updated.set()

    def refresh_databases_end(self, host, port):
        if not self.dbs_updated.isSet():
            self.database_progressbar.show()
            self.database_progressbar.pulse()
            return True
        self.database_progressbar.hide()
        dbs = self.dbs

        label = None
        if self.test_server_version(host, port) is False:
            label = _('Incompatible version of the server')
        elif dbs is None:
            label = _('Could not connect to the server')
        if label:
            self.database_label.set_label('<b>%s</b>' % label)
            self.database_label.show()
        else:
            self.database_combo.remove_all()
            index = -1
            for db_num, db_name in enumerate(dbs):
                self.database_combo.append_text(db_name)
                if self.current_database and db_name == self.current_database:
                    index = db_num
            if index == -1:
                index = 0
            self.database_combo.set_active(index)
            self.database_entry.set_text(self.current_database
                if self.current_database else '')
            if dbs:
                self.database_combo.show()
            else:
                self.database_entry.show()
        self.db_cache = (host, port, self.current_profile['name'])

        self.add_button.set_sensitive(True)
        self.remove_button.set_sensitive(True)
        self.ok_button.set_sensitive(True)
        self.cell.set_property('editable', True)
        self.host_entry.set_sensitive(True)
        self.updating_db = False
        return False

    def display_dbwidget(self, entry, event):
        netloc = self.host_entry.get_text()
        host = common.get_hostname(netloc)
        if not host:
            return
        port = common.get_port(netloc)
        if (host, port, self.current_profile['name']) == self.db_cache:
            return
        if self.updating_db:
            return

        self.hide_database_info()
        self.add_button.set_sensitive(False)
        self.remove_button.set_sensitive(False)
        self.ok_button.set_sensitive(False)
        self.cell.set_property('editable', False)
        self.host_entry.set_sensitive(False)
        self.updating_db = True
        self.refresh_databases(host, port)

    def dbcombo_changed(self, combobox):
        dbname = combobox.get_active_text()
        if dbname:
            self.current_database = dbname
            self.profiles.set(self.current_profile['name'], 'database', dbname)
            self.validate_profile(self.current_profile['name'])

    def dbentry_changed(self, entry):
        dbname = entry.get_text()
        if dbname:
            self.current_database = dbname
            self.profiles.set(self.current_profile['name'], 'database', dbname)
            self.validate_profile(self.current_profile['name'])

    def insert_text_port(self, entry, new_text, new_text_length, position):
        value = entry.get_text()
        position = entry.get_position()
        new_value = value[:position] + new_text + value[position:]
        try:
            int(new_value)
        except ValueError:
            entry.stop_emission_by_name('insert-text')


class DBLogin(object):
    def __init__(self):
        # Fake windows to avoid warning about Dialog without transient
        self._window = Gtk.Window()
        self.dialog = Gtk.Dialog(title="Tryton - " + _('Login'), modal=True)
        self.dialog.set_transient_for(self._window)
        self.dialog.set_icon(TRYTON_ICON)
        self.dialog.set_position(Gtk.WindowPosition.CENTER_ALWAYS)
        self.dialog.set_resizable(False)

        tooltips = common.Tooltips()
        button_cancel = Gtk.Button(label=_('_Cancel'), use_underline=True)
        tooltips.set_tip(button_cancel,
            _('Cancel connection to the Tryton server'))
        self.dialog.add_action_widget(button_cancel, Gtk.ResponseType.CANCEL)
        self.button_connect = Gtk.Button(
            label=_('C_onnect'), use_underline=True)
        self.button_connect.get_style_context().add_class(
            Gtk.STYLE_CLASS_SUGGESTED_ACTION)
        self.button_connect.set_can_default(True)
        tooltips.set_tip(self.button_connect, _('Connect the Tryton server'))
        self.dialog.add_action_widget(self.button_connect, Gtk.ResponseType.OK)
        self.dialog.set_default_response(Gtk.ResponseType.OK)
        alignment = Gtk.Alignment(yalign=0, yscale=0, xscale=1)
        grid = Gtk.Grid(column_spacing=3, row_spacing=3)
        alignment.add(grid)
        self.dialog.vbox.pack_start(
            alignment, expand=True, fill=True, padding=0)

        image = Gtk.Image()
        image.set_from_file(os.path.join(PIXMAPS_DIR, 'tryton.png'))
        image.set_valign(Gtk.Align.START)
        overlay = Gtk.Overlay()
        overlay.add(image)
        label = Gtk.Label(
            label='<span color="white">%s</span>' % __version__,
            use_markup=True)
        label.props.halign = Gtk.Align.END
        label.props.valign = Gtk.Align.START
        label.props.margin_right = 10
        label.props.margin_top = 5
        overlay.add_overlay(label)
        grid.attach(overlay, 0, 0, 3, 1)

        self.profile_store = Gtk.ListStore(
            GObject.TYPE_STRING, GObject.TYPE_BOOLEAN)
        self.combo_profile = Gtk.ComboBox(hexpand=True)
        cell = Gtk.CellRendererText()
        self.combo_profile.pack_start(cell, expand=True)
        self.combo_profile.add_attribute(cell, 'text', 0)
        self.combo_profile.add_attribute(cell, 'sensitive', 1)
        self.combo_profile.set_model(self.profile_store)
        self.combo_profile.connect('changed', self.profile_changed)
        self.profile_label = Gtk.Label(
            label=set_underline(_('Profile:')),
            use_underline=True, halign=Gtk.Align.END)
        self.profile_label.set_mnemonic_widget(self.combo_profile)
        self.profile_button = Gtk.Button(
            label=set_underline(_('Manage...')), use_underline=True)
        self.profile_button.connect('clicked', self.profile_manage)
        grid.attach(self.profile_label, 0, 1, 1, 1)
        grid.attach(self.combo_profile, 1, 1, 1, 1)
        grid.attach(self.profile_button, 2, 1, 1, 1)
        self.expander = Gtk.Expander()
        self.expander.set_label(_('Host / Database information'))
        self.expander.connect('notify::expanded', self.expand_hostspec)
        grid.attach(self.expander, 0, 2, 3, 1)
        self.label_host = Gtk.Label(
            label=set_underline(_('Host:')),
            use_underline=True, halign=Gtk.Align.END)
        self.entry_host = Gtk.Entry(hexpand=True)
        self.entry_host.connect_after('focus-out-event',
            self.clear_profile_combo)
        self.entry_host.set_activates_default(True)
        self.label_host.set_mnemonic_widget(self.entry_host)
        grid.attach(self.label_host, 0, 3, 1, 1)
        grid.attach(self.entry_host, 1, 3, 2, 1)
        self.label_database = Gtk.Label(
            label=set_underline(_('Database:')),
            use_underline=True, halign=Gtk.Align.END)
        self.entry_database = Gtk.Entry(hexpand=True)
        self.entry_database.connect_after('focus-out-event',
            self.clear_profile_combo)
        self.entry_database.set_activates_default(True)
        self.label_database.set_mnemonic_widget(self.entry_database)
        grid.attach(self.label_database, 0, 4, 1, 1)
        grid.attach(self.entry_database, 1, 4, 2, 1)
        self.entry_login = Gtk.Entry(hexpand=True)
        self.entry_login.set_activates_default(True)
        grid.attach(self.entry_login, 1, 5, 2, 1)
        label_username = Gtk.Label(
            label=set_underline(_("User name:")),
            use_underline=True, halign=Gtk.Align.END, margin=3)
        label_username.set_mnemonic_widget(self.entry_login)
        grid.attach(label_username, 0, 5, 1, 1)

<<<<<<< HEAD
        # Date stuff
        if CONFIG['login.date']:
            self.label_date = gtk.Label()
            self.label_date.set_text('Date:')
            self.label_date.set_justify(gtk.JUSTIFY_RIGHT)
            self.label_date.set_alignment(1, .5)
            self.label_date.set_padding(3, 3)
            self.table_main.attach(self.label_date, 0, 1, 8, 9,
                xoptions=gtk.FILL)
            self.entry_date = Date()
            self.entry_date.props.format = '%d/%m/%Y'
            self.entry_date.props.value = datetime.date.today()
            self.table_main.attach(self.entry_date, 1, 3, 8, 9)

        # Profile informations
=======
        # Profile information
>>>>>>> 9d0013bf
        self.profile_cfg = os.path.join(get_config_dir(), 'profiles.cfg')
        self.profiles = configparser.ConfigParser()
        if not os.path.exists(self.profile_cfg):
            short_version = '.'.join(__version__.split('.', 2)[:2])
            name = 'demo%s.tryton.org' % short_version
            self.profiles.add_section(name)
            self.profiles.set(name, 'host', name)
            self.profiles.set(name, 'database', 'demo%s' % short_version)
            self.profiles.set(name, 'username', 'demo')
        else:
            try:
                self.profiles.read(self.profile_cfg)
            except configparser.ParsingError:
                logger.error("Fail to parse profiles.cfg", exc_info=True)
        for section in self.profiles.sections():
            active = all(self.profiles.has_option(section, option)
                for option in ('host', 'database'))
            self.profile_store.append([section, active])

    def profile_manage(self, widget):
        def callback(profile_name):
            with open(self.profile_cfg, 'w') as configfile:
                self.profiles.write(configfile)

            for idx, row in enumerate(self.profile_store):
                if row[0] == profile_name and row[1]:
                    self.combo_profile.set_active(idx)
                    self.profile_changed(self.combo_profile)
                    break

        dia = DBListEditor(self.dialog, self.profile_store, self.profiles,
            callback)
        active_profile = self.combo_profile.get_active()
        profile_name = None
        if active_profile != -1:
            profile_name = self.profile_store[active_profile][0]
        dia.run(profile_name)

    def profile_changed(self, combobox):
        position = combobox.get_active()
        if position == -1:
            return
        profile = self.profile_store[position][0]
        try:
            username = self.profiles.get(profile, 'username')
        except configparser.NoOptionError:
            username = ''
        host = self.profiles.get(profile, 'host')
        self.entry_host.set_text('%s' % host)
        self.entry_database.set_text(self.profiles.get(profile, 'database'))
        if username:
            self.entry_login.set_text(username)
        else:
            self.entry_login.set_text('')

    def clear_profile_combo(self, *args):
        netloc = self.entry_host.get_text()
        host = common.get_hostname(netloc)
        port = common.get_port(netloc)
        database = self.entry_database.get_text().strip()
        login = self.entry_login.get_text()
        for idx, profile_info in enumerate(self.profile_store):
            if not profile_info[1]:
                continue
            profile = profile_info[0]
            try:
                profile_host = self.profiles.get(profile, 'host')
                profile_db = self.profiles.get(profile, 'database')
                profile_login = self.profiles.get(profile, 'username')
            except configparser.NoOptionError:
                continue
            if (host == common.get_hostname(profile_host)
                    and port == common.get_port(profile_host)
                    and database == profile_db
                    and (not login or login == profile_login)):
                break
        else:
            idx = -1
        self.combo_profile.set_active(idx)
        return False

    def expand_hostspec(self, expander, *args):
        visibility = expander.props.expanded
        self.entry_host.props.visible = visibility
        self.label_host.props.visible = visibility
        self.entry_database.props.visible = visibility
        self.label_database.props.visible = visibility

    def run(self):
        profile_name = CONFIG['login.profile']
        can_use_profile = self.profiles.has_section(profile_name)
        if can_use_profile:
            for (configname, option) in [
                    ('login.host', 'host'),
                    ('login.db', 'database'),
                    ]:
                try:
                    value = self.profiles.get(profile_name, option)
                except configparser.NoOptionError:
                    value = None
                if value != CONFIG[configname]:
                    can_use_profile = False
                    break

        if can_use_profile:
            for idx, row in enumerate(self.profile_store):
                if row[0] == profile_name:
                    self.combo_profile.set_active(idx)
                    break
        else:
            self.combo_profile.set_active(-1)
            host = CONFIG['login.host'] if CONFIG['login.host'] else ''
            self.entry_host.set_text(host)
            db = CONFIG['login.db'] if CONFIG['login.db'] else ''
            self.entry_database.set_text(db)
            self.entry_login.set_text(CONFIG['login.login'])
            self.clear_profile_combo()
        self.dialog.show_all()

        self.entry_login.grab_focus()

        self.expander.set_expanded(CONFIG['login.expanded'])
        # The previous action did not called expand_hostspec
        self.expand_hostspec(self.expander)

        response, result = None, ('', '', '', '')
        while not all(result):
            response = self.dialog.run()
            if response != Gtk.ResponseType.OK:
                break
            self.clear_profile_combo()
            active_profile = self.combo_profile.get_active()
            if active_profile != -1:
                profile = self.profile_store[active_profile][0]
            else:
                profile = ''
            host = self.entry_host.get_text()
            hostname = common.get_hostname(host)
            port = common.get_port(host)
            test = DBListEditor.test_server_version(hostname, port)
            if not test:
                if test is False:
                    common.warning('',
                        _('Incompatible version of the server'),
                        parent=self.dialog)
                else:
                    common.warning('',
                        _('Could not connect to the server'),
                        parent=self.dialog)
                continue
            database = self.entry_database.get_text()
            login = self.entry_login.get_text()
            CONFIG['login.profile'] = profile
            CONFIG['login.host'] = host
            CONFIG['login.db'] = database
            CONFIG['login.expanded'] = self.expander.props.expanded
            CONFIG['login.login'] = login
            result = (
                hostname, port, database, self.entry_login.get_text())

        if CONFIG['login.date']:
            CONFIG['login.date'] = self.entry_date.props.value
        self.dialog.destroy()
        self._window.destroy()
        return response == Gtk.ResponseType.OK<|MERGE_RESOLUTION|>--- conflicted
+++ resolved
@@ -482,25 +482,18 @@
         label_username.set_mnemonic_widget(self.entry_login)
         grid.attach(label_username, 0, 5, 1, 1)
 
-<<<<<<< HEAD
         # Date stuff
         if CONFIG['login.date']:
-            self.label_date = gtk.Label()
-            self.label_date.set_text('Date:')
-            self.label_date.set_justify(gtk.JUSTIFY_RIGHT)
-            self.label_date.set_alignment(1, .5)
-            self.label_date.set_padding(3, 3)
-            self.table_main.attach(self.label_date, 0, 1, 8, 9,
-                xoptions=gtk.FILL)
+            self.label_date = Gtk.Label(
+                label=set_underline(_("Date:")),
+                use_underline=True, halign=Gtk.Align.END)
+            grid.attach(self.label_date, 0, 6, 1, 1)
             self.entry_date = Date()
             self.entry_date.props.format = '%d/%m/%Y'
             self.entry_date.props.value = datetime.date.today()
-            self.table_main.attach(self.entry_date, 1, 3, 8, 9)
-
-        # Profile informations
-=======
+            grid.attach(self.entry_date, 1, 6, 2, 1)
+
         # Profile information
->>>>>>> 9d0013bf
         self.profile_cfg = os.path.join(get_config_dir(), 'profiles.cfg')
         self.profiles = configparser.ConfigParser()
         if not os.path.exists(self.profile_cfg):
