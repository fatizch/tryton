--- conflicted
+++ resolved
@@ -42,7 +42,6 @@
         Main().add_window(self.dialog)
         self.dialog.set_position(gtk.WIN_POS_CENTER_ON_PARENT)
         self.dialog.set_icon(TRYTON_ICON)
-        self.dialog.set_decorated(False)
         self.dialog.connect('response', self.response)
 
         dialog_vbox = gtk.VBox()
@@ -68,45 +67,24 @@
         hbox_mapping.pack_start(vbox_buttons, False, True, 0)
 
         button_add = gtk.Button(_('_Add'), stock=None, use_underline=True)
-<<<<<<< HEAD
-        button_add.set_alignment(0.0, 0.0)
-        img_button = gtk.Image()
-        img_button.set_from_stock('tryton-list-add', gtk.ICON_SIZE_BUTTON)
-        button_add.set_image(img_button)
-=======
         button_add.set_image(IconFactory.get_image(
                 'tryton-add', gtk.ICON_SIZE_BUTTON))
->>>>>>> 00453e62
         button_add.set_always_show_image(True)
         button_add.connect_after('clicked', self.sig_sel)
         vbox_buttons.pack_start(button_add, False, False, 0)
 
         button_remove = gtk.Button(
             _('_Remove'), stock=None, use_underline=True)
-<<<<<<< HEAD
-        button_remove.set_alignment(0.0, 0.0)
-        img_button = gtk.Image()
-        img_button.set_from_stock('tryton-list-remove', gtk.ICON_SIZE_BUTTON)
-        button_remove.set_image(img_button)
-=======
         button_remove.set_image(IconFactory.get_image(
                 'tryton-remove', gtk.ICON_SIZE_BUTTON))
->>>>>>> 00453e62
         button_remove.set_always_show_image(True)
         button_remove.connect_after('clicked', self.sig_unsel)
         vbox_buttons.pack_start(button_remove, False, False, 0)
 
         button_remove_all = gtk.Button(
             _('_Clear'), stock=None, use_underline=True)
-<<<<<<< HEAD
-        button_remove_all.set_alignment(0.0, 0.0)
-        img_button = gtk.Image()
-        img_button.set_from_stock('tryton-clear', gtk.ICON_SIZE_BUTTON)
-        button_remove_all.set_image(img_button)
-=======
         button_remove_all.set_image(IconFactory.get_image(
                 'tryton-clear', gtk.ICON_SIZE_BUTTON))
->>>>>>> 00453e62
         button_remove_all.set_always_show_image(True)
         button_remove_all.connect_after('clicked', self.sig_unsel_all)
         vbox_buttons.pack_start(button_remove_all, False, False, 0)
@@ -337,12 +315,7 @@
         self.dialog.destroy()
 
     def show(self):
-        sensible_allocation = self.sensible_widget.get_allocation()
-        self.dialog.resize(
-            sensible_allocation.width, sensible_allocation.height)
         self.dialog.show()
-        gobject.idle_add(
-            center_window, self.dialog, self.parent, self.sensible_widget)
 
     def hide(self):
         self.dialog.hide()