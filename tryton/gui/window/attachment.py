# This file is part of Tryton.  The COPYRIGHT file at the top level of
# this repository contains the full copyright notices and license terms.
"Attachment"
import os
from urllib.request import urlopen
from urllib.parse import urlparse, unquote
import gettext
import webbrowser
from functools import partial

from tryton.common import RPCExecute, RPCException, file_write, file_open
from tryton.gui.window.view_form.screen import Screen
from tryton.gui.window.win_form import WinForm

_ = gettext.gettext


class Attachment(WinForm):
    "Attachment window"

    def __init__(self, record, callback=None):
        self.resource = '%s,%s' % (record.model_name, record.id)
        self.attachment_callback = callback
        title = _('Attachments (%s)') % (record.rec_name())
        screen = Screen('ir.attachment', domain=[
            ('resource', '=', self.resource),
            ], mode=['tree', 'form'])
        super(Attachment, self).__init__(screen, self.callback,
            view_type='tree', title=title)
        screen.search_filter()

    def destroy(self):
        self.prev_view.save_width_height()
        super(Attachment, self).destroy()

    def callback(self, result):
        if result:
            self.screen.save_current()
        if self.attachment_callback:
            self.attachment_callback()

    def add_uri(self, uri):
        data_field = self.screen.group.fields['data']
        link_field = self.screen.group.fields['link']
        type_field = self.screen.group.fields['type']
        name_field = self.screen.group.fields[data_field.attrs['filename']]
<<<<<<< HEAD
        # JMO: 'description' is not always there
        description_field = self.screen.group.fields.get('description', '')
=======
        description_field = self.screen.group.fields['description']
>>>>>>> 9d0013bf
        new_record = self.screen.new()
        parse = urlparse(uri)
        if not parse.scheme:
            description_field.set_client(new_record, uri)
        else:
            uri = unquote(uri)
            file_name = os.path.basename(parse.path)
            name_field.set_client(new_record, file_name)
            if parse.scheme == 'file':
                data_field.set_client(new_record, urlopen(uri).read())
                type_field.set_client(new_record, 'data')
            else:
                link_field.set_client(new_record, uri)
                type_field.set_client(new_record, 'link')
        self.screen.display()

    def add_file(self, filename):
        self.add_uri('file:///' + filename)

    @staticmethod
    def get_attachments(record):
        attachments = []
        context = {}
        if record and record.id >= 0:
            context = record.get_context()
            try:
                attachments = RPCExecute('model', 'ir.attachment',
                    'search_read', [
                        ('resource', '=', '%s,%s' % (
                                record.model_name, record.id)),
                        ], 0, 20, None, ['rec_name', 'name', 'type', 'link'],
                    context=context)
            except RPCException:
                pass
        for attachment in attachments:
            name = attachment['rec_name']
            callback = getattr(
                Attachment, 'open_' + attachment['type'], Attachment.open_data)
            yield name, partial(
                callback, attachment=attachment, context=context)

    @staticmethod
    def open_link(attachment, context):
        if attachment['link']:
            webbrowser.open(attachment['link'], new=2)

    @staticmethod
    def open_data(attachment, context):
        try:
            value, = RPCExecute('model', 'ir.attachment', 'read',
                [attachment['id']], ['data'], context=context)
        except RPCException:
            return
        filepath = file_write(attachment['name'], value['data'])
        file_open(filepath)<|MERGE_RESOLUTION|>--- conflicted
+++ resolved
@@ -44,12 +44,7 @@
         link_field = self.screen.group.fields['link']
         type_field = self.screen.group.fields['type']
         name_field = self.screen.group.fields[data_field.attrs['filename']]
-<<<<<<< HEAD
-        # JMO: 'description' is not always there
-        description_field = self.screen.group.fields.get('description', '')
-=======
         description_field = self.screen.group.fields['description']
->>>>>>> 9d0013bf
         new_record = self.screen.new()
         parse = urlparse(uri)
         if not parse.scheme:
