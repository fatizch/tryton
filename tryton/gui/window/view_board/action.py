# This file is part of Tryton.  The COPYRIGHT file at the top level of
# this repository contains the full copyright notices and license terms.
'Action'
<<<<<<< HEAD
import gtk
import gobject
=======
import gettext

from gi.repository import GLib, Gtk

>>>>>>> 9d0013bf
from tryton.gui.window.view_form.screen import Screen
import tryton.rpc as rpc
import tryton.common as common
from tryton.pyson import PYSONDecoder
from tryton.signal_event import SignalEvent
from tryton.gui.window.win_form import WinForm
from tryton.common import RPCExecute, RPCException
from tryton.action import Action as GenericAction
_ = gettext.gettext


class Action(SignalEvent):

    def __init__(self, attrs=None, context=None):
        if context is None:
            context = {}
        super(Action, self).__init__()
        self.name = attrs['name']
        self.context = context.copy()

        try:
            self.action = RPCExecute('model', 'ir.action.act_window', 'get',
                self.name)
        except RPCException:
            raise

        view_ids = []
        self.action['view_mode'] = None
        if self.action.get('views', []):
            view_ids = [x[0] for x in self.action['views']]
            self.action['view_mode'] = [x[1] for x in self.action['views']]
        elif self.action.get('view_id', False):
            view_ids = [self.action['view_id'][0]]

        if 'view_mode' in attrs:
            self.action['view_mode'] = attrs['view_mode']

        self.action.setdefault('pyson_domain', '[]')
        self.context.update(rpc.CONTEXT)
        self.context['_user'] = rpc._USER
        self.context.update(PYSONDecoder(self.context).decode(
            self.action.get('pyson_context', '{}')))

        eval_ctx = self.context.copy()
        self.context.update(PYSONDecoder(eval_ctx).decode(
            self.action.get('pyson_context', '{}')))

        self.domain = []
        self.update_domain([])

        search_context = self.context.copy()
        search_context['context'] = self.context
        search_context['_user'] = rpc._USER
        search_value = PYSONDecoder(search_context).decode(
            self.action['pyson_search_value'] or '[]')

        self.widget = Gtk.Frame()
        self.widget.set_border_width(0)

        vbox = Gtk.VBox(homogeneous=False, spacing=3)
        self.widget.add(vbox)

        self.title = Gtk.Label()
        self.widget.set_label_widget(self.title)
        self.widget.set_label_align(0.0, 0.5)
        self.widget.show_all()

        self.screen = Screen(self.action['res_model'],
            mode=self.action['view_mode'], context=self.context,
            view_ids=view_ids, domain=self.domain,
            search_value=search_value, row_activate=self.row_activate)
        vbox.pack_start(
            self.screen.widget, expand=True, fill=True, padding=0)
        self.screen.signal_connect(self, 'record-message',
            self._active_changed)

        if attrs.get('string'):
            self.title.set_text(attrs['string'])
        else:
            self.title.set_text(self.action['name'])

        self.widget.set_size_request(int(attrs.get('width', -1)),
                int(attrs.get('height', -1)))

        self.screen.search_filter()

    def row_activate(self):
        if not self.screen.current_record:
            return

        if (self.screen.current_view.view_type == 'tree' and
                int(self.screen.current_view.attributes.get(
                        'keyword_open', 0))):
            GenericAction.exec_keyword('tree_open', {
                    'model': self.screen.model_name,
                    'id': (self.screen.current_record.id
                        if self.screen.current_record else None),
                    'ids': [r.id for r in self.screen.selected_records],
                    }, context=self.screen.group._context.copy(),
                warning=False)
        else:
            def callback(result):
                if result:
                    self.screen.current_record.save()
                else:
                    self.screen.current_record.cancel()
            WinForm(self.screen, callback)

    def set_value(self, mode, model_field):
        self.screen.current_view.set_value()
        return True

    def display(self):
        self.screen.search_filter(self.screen.screen_container.get_text())

    def _active_changed(self, *args):
        self.signal('active-changed')

    def _get_active(self):
        if self.screen and self.screen.current_record:
            return common.EvalEnvironment(self.screen.current_record)

    active = property(_get_active)

    def update_domain(self, actions):
        domain_ctx = self.context.copy()
        domain_ctx['context'] = domain_ctx
        domain_ctx['_user'] = rpc._USER
        for action in actions:
            if action.active:
                domain_ctx[action.name] = action.active
        new_domain = PYSONDecoder(domain_ctx).decode(
                self.action['pyson_domain'])
        if self.domain == new_domain:
            return
        del self.domain[:]
        self.domain.extend(new_domain)
        if hasattr(self, 'screen'):  # Catch early update
            # Using idle_add to prevent corruption of the event who triggered
            # the update.
            def display():
                if self.screen.widget.props.window:
                    self.display()
<<<<<<< HEAD
            gobject.idle_add(display)
=======
            GLib.idle_add(display)
>>>>>>> 9d0013bf
<|MERGE_RESOLUTION|>--- conflicted
+++ resolved
@@ -1,15 +1,10 @@
 # This file is part of Tryton.  The COPYRIGHT file at the top level of
 # this repository contains the full copyright notices and license terms.
 'Action'
-<<<<<<< HEAD
-import gtk
-import gobject
-=======
 import gettext
 
 from gi.repository import GLib, Gtk
 
->>>>>>> 9d0013bf
 from tryton.gui.window.view_form.screen import Screen
 import tryton.rpc as rpc
 import tryton.common as common
@@ -153,8 +148,4 @@
             def display():
                 if self.screen.widget.props.window:
                     self.display()
-<<<<<<< HEAD
-            gobject.idle_add(display)
-=======
-            GLib.idle_add(display)
->>>>>>> 9d0013bf
+            GLib.idle_add(display)