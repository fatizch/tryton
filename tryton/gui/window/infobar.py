--- conflicted
+++ resolved
@@ -12,13 +12,7 @@
         self.info_bar = Gtk.InfoBar()
         self.info_bar.get_content_area().pack_start(
             self.info_label, False, False)
-<<<<<<< HEAD
-        close_button = self.info_bar.add_button(
-            gtk.STOCK_CLOSE, gtk.RESPONSE_CLOSE)
-        close_button.set_always_show_image(True)
-=======
         self.info_bar.set_show_close_button(True)
->>>>>>> 00453e62
         self.info_bar.connect('response', lambda i, r: i.hide())
 
     def response(self, bar, response):
