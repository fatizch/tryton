--- conflicted
+++ resolved
@@ -9,12 +9,8 @@
 from tryton import __version_coog__
 
 COPYRIGHT = '''\
-<<<<<<< HEAD
-Copyright (C) 2012-2016 Coopengo.
-Copyright (C) 2010-2011 Nicolas Évrard.
-=======
+Copyright (C) 2012-2018 Coopengo.
 Copyright (C) 2010-2018 Nicolas Évrard.
->>>>>>> 56f433eb
 Copyright (C) 2007-2018 Cédric Krier.
 Copyright (C) 2007-2011 Bertrand Chenal.
 Copyright (C) 2008-2018 B2CK SPRL.
