--- conflicted
+++ resolved
@@ -34,7 +34,6 @@
         self.win = Gtk.AboutDialog()
         self.win.set_transient_for(parent)
         self.win.set_name(CONFIG['client.title'])
-<<<<<<< HEAD
         # MAR : Fix #5107 : Replace tryton references with Coog
         self.win.set_version(__version_coog__)
         self.win.set_comments(_("modularity, scalability and security"))
@@ -45,19 +44,7 @@
         self.win.set_authors(AUTHORS)
         self.win.set_translator_credits(_('translator-credits'))
         self.win.set_logo(GdkPixbuf.Pixbuf.new_from_file(
-                os.path.join(PIXMAPS_DIR, 'tryton.png').encode('utf-8')))
-=======
-        self.win.set_version(__version__)
-        self.win.set_comments(_("modularity, scalability and security"))
-        self.win.set_copyright(COPYRIGHT)
-        self.win.set_license_type(Gtk.License.GPL_3_0)
-        self.win.set_website('http://www.tryton.org/')
-        self.win.set_website_label("Tryton")
-        self.win.set_authors(AUTHORS)
-        self.win.set_translator_credits(_('translator-credits'))
-        self.win.set_logo(GdkPixbuf.Pixbuf.new_from_file(
                 os.path.join(PIXMAPS_DIR, 'tryton.png')))
->>>>>>> 00453e62
         self.win.run()
         parent.present()
         self.win.destroy()