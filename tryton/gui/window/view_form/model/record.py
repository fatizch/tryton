--- conflicted
+++ resolved
@@ -1,11 +1,6 @@
-<<<<<<< HEAD
-#This file is part of Tryton.  The COPYRIGHT file at the top level of
-#this repository contains the full copyright notices and license terms.
-import logging
-=======
 # This file is part of Tryton.  The COPYRIGHT file at the top level of
 # this repository contains the full copyright notices and license terms.
->>>>>>> 0e432e12
+import logging
 import tryton.rpc as rpc
 from tryton.signal_event import SignalEvent
 import tryton.common as common
