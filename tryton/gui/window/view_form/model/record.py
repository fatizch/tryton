# This file is part of Tryton.  The COPYRIGHT file at the top level of
# this repository contains the full copyright notices and license terms.
<<<<<<< HEAD
import logging
=======
>>>>>>> 00453e62
from tryton.signal_event import SignalEvent
import tryton.common as common
from tryton.pyson import PYSONDecoder
from . import field as fields
from tryton.common import RPCExecute, RPCException
from tryton.config import CONFIG


class Record(SignalEvent):

    # JCA : Make sure we cannot have id conflicts in case of bugs on temporary
    # ids being inverted
    id = -100000000

    def __init__(self, model_name, obj_id, group=None):
        super(Record, self).__init__()
        self.model_name = model_name
        if obj_id is None:
            self.id = Record.id
        else:
            self.id = obj_id
        if self.id < 0:
            Record.id -= 1
        self._loaded = set()
        self.group = group
        if group is not None:
            assert model_name == group.model_name
        self.state_attrs = {}
        self.modified_fields = {}
        self._timestamp = None
        self.attachment_count = -1
        self.unread_note = -1
        self.button_clicks = {}
        self.next = {}  # Used in Group list
        self.value = {}
        self.autocompletion = {}
        self.exception = False
        self.destroyed = False
        self.fields_to_load = []

    def __getitem__(self, name):
        if name not in self._loaded and self.id >= 0:
            id2record = {
                self.id: self,
                }
            if name == '*':
                loading = 'eager'
                views = set()
                for field in self.group.fields.values():
                    if field.attrs.get('loading', 'eager') == 'lazy':
                        loading = 'lazy'
                    views |= field.views
                # Set a valid name for next loaded check
                for fname, field in self.group.fields.items():
                    if field.attrs.get('loading', 'eager') == loading:
                        name = fname
                        break
            else:
                loading = self.group.fields[name].attrs.get('loading', 'eager')
                views = self.group.fields[name].views

            if loading == 'eager':
                fields = ((fname, field)
                    for fname, field in self.group.fields.items()
                    if field.attrs.get('loading', 'eager') == 'eager')
            else:
<<<<<<< HEAD
                fnames = self.group.fields.keys()

            # PJA: load fields that are required
            if self.fields_to_load:
                fnames = [fname for fname in fnames
                    if fname in self.fields_to_load]
            fnames = [fname for fname in fnames if fname not in self._loaded]
=======
                fields = self.group.fields.items()

            fnames = [fname for fname, field in fields
                if fname not in self._loaded
                and (not views or (views & field.views))]
>>>>>>> 00453e62
            fnames.extend(('%s.rec_name' % fname for fname in fnames[:]
                    if self.group.fields[fname].attrs['type']
                    in ('many2one', 'one2one', 'reference')))
            if 'rec_name' not in fnames:
                fnames.append('rec_name')
            fnames.append('_timestamp')

            record_context = self.get_context()
            if loading == 'eager':
                limit = int(CONFIG['client.limit'] / len(fnames))

                def filter_group(record):
                    return name not in record._loaded and record.id >= 0

                def filter_parent_group(record):
                    return (filter_group(record)
                        and record.id not in id2record
                        and ((record.group == self.group)
                            # Don't compute context for same group
                            or (record.get_context() == record_context)))

                if self.parent and self.parent.model_name == self.model_name:
                    group = sum(self.parent.group.children, [])
                    filter_ = filter_parent_group
                else:
                    group = self.group
                    filter_ = filter_group
                if self in group:
                    idx = group.index(self)
                    length = len(group)
                    n = 1
                    while len(id2record) < limit and (idx - n >= 0
                            or idx + n < length) and n < 2 * limit:
                        if idx - n >= 0:
                            record = group[idx - n]
                            if filter_(record):
                                id2record[record.id] = record
                        if idx + n < length:
                            record = group[idx + n]
                            if filter_(record):
                                id2record[record.id] = record
                        n += 1

            ctx = record_context.copy()
            ctx.update(dict(('%s.%s' % (self.model_name, fname), 'size')
                    for fname, field in self.group.fields.items()
                    if field.attrs['type'] == 'binary' and fname in fnames))
            exception = None
            try:
                values = RPCExecute('model', self.model_name, 'read',
<<<<<<< HEAD
                    id2record.keys(), fnames, context=ctx)
            except RPCException:
=======
                    list(id2record.keys()), fnames, context=ctx)
            except RPCException as exception:
>>>>>>> 00453e62
                values = [{'id': x} for x in id2record]
                default_values = dict((f, None) for f in fnames)
                for value in values:
                    value.update(default_values)
                self.exception = True
            id2value = dict((value['id'], value) for value in values)
            for id, record in id2record.items():
                if not record.exception:
                    record.exception = bool(exception)
                value = id2value.get(id)
                if record and not record.destroyed and value:
                    for key in record.modified_fields:
                        value.pop(key, None)
                    record.set(value, signal=False)
        return self.group.fields[name]

    def __repr__(self):
        return '<Record %s@%s at %s>' % (self.id, self.model_name, id(self))

    @property
    def modified(self):
        result = bool(self.modified_fields)
        if not result:
            return result
        logging.getLogger('root').debug('%s : modfied fields : %s' % (self,
                self.modified_fields))
        return result

    @property
    def parent(self):
        return self.group.parent

    @property
    def parent_name(self):
        return self.group.parent_name

    @property
    def root_parent(self):
        parent = self
        while parent.parent:
            parent = parent.parent
        return parent

    @property
    def depth(self):
        parent = self.parent
        i = 0
        while parent:
            i += 1
            parent = parent.parent
        return i

    def set_modified(self, value):
        if value:
            self.signal('record-modified')

    def children_group(self, field_name, children_definitions):
        if field_name not in self.group.fields:
            return None
        self._check_load([field_name])
        group = self.value.get(field_name)
        if group is None:
            return None

        if group.model_name == self.group.model_name:
            if id(group.fields) != id(self.group.fields):
                self.group.fields.update(group.fields)
                group.fields = self.group.fields
            group.on_write = self.group.on_write
            group.readonly = self.group.readonly
            group._context.update(self.group._context)
        else:
            fields = children_definitions[group.model_name].copy()
            group.load_fields(fields)
        return group

    def get_path(self, group):
        path = []
        i = self
        child_name = ''
        while i:
            path.append((child_name, i.id))
            if i.group is group:
                break
            child_name = i.group.child_name
            i = i.parent
        path.reverse()
        return tuple(path)

    def get_index_path(self, group=None):
        path = []
        record = self
        while record:
            path.append(record.group.index(record))
            if record.group is group:
                break
            record = record.parent
        path.reverse()
        return tuple(path)

    def get_removed(self):
        if self.group is not None:
            return self in self.group.record_removed
        return False

    removed = property(get_removed)

    def get_deleted(self):
        if self.group is not None:
            return self in self.group.record_deleted
        return False

    deleted = property(get_deleted)

    def get_readonly(self):
        return self.deleted or self.removed or self.exception

    readonly = property(get_readonly)

    def fields_get(self):
        return self.group.fields

    def _check_load(self, fields=None):
        if fields is not None:
            if not self.get_loaded(fields):
                self.reload(fields)
                return True
            return False
        if not self.loaded:
            self.reload()
            return True
        return False

    def get_loaded(self, fields=None):
        if fields:
            return set(fields) <= (self._loaded | set(self.modified_fields))
        return set(self.group.fields.keys()) == self._loaded

    loaded = property(get_loaded)

    def get(self):
        value = {}
        for name, field in self.group.fields.items():
            if (field.attrs.get('readonly')
                    and not isinstance(field, fields.O2MField)):
                continue
            if field.name not in self.modified_fields and self.id >= 0:
                continue
            value[name] = field.get(self)
            # Sending an empty x2MField breaks ModelFieldAccess.check
            if isinstance(field, fields.O2MField) and not value[name]:
                del value[name]
        return value

    def get_eval(self):
        value = {}
        for name, field in self.group.fields.items():
            if name not in self._loaded and self.id >= 0:
                continue
            value[name] = field.get_eval(self)
        value['id'] = self.id
        return value

    def get_on_change_value(self, skip=None):
        value = {}
        for name, field in self.group.fields.items():
            if skip and name in skip:
                continue
            if (self.id >= 0
                    and (name not in self._loaded
                        or name not in self.modified_fields)):
                continue
            value[name] = field.get_on_change_value(self)
        value['id'] = self.id
        return value

    def cancel(self):
        self._loaded.clear()
        self.modified_fields.clear()
        self._timestamp = None
        self.button_clicks.clear()

    def get_timestamp(self):
        result = {self.model_name + ',' + str(self.id): self._timestamp}
        for name, field in self.group.fields.items():
            if name in self._loaded:
                result.update(field.get_timestamp(self))
        return result

    def pre_validate(self):
        if not self.modified_fields:
            return True
        values = self._get_on_change_args(self.modified_fields)
        try:
            RPCExecute('model', self.model_name, 'pre_validate', values,
                context=self.get_context())
        except RPCException:
            return False
        return True

    def save(self, force_reload=True):
        if self.id < 0 or self.modified:
            if self.id < 0:
                value = self.get()
                try:
                    res, = RPCExecute('model', self.model_name, 'create',
                        [value], context=self.get_context())
                except RPCException:
                    return False
                old_id = self.id
                self.id = res
                self.group.id_changed(old_id)
            elif self.modified:
                value = self.get()
                if value:
                    context = self.get_context()
                    context = context.copy()
                    context['_timestamp'] = self.get_timestamp()
                    try:
                        RPCExecute('model', self.model_name, 'write',
                            [self.id], value, context=context)
                    except RPCException:
                        return False
            self.cancel()
            if force_reload:
                self.reload()
            if self.group:
                self.group.written(self.id)
        if self.parent:
            self.parent.modified_fields.pop(self.group.child_name, None)
            self.parent.save(force_reload=force_reload)
        return self.id

    def default_get(self, rec_name=None):
        if len(self.group.fields):
            context = self.get_context()
            context.setdefault('default_rec_name', rec_name)
            try:
                vals = RPCExecute('model', self.model_name, 'default_get',
                    list(self.group.fields.keys()), context=context)
            except RPCException:
                return
            if (self.parent
                    and self.parent_name in self.group.fields):
                parent_field = self.group.fields[self.parent_name]
                if isinstance(parent_field, fields.ReferenceField):
                    vals[self.parent_name] = (
                        self.parent.model_name, self.parent.id)
                elif (self.group.fields[self.parent_name].attrs['relation']
                        == self.group.parent.model_name):
                    vals[self.parent_name] = self.parent.id
            self.set_default(vals)
        return vals

    def rec_name(self):
        try:
            return RPCExecute('model', self.model_name, 'read', [self.id],
                ['rec_name'], context=self.get_context())[0]['rec_name']
        except RPCException:
            return ''

    def validate(self, fields=None, softvalidation=False, pre_validate=None):
        if isinstance(fields, list) and fields:
            self._check_load(fields)
        elif fields is None:
            self._check_load()
        res = True
        for field_name, field in self.group.fields.items():
            if fields is not None and field_name not in fields:
                continue
            if field.attrs.get('readonly'):
                continue
            if field_name == self.group.exclude_field:
                continue
            if not field.validate(self, softvalidation, pre_validate):
                res = False
        return res

    def _get_invalid_fields(self):
        fields = {}
        for fname, field in self.group.fields.items():
            invalid = field.get_state_attrs(self).get('invalid')
            if invalid:
                fields[fname] = invalid
        return fields

    invalid_fields = property(_get_invalid_fields)

    def get_context(self):
        return self.group.context

    def set_default(self, val, signal=True, validate=True):
        fieldnames = []
        for fieldname, value in list(val.items()):
            if fieldname not in self.group.fields:
                continue
            if fieldname == self.group.exclude_field:
                continue
            if isinstance(self.group.fields[fieldname], (fields.M2OField,
                        fields.ReferenceField)):
                field_rec_name = fieldname + '.rec_name'
                if field_rec_name in val:
                    self.value[field_rec_name] = val[field_rec_name]
                elif field_rec_name in self.value:
                    del self.value[field_rec_name]
            self.group.fields[fieldname].set_default(self, value)
            self._loaded.add(fieldname)
            fieldnames.append(fieldname)
        self.on_change(fieldnames)
        self.on_change_with(fieldnames)
        if validate:
            self.validate(softvalidation=True)
        if signal:
            self.signal('record-changed')

    def set(self, val, signal=True, validate=True):
        later = {}
        fieldnames = []
        for fieldname, value in val.items():
            if fieldname == '_timestamp':
                # Always keep the older timestamp
                if not self._timestamp:
                    self._timestamp = value
                continue
            if fieldname not in self.group.fields:
                if fieldname == 'rec_name':
                    self.value['rec_name'] = value
                continue
            if isinstance(self.group.fields[fieldname], fields.O2MField):
                later[fieldname] = value
                continue
            if isinstance(self.group.fields[fieldname], (fields.M2OField,
                        fields.ReferenceField)):
                field_rec_name = fieldname + '.rec_name'
                if field_rec_name in val:
                    self.value[field_rec_name] = val[field_rec_name]
                elif field_rec_name in self.value:
                    del self.value[field_rec_name]
            self.group.fields[fieldname].set(self, value)
            self._loaded.add(fieldname)
            fieldnames.append(fieldname)
        for fieldname, value in later.items():
            self.group.fields[fieldname].set(self, value)
            self._loaded.add(fieldname)
        if validate:
            self.validate(fieldnames, softvalidation=True)
        if signal:
            self.signal('record-changed')

    def set_on_change(self, values):
        for fieldname, value in list(values.items()):
            if fieldname not in self.group.fields:
                continue
            if isinstance(self.group.fields[fieldname], (fields.M2OField,
                        fields.ReferenceField)):
                field_rec_name = fieldname + '.rec_name'
                if field_rec_name in values:
                    self.value[field_rec_name] = values[field_rec_name]
                elif field_rec_name in self.value:
                    del self.value[field_rec_name]
            self.group.fields[fieldname].set_on_change(self, value)

    def reload(self, fields=None):
        if self.id < 0:
            return
        if not fields:
            self['*']
        else:
            for field in fields:
                self[field]
        self.validate(fields or [])

    def reset(self, value):
        self.cancel()
        self.set(value, signal=False)

        if self.parent:
            self.parent.on_change([self.group.child_name])
            self.parent.on_change_with([self.group.child_name])

        self.signal('record-changed')

    def expr_eval(self, expr):
        if not isinstance(expr, str):
            return expr
        if not expr:
            return
        elif expr == '[]':
            return []
        elif expr == '{}':
            return {}
        ctx = self.get_eval()
        ctx['context'] = self.get_context()
        ctx['active_model'] = self.model_name
        ctx['active_id'] = self.id
        if self.parent and self.parent_name:
            ctx['_parent_' + self.parent_name] = \
                common.EvalEnvironment(self.parent)
        val = PYSONDecoder(ctx).decode(expr)
        return val

    def _get_on_change_args(self, args):
        res = {}
        values = common.EvalEnvironment(self, 'on_change')
        for arg in args:
            scope = values
            for i in arg.split('.'):
                if i not in scope:
                    break
                scope = scope[i]
            else:
                res[arg] = scope
        res['id'] = self.id
        return res

    def on_change(self, fieldnames):
        values = {}
        for fieldname in fieldnames:
            on_change = self.group.fields[fieldname].attrs.get('on_change')
            if not on_change:
                continue
            values.update(self._get_on_change_args(on_change))

        if values:
            try:
                changes = RPCExecute('model', self.model_name, 'on_change',
                    values, fieldnames, context=self.get_context())
            except RPCException:
                return
            for change in changes:
                self.set_on_change(change)

    def on_change_with(self, field_names):
        field_names = set(field_names)
        fieldnames = set()
        values = {}
        later = set()
        for fieldname in self.group.fields:
            on_change_with = self.group.fields[fieldname].attrs.get(
                    'on_change_with')
            if not on_change_with:
                continue
            if not field_names & set(on_change_with):
                continue
            if fieldnames & set(on_change_with):
                later.add(fieldname)
                continue
            fieldnames.add(fieldname)
            values.update(self._get_on_change_args(on_change_with))
            if isinstance(self.group.fields[fieldname], (fields.M2OField,
                        fields.ReferenceField)):
                field_rec_name = fieldname + '.rec_name'
                if field_rec_name in self.value:
                    del self.value[field_rec_name]
        if fieldnames:
            try:
                result = RPCExecute('model', self.model_name, 'on_change_with',
                    values, list(fieldnames), context=self.get_context())
            except RPCException:
                return
            self.set_on_change(result)
        for fieldname in later:
            on_change_with = self.group.fields[fieldname].attrs.get(
                    'on_change_with')
            values = self._get_on_change_args(on_change_with)
            try:
                result = RPCExecute('model', self.model_name,
                    'on_change_with_' + fieldname, values,
                    context=self.get_context())
            except RPCException:
                return
            self.group.fields[fieldname].set_on_change(self, result)

    def autocomplete_with(self, field_name):
        for fieldname, fieldinfo in self.group.fields.items():
            autocomplete = fieldinfo.attrs.get('autocomplete', [])
            if field_name not in autocomplete:
                continue
            self.do_autocomplete(fieldname)

    def do_autocomplete(self, fieldname):
        self.autocompletion[fieldname] = []
        autocomplete = self.group.fields[fieldname].attrs['autocomplete']
        args = self._get_on_change_args(autocomplete)
        try:
            res = RPCExecute('model', self.model_name, 'autocomplete_' +
                fieldname, args, context=self.get_context())
        except RPCException:
            # ensure res is a list
            res = []
        self.autocompletion[fieldname] = res

    def set_field_context(self):
        from .group import Group
        for name, field in self.group.fields.items():
            value = self.value.get(name)
            if not isinstance(value, Group):
                continue
            context = field.attrs.get('context')
            if context:
                value.context = self.expr_eval(context)

    def get_attachment_count(self, reload=False):
        if self.id < 0:
            return 0
        if self.attachment_count < 0 or reload:
            try:
                self.attachment_count = RPCExecute('model', 'ir.attachment',
                    'search_count', [
                        ('resource', '=',
                            '%s,%s' % (self.model_name, self.id)),
                        ], context=self.get_context())
            except RPCException:
                return 0
        return self.attachment_count

    def get_unread_note(self, reload=False):
        if self.id < 0:
            return 0
        if self.unread_note < 0 or reload:
            try:
                self.unread_note = RPCExecute('model', 'ir.note',
                    'search_count', [
                        ('resource', '=',
                            '%s,%s' % (self.model_name, self.id)),
                        ('unread', '=', True),
                        ], context=self.get_context())
            except RPCException:
                return 0
        return self.unread_note

    def get_button_clicks(self, name):
        if self.id < 0:
            return
        clicks = self.button_clicks.get(name)
        if clicks is not None:
            return clicks
        try:
            clicks = RPCExecute('model', 'ir.model.button.click',
                'get_click', self.model_name, name, self.id)
            self.button_clicks[name] = clicks
        except RPCException:
            return
        return clicks

    def destroy(self):
        for v in self.value.values():
            if hasattr(v, 'destroy'):
                v.destroy()
        super(Record, self).destroy()
        self.destroyed = True<|MERGE_RESOLUTION|>--- conflicted
+++ resolved
@@ -1,12 +1,9 @@
 # This file is part of Tryton.  The COPYRIGHT file at the top level of
 # this repository contains the full copyright notices and license terms.
-<<<<<<< HEAD
 import logging
-=======
->>>>>>> 00453e62
 from tryton.signal_event import SignalEvent
+from tryton.pyson import PYSONDecoder
 import tryton.common as common
-from tryton.pyson import PYSONDecoder
 from . import field as fields
 from tryton.common import RPCExecute, RPCException
 from tryton.config import CONFIG
@@ -42,7 +39,6 @@
         self.autocompletion = {}
         self.exception = False
         self.destroyed = False
-        self.fields_to_load = []
 
     def __getitem__(self, name):
         if name not in self._loaded and self.id >= 0:
@@ -70,21 +66,11 @@
                     for fname, field in self.group.fields.items()
                     if field.attrs.get('loading', 'eager') == 'eager')
             else:
-<<<<<<< HEAD
-                fnames = self.group.fields.keys()
-
-            # PJA: load fields that are required
-            if self.fields_to_load:
-                fnames = [fname for fname in fnames
-                    if fname in self.fields_to_load]
-            fnames = [fname for fname in fnames if fname not in self._loaded]
-=======
                 fields = self.group.fields.items()
 
             fnames = [fname for fname, field in fields
                 if fname not in self._loaded
                 and (not views or (views & field.views))]
->>>>>>> 00453e62
             fnames.extend(('%s.rec_name' % fname for fname in fnames[:]
                     if self.group.fields[fname].attrs['type']
                     in ('many2one', 'one2one', 'reference')))
@@ -135,13 +121,8 @@
             exception = None
             try:
                 values = RPCExecute('model', self.model_name, 'read',
-<<<<<<< HEAD
-                    id2record.keys(), fnames, context=ctx)
-            except RPCException:
-=======
                     list(id2record.keys()), fnames, context=ctx)
             except RPCException as exception:
->>>>>>> 00453e62
                 values = [{'id': x} for x in id2record]
                 default_values = dict((f, None) for f in fnames)
                 for value in values:
