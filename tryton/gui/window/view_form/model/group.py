--- conflicted
+++ resolved
@@ -1,12 +1,7 @@
 # This file is part of Tryton.  The COPYRIGHT file at the top level of
 # this repository contains the full copyright notices and license terms.
-<<<<<<< HEAD
-from record import Record
-from field import Field, M2OField, ReferenceField
-=======
 from .record import Record
 from .field import Field, M2OField, ReferenceField
->>>>>>> 00453e62
 from tryton import rpc
 from tryton.signal_event import SignalEvent
 from tryton.common.domain_inversion import is_leaf
@@ -89,7 +84,7 @@
         return [head] + self.clean4inversion(tail)
 
     def get_domain(self):
-        if not self.domain or not isinstance(self.domain, basestring):
+        if not self.domain or not isinstance(self.domain, str):
             return self.domain
         decoder = PYSONDecoder(self.context)
         return decoder.decode(self.domain)
@@ -448,7 +443,7 @@
             return None
         return self[self.current_idx]
 
-    def add_fields(self, fields, signal=True):
+    def add_fields(self, fields):
         to_add = {}
         for name, attr in fields.items():
             if name not in self.fields:
