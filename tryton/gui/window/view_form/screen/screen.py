#This file is part of Tryton.  The COPYRIGHT file at the top level of
#this repository contains the full copyright notices and license terms.
"Screen"
import copy
import gobject
import datetime
import calendar
try:
    import simplejson as json
except ImportError:
    import json
import collections
import urllib
import urlparse
import xml.dom.minidom
import gettext
import logging

from tryton.gui.window.view_form.model.group import Group
from tryton.gui.window.view_form.view.screen_container import ScreenContainer
from tryton.signal_event import SignalEvent
from tryton.config import CONFIG
from tryton.exceptions import TrytonServerError, TrytonServerUnavailable
from tryton.jsonrpc import JSONEncoder
from tryton.common.domain_parser import DomainParser
from tryton.common import RPCExecute, RPCException, MODELACCESS, \
    node_attributes, sur, RPCContextReload
from tryton.action import Action
import tryton.rpc as rpc

_ = gettext.gettext


class Screen(SignalEvent):
    "Screen"

    # Width of tree columns per model
    # It is shared with all connection but it is the price for speed.
    tree_column_width = collections.defaultdict(lambda: {})

    def __init__(self, model_name, view_ids=None, mode=None, context=None,
            views_preload=None, domain=None, row_activate=None, limit=None,
            readonly=False, exclude_field=None, order=None, search_value=None,
            tab_domain=None, alternate_view=False):
        if view_ids is None:
            view_ids = []
        if mode is None:
            mode = ['tree', 'form']
        if views_preload is None:
            views_preload = {}
        if domain is None:
            domain = []

        self.limit = limit or CONFIG['client.limit']
        self.offset = 0
        super(Screen, self).__init__()

        self.readonly = readonly
        if not MODELACCESS[model_name]['write']:
            self.readonly = True
        self.search_count = 0
        if not row_activate:
            self.row_activate = self.default_row_activate
        else:
            self.row_activate = row_activate
        self.domain = domain
        self.size_limit = None
        self.views_preload = views_preload
        self.model_name = model_name
        self.views = []
        self.view_ids = view_ids[:]
        self.parent = None
        self.parent_name = None
        self.exclude_field = exclude_field
        self.filter_widget = None
        self.tree_states = collections.defaultdict(
            lambda: collections.defaultdict(lambda: None))
        self.tree_states_done = set()
        self.__group = None
<<<<<<< HEAD
=======
        self.new_group(context or {})
>>>>>>> c9f5cf2e
        self.__current_record = None
        self.new_group()
        self.current_record = None
        self.screen_container = ScreenContainer(tab_domain)
        self.screen_container.alternate_view = alternate_view
        self.widget = self.screen_container.widget_get()
        self.__current_view = 0
        self.search_value = search_value
        self.fields_view_tree = None
        self.order = order
        self.view_to_load = []
        self.domain_parser = None
        self.pre_validate = False
        self.view_to_load = mode[:]
        if view_ids or mode:
            self.switch_view()

    def __repr__(self):
        return '<Screen %s at %s>' % (self.model_name, id(self))

    def search_active(self, active=True):
        if active and not self.parent:
            if not self.fields_view_tree:
                try:
                    self.fields_view_tree = RPCExecute('model',
                        self.model_name, 'fields_view_get', False, 'tree',
                        context=self.context)
                except RPCException:
                    return

            if not self.domain_parser:
                fields = copy.deepcopy(self.fields_view_tree['fields'])
                for name, props in fields.iteritems():
                    if props['type'] not in ('selection', 'reference'):
                        continue
                    if isinstance(props['selection'], (tuple, list)):
                        continue
                    props['selection'] = self.get_selection(props)

                # Filter only fields in XML view
                xml_dom = xml.dom.minidom.parseString(
                    self.fields_view_tree['arch'])
                root_node, = xml_dom.childNodes
                xml_fields = [node_attributes(node).get('name')
                    for node in root_node.childNodes
                    if node.nodeName == 'field']
                fields = collections.OrderedDict(
                    (name, fields[name]) for name in xml_fields)
                for name, string, type_ in (
                        ('id', _('ID'), 'integer'),
                        ('create_uid', _('Creation User'), 'many2one'),
                        ('create_date', _('Creation Date'), 'datetime'),
                        ('write_uid', _('Modification User'), 'many2one'),
                        ('write_date', _('Modification Date'), 'datetime'),
                        ):
                    if name not in fields:
                        fields[name] = {
                            'string': string.decode('utf-8'),
                            'name': name,
                            'type': type_,
                            }
                        if type_ == 'datetime':
                            fields[name]['format'] = '"%H:%M:%S"'

                self.domain_parser = DomainParser(fields)

            self.screen_container.set_screen(self)
            self.screen_container.show_filter()
        else:
            self.screen_container.hide_filter()

    def get_selection(self, props):
        try:
            change_with = props.get('selection_change_with')
            if change_with:
                selection = RPCExecute('model', self.model_name,
                    props['selection'], dict((p, None) for p in change_with))
            else:
                selection = RPCExecute('model', self.model_name,
                    props['selection'])
        except RPCException:
            selection = []
        selection.sort(lambda x, y: cmp(x[1], y[1]))
        return selection

    def search_prev(self, search_string):
        self.offset -= self.limit
        self.search_filter(search_string=search_string)

    def search_next(self, search_string):
        self.offset += self.limit
        self.search_filter(search_string=search_string)

    def search_complete(self, search_string):
        return list(self.domain_parser.completion(search_string))

    def search_filter(self, search_string=None, only_ids=False):
        domain = []

        if self.domain_parser and not self.parent:
            if search_string is not None:
                domain = self.domain_parser.parse(search_string)
            else:
                domain = self.search_value
            self.screen_container.set_text(self.domain_parser.string(domain))
        else:
            domain = [('id', 'in', [x.id for x in self.group])]

        if domain:
            if self.domain:
                domain = ['AND', domain, self.domain]
        else:
            domain = self.domain

        if self.current_view.view_type == 'calendar':
            if domain:
                domain = ['AND', domain, self.current_view.current_domain()]
            else:
                domain = self.current_view.current_domain()

        tab_domain = self.screen_container.get_tab_domain()
        if tab_domain:
            domain = ['AND', domain, tab_domain]

        try:
            ids = RPCExecute('model', self.model_name, 'search', domain,
                self.offset, self.limit, self.order, context=self.context)
        except RPCException:
            ids = []
        if not only_ids:
            if len(ids) == self.limit:
                try:
                    self.search_count = RPCExecute('model', self.model_name,
                        'search_count', domain, context=self.context)
                except RPCException:
                    self.search_count = 0
            else:
                self.search_count = len(ids)
        self.screen_container.but_prev.set_sensitive(bool(self.offset))
        if (len(ids) == self.limit
                and self.search_count > self.limit + self.offset):
            self.screen_container.but_next.set_sensitive(True)
        else:
            self.screen_container.but_next.set_sensitive(False)
        if only_ids:
            return ids
        self.clear()
        self.load(ids)
        return bool(ids)

    @property
    def context(self):
        return self.group.context

    def __get_group(self):
        return self.__group

    def __set_group(self, group):
        fields = {}
        if self.group is not None:
            self.group.signal_unconnect(self)
            for name, field in self.group.fields.iteritems():
                fields[name] = field.attrs
        self.tree_states_done.clear()
        self.__group = group
        self.parent = group.parent
        self.parent_name = group.parent_name
        if self.parent:
            self.filter_widget = None
        self.__group.signal_connect(self, 'group-cleared', self._group_cleared)
        self.__group.signal_connect(self, 'group-list-changed',
                self._group_list_changed)
        self.__group.signal_connect(self, 'record-modified',
            self._record_modified)
        self.__group.signal_connect(self, 'group-changed', self._group_changed)
        self.__group.add_fields(fields)
        self.__group.exclude_field = self.exclude_field
        if len(group):
            self.current_record = group[0]
        else:
            self.current_record = None

    group = property(__get_group, __set_group)

    def new_group(self, context=None):
        context = context if context is not None else self.context
        self.group = Group(self.model_name, {}, domain=self.domain,
            context=context, readonly=self.readonly)

    def _group_cleared(self, group, signal):
        for view in self.views:
            if hasattr(view, 'reload'):
                view.reload = True

    def _group_list_changed(self, group, signal):
        for view in self.views:
            if hasattr(view, 'group_list_changed'):
                view.group_list_changed(group, signal)

    def _record_modified(self, group, signal, *args):
        self.signal('record-modified')

    def _group_changed(self, group, record):
        if not self.parent:
            self.display()

    def __get_current_record(self):
        if (self.__current_record is not None
                and self.__current_record.group is None):
            self.__current_record = None
        return self.__current_record

    def __set_current_record(self, record):
        changed = self.__current_record != record
        self.__current_record = record
        try:
            pos = self.group.index(record) + self.offset + 1
        except ValueError:
            pos = []
            i = record
            while i:
                pos.append(i.group.index(i) + 1)
                if i.group is self.group:
                    break
                i = i.parent
            pos.reverse()
            pos = tuple(pos)
        self.signal('record-message', (pos or 0, len(self.group) + self.offset,
            self.search_count, record and record.id))
        if changed:
            self.signal('current-record-changed')
        attachment_count = 0
        if record and record.attachment_count > 0:
            attachment_count = record.attachment_count
        self.signal('attachment-count', attachment_count)
        # update attachment-count after 1 second
        gobject.timeout_add(1000, self.update_attachment, record)
        return True

    current_record = property(__get_current_record, __set_current_record)

    def update_attachment(self, record):
        if record != self.current_record:
            return False
        if record and self.signal_connected('attachment-count'):
            attachment_count = record.get_attachment_count()
            self.signal('attachment-count', attachment_count)
        return False

    def destroy(self):
        self.group.destroy()
        for view in self.views:
            view.destroy()
        super(Screen, self).destroy()

    def default_row_activate(self):
        if (self.current_view.view_type == 'tree' and
                self.current_view.widget_tree.keyword_open):
            return Action.exec_keyword('tree_open', {
                'model': self.model_name,
                'id': self.id_get(),
                'ids': [self.id_get()],
                }, context=self.context.copy(), warning=False)
        else:
            self.switch_view(view_type='form')
            return True

    @property
    def number_of_views(self):
        return len(self.views) + len(self.view_to_load)

    def switch_view(self, view_type=None):
        if self.current_view:
            if not self.parent and self.modified():
                return
            self.current_view.set_value()
            if (self.current_record and
                    self.current_record not in self.current_record.group):
                self.current_record = None
            fields = self.current_view.get_fields()
            if (self.current_record and self.current_view.editable
                    and not self.current_record.validate(fields)):
                self.screen_container.set(self.current_view.widget)
                self.set_cursor()
                self.current_view.display()
                return
        if not view_type or self.current_view.view_type != view_type:
            for i in xrange(self.number_of_views):
                if len(self.view_to_load):
                    self.load_view_to_load()
                    self.__current_view = len(self.views) - 1
                else:
                    self.__current_view = ((self.__current_view + 1)
                            % len(self.views))
                if not view_type:
                    break
                elif self.current_view.view_type == view_type:
                    break
        self.screen_container.set(self.current_view.widget)
        self.display()
        self.set_cursor()

    def load_view_to_load(self):
        if len(self.view_to_load):
            if self.view_ids:
                view_id = self.view_ids.pop(0)
            else:
                view_id = None
            view_type = self.view_to_load.pop(0)
            self.add_view_id(view_id, view_type)

    def add_view_id(self, view_id, view_type):
        if view_id and str(view_id) in self.views_preload:
            view = self.views_preload[str(view_id)]
        elif not view_id and view_type in self.views_preload:
            view = self.views_preload[view_type]
        else:
            try:
                view = RPCExecute('model', self.model_name, 'fields_view_get',
                    view_id, view_type, context=self.context)
            except RPCException:
                return
        return self.add_view(view)

    def add_view(self, view):
        arch = view['arch']
        fields = view['fields']
        view_id = view['view_id']

        xml_dom = xml.dom.minidom.parseString(arch)
        for node in xml_dom.childNodes:
            if node.localName == 'tree':
                self.fields_view_tree = view
            break

        # Ensure that loading is always lazy for fields on form view
        # and always eager for fields on tree or graph view
        if node.localName == 'form':
            loading = 'lazy'
        else:
            loading = 'eager'
        for field in fields:
            if field not in self.group.fields or loading == 'eager':
                fields[field]['loading'] = loading
            else:
                fields[field]['loading'] = \
                    self.group.fields[field].attrs['loading']

        children_field = view.get('field_childs')
        children_definitions = view.get('children_definitions')

        from tryton.gui.window.view_form.view.widget_parse import WidgetParse
        self.group.add_fields(fields)

        parser = WidgetParse(parent=self.parent)
        view = parser.parse(self, xml_dom, self.group.fields,
            children_field=children_field,
            children_definitions=children_definitions)
        view.view_id = view_id

        self.views.append(view)
        return view

    def editable_open_get(self):
        if hasattr(self.current_view, 'widget_tree'):
            if hasattr(self.current_view.widget_tree, 'editable'):
                if hasattr(self.current_view.widget_tree, 'editable_open'):
                    return self.current_view.widget_tree.editable_open
        return False

    def new(self, default=True):
        previous_view = self.current_view
        if self.current_view.view_type == 'calendar':
            selected_date = self.current_view.get_selected_date()
        if self.current_view and not self.current_view.editable:
            self.switch_view('form')
            if self.current_view.view_type != 'form':
                return None
        if self.current_record:
            group = self.current_record.group
        else:
            group = self.group
        record = group.new(default)
        group.add(record, self.new_model_position())
        if previous_view.view_type == 'calendar':
            previous_view.set_default_date(record, selected_date)
        self.current_record = record
        self.display()
        self.set_cursor(new=True)
        return self.current_record

    def new_model_position(self):
        position = -1
        if (self.current_view and self.current_view.view_type == 'tree'
                and hasattr(self.current_view.widget_tree, 'editable')
                and self.current_view.widget_tree.editable == 'top'):
            position = 0
        return position

    def set_on_write(self, func_name):
        if func_name:
            self.group.on_write.add(func_name)

    def cancel_current(self):
        if self.current_record:
            self.current_record.cancel()
            if self.current_record.id < 0:
                self.remove()

    def save_current(self):
        if not self.current_record:
            if self.current_view.view_type == 'tree' and len(self.group):
                self.current_record = self.group[0]
            else:
                return True
        self.current_view.set_value()
        obj_id = False
        fields = self.current_view.get_fields()
        path = self.current_record.get_path(self.group)
        if self.current_view.view_type == 'tree':
            self.group.save()
            obj_id = self.current_record.id
        elif self.current_record.validate(fields):
            obj_id = self.current_record.save(force_reload=True)
        else:
            self.set_cursor()
            self.current_view.display()
            return False
        if path and obj_id:
            path = path[:-1] + ((path[-1][0], obj_id),)
        self.current_record = self.group.get_by_path(path)
        self.display()
        self.signal('record-saved')
        return obj_id

    def __get_current_view(self):
        if not len(self.views):
            return None
        return self.views[self.__current_view]

    current_view = property(__get_current_view)

    def set_cursor(self, new=False, reset_view=True):
        current_view = self.current_view
        if not current_view:
            return
        elif current_view.view_type in ('tree', 'form'):
            current_view.set_cursor(new=new, reset_view=reset_view)

    def get(self):
        if not self.current_record:
            return None
        self.current_view.set_value()
        return self.current_record.get()

    def get_on_change_value(self):
        if not self.current_record:
            return None
        self.current_view.set_value()
        return self.current_record.get_on_change_value()

    def modified(self):
        if self.current_view.view_type != 'tree':
            if self.current_record:
                if self.current_record.modified or self.current_record.id < 0:
                    return True
        else:
            for record in self.group:
                if record.modified or record.id < 0:
                    return True
        if self.current_view.modified:
            return True
        return False

    def reload(self, ids, written=False):
        self.group.reload(ids)
        if written:
            self.group.written(ids)
        if self.parent:
            self.parent.reload()
        self.display()

    def unremove(self):
        records = self.selected_records
        for record in records:
            self.group.unremove(record)

    def remove(self, delete=False, remove=False, force_remove=False):
        records = self.selected_records
        if not records:
            return
        if delete:
            # Must delete children records before parent
            records.sort(key=lambda r: r.depth, reverse=True)
            if not self.group.delete(records):
                return False

        top_record = records[0]
        top_group = top_record.group
        idx = top_group.index(top_record)
        path = top_record.get_path(self.group)

        for record in records:
            # set current model to None to prevent __select_changed
            # to save the previous_model as it can be already deleted.
            self.current_record = None
            record.group.remove(record, remove=remove, signal=False,
                force_remove=force_remove)
        # send record-changed only once
        record.signal('record-changed')

        if delete:
            for record in records:
                if record.parent:
                    record.parent.save(force_reload=False)
                if record in record.group.record_deleted:
                    record.group.record_deleted.remove(record)
                if record in record.group.record_removed:
                    record.group.record_removed.remove(record)
                record.destroy()

        if idx > 0:
            record = top_group[idx - 1]
            path = path[:-1] + ((path[-1][0], record.id,),)
        else:
            path = path[:-1]
        if path:
            self.current_record = self.group.get_by_path(path)
        elif len(self.group):
            self.current_record = self.group[0]
        self.set_cursor()
        self.display()
        return True

    def copy(self):
        ids = [r.id for r in self.selected_records]
        try:
            new_ids = RPCExecute('model', self.model_name, 'copy', ids, {},
                context=self.context)
        except RPCException:
            return
        self.load(new_ids)

    def set_tree_state(self):
        view = self.current_view
        if (not CONFIG['client.save_tree_state']
                or not view
                or view.view_type != 'tree'
                or not self.group):
            return
        if id(view) in self.tree_states_done:
            return
        parent = self.parent.id if self.parent else None
        state = self.tree_states[parent][view.children_field]
        if state is None:
            json_domain = self.get_tree_domain(parent)
            try:
                expanded_nodes, selected_nodes = RPCExecute('model',
                    'ir.ui.view_tree_state', 'get',
                    self.model_name, json_domain,
                    self.current_view.children_field)
                expanded_nodes = json.loads(expanded_nodes)
                selected_nodes = json.loads(selected_nodes)
            except RPCException:
                logging.getLogger(__name__).warn(
                    _('Unable to get view tree state'))
                expanded_nodes = []
                selected_nodes = []
            self.tree_states[parent][view.children_field] = (
                expanded_nodes, selected_nodes)
        else:
            expanded_nodes, selected_nodes = state
        view.expand_nodes(expanded_nodes)
        view.select_nodes(selected_nodes)
        self.tree_states_done.add(id(view))

    def save_tree_state(self, store=True):
        if not CONFIG['client.save_tree_state']:
            return
        for view in self.views:
            if view.view_type == 'form':
                for widgets in view.widgets.itervalues():
                    for widget in widgets:
                        if hasattr(widget, 'screen'):
                            widget.screen.save_tree_state(store)
            elif (view.view_type == 'tree' and view.children_field):
                parent = self.parent.id if self.parent else None
                paths = view.get_expanded_paths()
                selected_paths = view.get_selected_paths()
                self.tree_states[parent][view.children_field] = (
                    paths, selected_paths)
                if store:
                    json_domain = self.get_tree_domain(parent)
                    json_paths = json.dumps(paths)
                    json_selected_path = json.dumps(selected_paths)
                    try:
                        RPCExecute('model', 'ir.ui.view_tree_state', 'set',
                            self.model_name, json_domain, view.children_field,
                            json_paths, json_selected_path,
                            process_exception=False)
                    except (TrytonServerError, TrytonServerUnavailable):
                        logging.getLogger(__name__).warn(
                            _('Unable to set view tree state'))

    def get_tree_domain(self, parent):
        if parent:
            domain = (self.domain + [(self.exclude_field, '=', parent)])
        else:
            domain = self.domain
        json_domain = json.dumps(domain, cls=JSONEncoder)
        return json_domain

    def load(self, ids, set_cursor=True, modified=False):
        self.tree_states.clear()
        self.tree_states_done.clear()
        self.group.load(ids, modified=modified)
        self.current_view.reset()
        if ids:
            self.display(ids[0])
        else:
            self.current_record = None
            self.display()
        if set_cursor:
            self.set_cursor()

    def display(self, res_id=None, set_cursor=False):
        if res_id:
            self.current_record = self.group.get(res_id)
        else:
            if (self.current_record
                    and self.current_record in self.current_record.group):
                pass
            else:
                self.current_record = None
        if self.views:
            self.search_active(self.current_view.view_type
                in ('tree', 'graph', 'calendar'))
            for view in self.views:
                view.display()
            self.current_view.widget.set_sensitive(
                bool(self.group
                    or (self.current_view.view_type != 'form')
                    or self.current_record))
            if set_cursor:
                self.set_cursor(reset_view=False)
        self.set_tree_state()
        # Force record-message signal
        self.current_record = self.current_record

    def display_next(self):
        view = self.current_view
        view.set_value()
        self.set_cursor(reset_view=False)
        if view.view_type == 'tree' and len(self.group):
            start, end = view.widget_tree.get_visible_range()
            vadjustment = view.widget_tree.get_vadjustment()
            vadjustment.value = vadjustment.value + vadjustment.page_increment
            store = view.store
            iter_ = store.get_iter(end)
            self.current_record = store.get_value(iter_, 0)
        elif (view.view_type == 'form'
                and self.current_record
                and self.current_record.group):
            group = self.current_record.group
            record = self.current_record
            while group:
                children = record.children_group(view.children_field,
                    view.children_definitions)
                if children:
                    record = children[0]
                    break
                idx = group.index(record) + 1
                if idx < len(group):
                    record = group[idx]
                    break
                parent = record.parent
                if not parent or record.model_name != parent.model_name:
                    break
                next = parent.next.get(id(parent.group))
                while not next:
                    parent = parent.parent
                    if not parent:
                        break
                    next = parent.next.get(id(parent.group))
                if not next:
                    break
                record = next
                break
            self.current_record = record
        elif view.view_type == 'calendar':
            record = self.current_record
            goocalendar = view.children['goocalendar']
            date = goocalendar.selected_date
            year = date.year
            month = date.month
            start = datetime.datetime(year, month, 1)
            nb_days = calendar.monthrange(year, month)[1]
            delta = datetime.timedelta(days=nb_days)
            end = start + delta
            events = goocalendar.event_store.get_events(start, end)
            events.sort()
            if not record:
                self.current_record = len(events) and events[0].record
            else:
                for idx, event in enumerate(events):
                    if event.record == record:
                        next_id = idx + 1
                        if next_id < len(events):
                            self.current_record = events[next_id].record
                        break
        else:
            self.current_record = self.group[0] if len(self.group) else None
        self.set_cursor(reset_view=False)
        view.display()

    def display_prev(self):
        view = self.current_view
        view.set_value()
        self.set_cursor(reset_view=False)
        if view.view_type == 'tree' and len(self.group):
            start, end = view.widget_tree.get_visible_range()
            vadjustment = view.widget_tree.get_vadjustment()
            vadjustment.value = vadjustment.value - vadjustment.page_increment
            store = view.store
            iter_ = store.get_iter(start)
            self.current_record = store.get_value(iter_, 0)
        elif (view.view_type == 'form'
                and self.current_record
                and self.current_record.group):
            group = self.current_record.group
            record = self.current_record
            idx = group.index(record) - 1
            if idx >= 0:
                record = group[idx]
                children = True
                while children:
                    children = record.children_group(view.children_field,
                        view.children_definitions)
                    if children:
                        record = children[-1]
            else:
                parent = record.parent
                if parent and record.model_name == parent.model_name:
                    record = parent
            self.current_record = record
        elif view.view_type == 'calendar':
            record = self.current_record
            goocalendar = view.children['goocalendar']
            date = goocalendar.selected_date
            year = date.year
            month = date.month
            start = datetime.datetime(year, month, 1)
            nb_days = calendar.monthrange(year, month)[1]
            delta = datetime.timedelta(days=nb_days)
            end = start + delta
            events = goocalendar.event_store.get_events(start, end)
            events.sort()
            if not record:
                self.current_record = len(events) and events[0].record
            else:
                for idx, event in enumerate(events):
                    if event.record == record:
                        prev_id = idx - 1
                        if prev_id >= 0:
                            self.current_record = events[prev_id].record
                        break
        else:
            self.current_record = self.group[-1] if len(self.group) else None
        self.set_cursor(reset_view=False)
        view.display()

    @property
    def selected_records(self):
        return self.current_view.selected_records

    def id_get(self):
        if not self.current_record:
            return False
        return self.current_record.id

    def ids_get(self):
        return [x.id for x in self.group if x.id]

    def clear(self):
        self.current_record = None
        self.group.clear()

    def on_change(self, fieldname, attr):
        self.current_record.on_change(fieldname, attr)
        self.display()

    def get_buttons(self):
        'Return active buttons for the current view'
        def is_active(record, button):
            states = record.expr_eval(button.attrs.get('states', {}))
            return not (states.get('invisible') or states.get('readonly'))

        if not self.selected_records:
            return []

        buttons = self.current_view.get_buttons()

        for record in self.selected_records:
            buttons = [b for b in buttons if is_active(record, b)]
            if not buttons:
                break
        return buttons

    def button(self, button):
        'Execute button on the current record'
        if button.get('confirm', False) and not sur(button['confirm']):
            return
        record = self.current_record
        if not record.save(force_reload=False):
            return
        ids = [r.id for r in self.selected_records]
        try:
            action = RPCExecute('model', self.model_name, button['name'],
                ids, context=self.context)
        except RPCException:
            action = None
        self.reload(ids, written=True)
        if isinstance(action, basestring):
            self.client_action(action)
        elif action:
            Action.execute(action, {
                    'model': self.model_name,
                    'id': record.id,
                    'ids': ids,
                    }, context=self.context)

    def client_action(self, action):
        access = MODELACCESS[self.model_name]
        if action == 'new':
            if access['create']:
                self.new()
        elif action == 'delete':
            if access['delete']:
                self.remove(delete=not self.parent,
                    force_remove=not self.parent)
        elif action == 'remove':
            if access['write'] and access['read'] and self.parent:
                self.remove(remove=True)
        elif action == 'copy':
            if access['create']:
                self.copy()
        elif action == 'next':
            self.display_next()
        elif action == 'previous':
            self.display_prev()
        elif action == 'close':
            from tryton.gui import Main
            Main.get_main().sig_win_close()
        elif action.startswith('switch'):
            _, view_type = action.split(None, 1)
            self.switch_view(view_type=view_type)
        elif action == 'reload menu':
            from tryton.gui import Main
            RPCContextReload(Main.get_main().sig_win_menu)
        elif action == 'reload context':
            RPCContextReload()

    def get_url(self):
        query_string = []
        if self.domain:
            query_string.append(('domain', json.dumps(self.domain,
                        cls=JSONEncoder)))
        if self.context:
            query_string.append(('context', json.dumps(self.context,
                        cls=JSONEncoder)))
        path = [rpc._DATABASE, 'model', self.model_name]
        view_ids = [v.view_id for v in self.views] + self.view_ids
        if self.current_view.view_type != 'form':
            search_string = self.screen_container.get_text()
            search_value = self.domain_parser.parse(search_string)
            if search_value:
                query_string.append(('search_value', json.dumps(search_value,
                            cls=JSONEncoder)))
        elif self.current_record and self.current_record.id > -1:
            path.append(str(self.current_record.id))
            i = view_ids.index(self.current_view.view_id)
            view_ids = view_ids[i:] + view_ids[:i]
        if view_ids:
            query_string.append(('views', json.dumps(view_ids)))
        query_string = urllib.urlencode(query_string)
        return urlparse.urlunparse(('tryton',
                '%s:%s' % (rpc._HOST, rpc._PORT),
                '/'.join(path), query_string, '', ''))<|MERGE_RESOLUTION|>--- conflicted
+++ resolved
@@ -77,12 +77,8 @@
             lambda: collections.defaultdict(lambda: None))
         self.tree_states_done = set()
         self.__group = None
-<<<<<<< HEAD
-=======
+        self.__current_record = None
         self.new_group(context or {})
->>>>>>> c9f5cf2e
-        self.__current_record = None
-        self.new_group()
         self.current_record = None
         self.screen_container = ScreenContainer(tab_domain)
         self.screen_container.alternate_view = alternate_view
