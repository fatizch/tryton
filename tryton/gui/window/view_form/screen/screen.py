--- conflicted
+++ resolved
@@ -425,14 +425,8 @@
         super(Screen, self).destroy()
 
     def default_row_activate(self):
-<<<<<<< HEAD
-        keyword_open = self.current_view.attributes.get('keyword_open')
-        if (keyword_open and self.current_view.view_type == 'tree' and
-                keyword_open == '1'):
-=======
         if (self.current_view.view_type == 'tree' and
                 int(self.current_view.attributes.get('keyword_open', 0))):
->>>>>>> 6729adc1
             return Action.exec_keyword('tree_open', {
                 'model': self.model_name,
                 'id': self.current_record.id if self.current_record else None,
@@ -831,6 +825,8 @@
             if (self.current_record
                     and self.current_record in self.current_record.group):
                 pass
+            elif self.group and self.current_view.view_type != 'calendar':
+                self.current_record = self.group[0]
             else:
                 self.current_record = None
         if self.views:
