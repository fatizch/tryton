# This file is part of Tryton.  The COPYRIGHT file at the top level of
# this repository contains the full copyright notices and license terms.
"Screen"
import copy
import functools
import datetime
import calendar
import json
import collections
import urllib.parse
import xml.dom.minidom
import gettext
import logging
from operator import itemgetter

from gi.repository import GLib, Gtk

from tryton.gui.window.view_form.model.group import Group
from tryton.gui.window.view_form.view.screen_container import ScreenContainer
from tryton.gui.window.view_form.view import View
from tryton.signal_event import SignalEvent
from tryton.config import CONFIG
from tryton.jsonrpc import JSONEncoder
from tryton.common.domain_parser import DomainParser
from tryton.common import RPCExecute, RPCException, MODELACCESS, \
    node_attributes, sur, RPCContextReload, warning
from tryton.action import Action
from tryton.pyson import PYSONDecoder
from tryton.rpc import clear_cache

_ = gettext.gettext
logger = logging.getLogger(__name__)


class Screen(SignalEvent):
    "Screen"

    # Width of tree columns per model
    # It is shared with all connection but it is the price for speed.
    tree_column_width = collections.defaultdict(lambda: {})

    def __init__(self, model_name, **attributes):
        context = attributes.get('context', {})
        self.limit = attributes.get('limit', CONFIG['client.limit'])
        self.offset = 0
        super(Screen, self).__init__()

        self.readonly = attributes.get('readonly', False)
        if not (MODELACCESS[model_name]['write']
                or MODELACCESS[model_name]['create']):
            self.readonly = True
        self.search_count = 0
        if not attributes.get('row_activate'):
            self.row_activate = self.default_row_activate
        else:
            self.row_activate = attributes['row_activate']
        self.domain = attributes.get('domain', [])
        self.context_domain = attributes.get('context_domain')
        self.size_limit = None
        self.views_preload = attributes.get('views_preload', {})
        self.model_name = model_name
        self.views = []
        self.view_ids = attributes.get('view_ids', [])[:]
        self.parent = None
        self.parent_name = None
        self.exclude_field = attributes.get('exclude_field')
        self.filter_widget = None
        self.tree_states = collections.defaultdict(
            lambda: collections.defaultdict(lambda: None))
        self.tree_states_done = set()
        self.__current_record = None
        self.__group = None
        self.new_group(context or {})
        self.current_record = None
        self.screen_container = ScreenContainer(attributes.get('tab_domain'))
        self.screen_container.alternate_view = attributes.get(
            'alternate_view', False)
        self.widget = self.screen_container.widget_get()

        self.context_screen = None
        if attributes.get('context_model'):
            self.context_screen = Screen(
                attributes['context_model'], mode=['form'], context=context)
            self.context_screen.new()
            context_widget = self.context_screen.widget

            def walk_descendants(widget):
                yield widget
                if not hasattr(widget, 'get_children'):
                    return
                for child in widget.get_children():
                    for widget in walk_descendants(child):
                        yield widget

            for widget in reversed(list(walk_descendants(context_widget))):
                if isinstance(widget, Gtk.Entry):
                    widget.connect_after(
                        'activate', self.screen_container.activate)
                elif isinstance(widget, Gtk.CheckButton):
                    widget.connect_after(
                        'toggled', self.screen_container.activate)

            def remove_bin(widget):
                assert isinstance(widget, (Gtk.ScrolledWindow, Gtk.Viewport))
                parent = widget.get_parent()
                parent.remove(widget)
                child = widget.get_child()
                while isinstance(child, (Gtk.ScrolledWindow, Gtk.Viewport)):
                    child = child.get_child()
                child.get_parent().remove(child)
                parent.add(child)
                return child

            # Remove first level Viewport and ScrolledWindow to fill the Vbox
            for widget in [
                    self.context_screen.screen_container.viewport,
                    self.context_screen.current_view.widget.get_children()[0],
                    ]:
                remove_bin(widget)

            self.screen_container.filter_vbox.pack_start(
                context_widget, expand=False, fill=True, padding=0)
            self.screen_container.filter_vbox.reorder_child(
                context_widget, 0)
            self.context_screen.widget.show()

        self.__current_view = 0
        self.search_value = attributes.get('search_value')
        self.fields_view_tree = {}
        self.order = self.default_order = attributes.get('order')
        self.view_to_load = []
        self._domain_parser = {}
        self.pre_validate = False
        mode = attributes.get('mode')
        if mode is None:
            mode = ['tree', 'form']
        self.view_to_load = mode[:]
        if self.view_ids or self.view_to_load:
            self.switch_view()
        self.count_tab_domain()

    def __repr__(self):
        return '<Screen %s at %s>' % (self.model_name, id(self))

    def search_active(self, active=True):
        if active and not self.parent:
            self.screen_container.set_screen(self)
            self.screen_container.show_filter()
        else:
            self.screen_container.hide_filter()

    @property
    def domain_parser(self):
        view_id = self.current_view.view_id if self.current_view else None

        if view_id in self._domain_parser:
            return self._domain_parser[view_id]

        if view_id not in self.fields_view_tree:
            try:
                self.fields_view_tree[view_id] = view_tree = RPCExecute(
                    'model', self.model_name, 'fields_view_get', False, 'tree',
                    context=self.context)
            except RPCException:
                view_tree = {
                    'fields': {},
                    }
        else:
            view_tree = self.fields_view_tree[view_id]

        fields = copy.deepcopy(view_tree['fields'])
        for name, props in fields.items():
            if props['type'] not in ('selection', 'reference'):
                continue
            if isinstance(props['selection'], (tuple, list)):
                continue
            props['selection'] = self.get_selection(props)

        if 'arch' in view_tree:
            # Filter only fields in XML view
            xml_dom = xml.dom.minidom.parseString(view_tree['arch'])
            root_node, = xml_dom.childNodes
            ofields = collections.OrderedDict()
            for node in root_node.childNodes:
                if node.nodeName != 'field':
                    continue
                attributes = node_attributes(node)
                name = attributes['name']
                # If a field is defined multiple times in the XML,
                # take only the first definition
                if name in ofields:
                    continue
                ofields[name] = fields[name]
                for attr in ['string', 'factor']:
                    if attributes.get(attr):
                        ofields[name][attr] = attributes[attr]
            fields = ofields

        if 'active' in view_tree['fields']:
            self.screen_container.but_active.show()
        else:
            self.screen_container.but_active.hide()

        # Add common fields
        for name, string, type_ in (
                ('id', _('ID'), 'integer'),
                ('create_uid', _('Creation User'), 'many2one'),
                ('create_date', _('Creation Date'), 'datetime'),
                ('write_uid', _('Modification User'), 'many2one'),
                ('write_date', _('Modification Date'), 'datetime'),
                ):
            if name not in fields:
                fields[name] = {
                    'string': string,
                    'name': name,
                    'type': type_,
                    }
                if type_ == 'datetime':
                    fields[name]['format'] = '"%H:%M:%S"'

        domain_parser = DomainParser(fields, self.context)
        self._domain_parser[view_id] = domain_parser
        return domain_parser

    def get_selection(self, props):
        try:
            change_with = props.get('selection_change_with')
            if change_with:
                selection = RPCExecute('model', self.model_name,
                    props['selection'], dict((p, None) for p in change_with))
            else:
                selection = RPCExecute('model', self.model_name,
                    props['selection'])
        except RPCException:
            selection = []
        selection.sort(key=itemgetter(1))
        return selection

    def search_prev(self, search_string):
        if self.limit:
            self.offset = max(self.offset - self.limit, 0)
        self.search_filter(search_string=search_string)

    def search_next(self, search_string):
        if self.limit:
            self.offset += self.limit
        self.search_filter(search_string=search_string)

    def search_complete(self, search_string):
        return list(self.domain_parser.completion(search_string))

    def search_filter(self, search_string=None, only_ids=False):
        if self.context_screen and not only_ids:
            context_record = self.context_screen.current_record
            if not context_record.validate():
                self.clear()
                self.context_screen.display(set_cursor=True)
                return False
            context = self.group._context.copy()
            context.update(self.context_screen.get_on_change_value())
            self.new_group(context)

        domain = self.search_domain(search_string, True)
        if self.context_domain:
            decoder = PYSONDecoder(self.context)
            domain = ['AND', domain, decoder.decode(self.context_domain)]
        tab_domain = self.screen_container.get_tab_domain()
        if tab_domain:
            domain = ['AND', domain, tab_domain]

        context = self.context
        if self.screen_container.but_active.get_active():
            context['active_test'] = False
        ids = []
        while True:
            try:
                ids = RPCExecute('model', self.model_name, 'search', domain,
                    self.offset, self.limit, self.order, context=context)
            except RPCException:
                break
            if ids or self.offset <= 0:
                break
            self.offset = max(self.offset - self.limit, 0)
        if not only_ids:
            if self.limit is not None and len(ids) == self.limit:
                try:
                    self.search_count = RPCExecute('model', self.model_name,
                        'search_count', domain, context=context)
                except RPCException:
                    self.search_count = 0
            else:
                self.search_count = len(ids)
        self.screen_container.but_prev.set_sensitive(bool(self.offset))
        if (self.limit is not None
                and len(ids) == self.limit
                and self.search_count > self.limit + self.offset):
            self.screen_container.but_next.set_sensitive(True)
        else:
            self.screen_container.but_next.set_sensitive(False)
        if only_ids:
            return ids
        self.clear()
        self.load(ids)
        self.count_tab_domain()
        return bool(ids)

    def get_domain(self):
        if not self.domain or not isinstance(self.domain, str):
            return self.domain
        decoder = PYSONDecoder(self.context)
        return decoder.decode(self.domain)

    def search_domain(self, search_string=None, set_text=False):
        domain = []
        # Test first parent to avoid calling unnecessary domain_parser
        if not self.parent and self.domain_parser:
            if search_string is not None:
                domain = self.domain_parser.parse(search_string)
            else:
                domain = self.search_value
                self.search_value = None
            if set_text:
                self.screen_container.set_text(
                    self.domain_parser.string(domain))
        else:
            domain = [('id', 'in', [x.id for x in self.group])]

        my_domain = self.get_domain()
        if domain:
            if my_domain:
                domain = ['AND', domain, my_domain]
        else:
            domain = my_domain

        if self.screen_container.but_active.get_active():
            if domain:
                domain = [domain, ('active', '=', False)]
            else:
                domain = [('active', '=', False)]
        if self.current_view and self.current_view.view_type == 'calendar':
            if domain:
                domain = ['AND', domain, self.current_view.current_domain()]
            else:
                domain = self.current_view.current_domain()
        return domain

    def count_tab_domain(self):
        def set_tab_counter(count, idx):
            try:
                count = count()
            except RPCException:
                count = None
            self.screen_container.set_tab_counter(count, idx)
        screen_domain = self.search_domain(self.screen_container.get_text())
        for idx, (name, (ctx, domain), count) in enumerate(
                self.screen_container.tab_domain):
            if not count:
                continue
            decoder = PYSONDecoder(ctx)
            domain = ['AND', decoder.decode(domain), screen_domain]
            set_tab_counter(lambda: None, idx)
            RPCExecute('model', self.model_name,
                'search_count', domain, context=self.context,
                callback=functools.partial(set_tab_counter, idx=idx))

    @property
    def context(self):
        context = self.group.context
        if self.context_screen:
            context['context_model'] = self.context_screen.model_name
        return context

    def __get_group(self):
        return self.__group

    def __set_group(self, group):
        fields = {}
        fields_views = {}
        if self.group is not None:
            self.group.signal_unconnect(self)
            for name, field in self.group.fields.items():
                fields[name] = field.attrs
                fields_views[name] = field.views
        self.tree_states_done.clear()
        self.order = None
        self.__group = group
        self.parent = group.parent
        self.parent_name = group.parent_name
        if self.parent:
            self.filter_widget = None
        self.__group.signal_connect(self, 'group-cleared', self._group_cleared)
        self.__group.signal_connect(self, 'group-list-changed',
                self._group_list_changed)
        self.__group.signal_connect(self, 'record-modified',
            self._record_modified)
        self.__group.signal_connect(self, 'group-changed', self._group_changed)
        self.__group.add_fields(fields)
        for name, views in fields_views.items():
            self.__group.fields[name].views.update(views)
        self.__group.exclude_field = self.exclude_field
        if len(group):
            self.current_record = group[0]
            self._group_list_changed(self.__group, 'record-changed')
        else:
            self.current_record = None

    group = property(__get_group, __set_group)

    def new_group(self, context=None):
        context = context if context is not None else self.context
        self.group = Group(self.model_name, {}, domain=self.domain,
            context=context, readonly=self.readonly)

    def _group_cleared(self, group, signal):
        for view in self.views:
            if hasattr(view, 'reload'):
                view.reload = True

    def _group_list_changed(self, group, signal):
        for view in self.views:
            if hasattr(view, 'group_list_changed'):
                view.group_list_changed(group, signal)

    def _record_modified(self, group, signal):
        self.signal('record-modified', signal)

    def _group_changed(self, group, record):
        if not self.parent:
            self.display()
        self.signal('group-changed', record)

    def __get_current_record(self):
        if (self.__current_record is not None
                and self.__current_record.group is None):
            self.__current_record = None
        return self.__current_record

    def __set_current_record(self, record):
        # Coog Specific for multimixed view
        changed = self.__current_record != record
        self.__current_record = record
        if record:
            try:
                pos = self.group.index(record) + self.offset + 1
            except ValueError:
                # XXX offset?
                # JMO: get_index_path returns a tuple
                # the comparison (">=1")  in _sig_label worked in python2
                # but not anymore
                # pos = record.get_index_path()
                pos = -1
        else:
            pos = 0
        self.signal('record-message', (pos, len(self.group) + self.offset,
            self.search_count, record and record.id))
<<<<<<< HEAD
        # Coog Specific for multimixed view
        if changed:
            self.signal('current-record-changed')
        self.signal('resources', record.resources if record else None)
        # update resources after 1 second
        gobject.timeout_add(1000, self._update_resources, record)
=======
        self.signal('resources', record.resources if record else None)
        # update resources after 1 second
        GLib.timeout_add(1000, self._update_resources, record)
>>>>>>> 9d0013bf
        return True

    current_record = property(__get_current_record, __set_current_record)

    def _update_resources(self, record):
        if (record
                and record == self.current_record
                and self.signal_connected('resources')):
            self.signal('resources', record.get_resources())
        return False

    def destroy(self):
        for view in self.views:
            view.destroy()
        del self.views[:]
        super(Screen, self).destroy()
        self.group.signal_unconnect(self)
        self.group.destroy()

    def default_row_activate(self):
        if (self.current_view.view_type == 'tree' and
                int(self.current_view.attributes.get('keyword_open', 0))):
            return Action.exec_keyword('tree_open', {
                'model': self.model_name,
                'id': self.current_record.id if self.current_record else None,
                'ids': [r.id for r in self.selected_records],
                }, context=self.group._context.copy(), warning=False)
        else:
            if not self.modified():
                self.switch_view(view_type='form')
            return True

    @property
    def number_of_views(self):
        return len(self.views) + len(self.view_to_load)

    def switch_view(self, view_type=None, view_id=None):
        if view_id is not None:
            view_id = int(view_id)
        if self.current_view:
            self.current_view.set_value()
            if (self.current_record and
                    self.current_record not in self.current_record.group):
                self.current_record = None
            fields = self.current_view.get_fields()
            if (self.current_record and self.current_view.editable
                    and not self.current_record.validate(fields)):
                self.screen_container.set(self.current_view.widget)
                self.set_cursor()
                self.current_view.display()
                return

        def found():
            if not self.current_view:
                return False
            elif not view_type and view_id is None:
                return False
            elif view_id is not None:
                return self.current_view.view_id == view_id
            else:
                return self.current_view.view_type == view_type
        while not found():
            if len(self.view_to_load):
                self.load_view_to_load()
                self.__current_view = len(self.views) - 1
            elif (view_id is not None
                    and view_id not in {v.view_id for v in self.views}):
                self.add_view_id(view_id, view_type)
                self.__current_view = len(self.views) - 1
                break
            else:
                self.__current_view = ((self.__current_view + 1)
                        % len(self.views))
            if not view_type and view_id is None:
                break
            if view_type and not view_id and not len(self.view_to_load):
                break
        self.screen_container.set(self.current_view.widget)
        self.display()
        # Postpone set of the cursor to ensure widgets are allocated
        GLib.idle_add(self.set_cursor)

    def load_view_to_load(self):
        if len(self.view_to_load):
            if self.view_ids:
                view_id = self.view_ids.pop(0)
            else:
                view_id = None
            view_type = self.view_to_load.pop(0)
            self.add_view_id(view_id, view_type)

    def add_view_id(self, view_id, view_type):
        if view_id and str(view_id) in self.views_preload:
            view = self.views_preload[str(view_id)]
        elif not view_id and view_type in self.views_preload:
            view = self.views_preload[view_type]
        else:
            try:
                view = RPCExecute('model', self.model_name, 'fields_view_get',
                    view_id, view_type, context=self.context)
            except RPCException:
                return
        return self.add_view(view)

    def add_view(self, view):
        arch = view['arch']
        fields = view['fields']
        view_id = view['view_id']

        xml_dom = xml.dom.minidom.parseString(arch)
        root, = xml_dom.childNodes
        if root.tagName == 'tree':
            self.fields_view_tree[view_id] = view

        # Ensure that loading is always lazy for fields on form view
        # and always eager for fields on tree or graph view
        if root.tagName == 'form':
            loading = 'lazy'
        else:
            loading = 'eager'
        for field in fields:
            if field not in self.group.fields or loading == 'eager':
                fields[field]['loading'] = loading
            else:
                fields[field]['loading'] = \
                    self.group.fields[field].attrs['loading']
        self.group.add_fields(fields)
        for field in fields:
            self.group.fields[field].views.add(view_id)
<<<<<<< HEAD
        view = View.parse(self, xml_dom, view.get('field_childs'),
            view.get('children_definitions'))
        view.view_id = view_id
=======
        view = View.parse(
            self, view_id, view['type'], xml_dom, view.get('field_childs'))
>>>>>>> 9d0013bf
        self.views.append(view)
        # PJA: set list of fields to use on the view
        view._field_keys = list(fields.keys())

        return view

    def editable_open_get(self):
        if (self.current_view and self.current_view.view_type == 'tree'
                and self.current_view.attributes.get('editable_open')):
            return self.current_view.widget_tree.editable_open
        return False

    def new(self, default=True, rec_name=None):
        previous_view = self.current_view
        if self.current_view.view_type == 'calendar':
            selected_date = self.current_view.get_selected_date()
        if self.current_view and not self.current_view.editable:
            self.switch_view('form')
            if self.current_view.view_type != 'form':
                return None
        if self.current_record:
            group = self.current_record.group
        else:
            group = self.group
        record = group.new(default, rec_name=rec_name)
        group.add(record, self.new_model_position())
        if previous_view.view_type == 'calendar':
            previous_view.set_default_date(record, selected_date)
        self.current_record = record
        self.display()
        # Postpone set of the cursor to ensure widgets are allocated
        GLib.idle_add(self.set_cursor, True)
        return self.current_record

    def new_model_position(self):
        position = -1
        if (self.current_view and self.current_view.view_type == 'tree'
                and self.current_view.attributes.get('editable') == 'top'):
            position = 0
        return position

    def set_on_write(self, func_name):
        if func_name:
            self.group.on_write.add(func_name)

    def cancel_current(self, initial_value=None):
        if self.current_record:
            self.current_record.cancel()
            if self.current_record.id < 0:
                if initial_value is not None:
                    self.current_record.reset(initial_value)
                else:
                    self.remove(records=[self.current_record])

    def save_current(self):
        if not self.current_record:
            if self.current_view.view_type == 'tree' and len(self.group):
                self.current_record = self.group[0]
            else:
                return True
        self.current_view.set_value()
        saved = False
        record_id = None
        fields = self.current_view.get_fields()
        path = self.current_record.get_path(self.group)
        if self.current_view.view_type == 'tree':
            # False value must be not saved
            saved = all((x is 0 or x > 0 for x in self.group.save()))
            record_id = self.current_record.id if self.current_record else None
        elif self.current_record.validate(fields):
            record_id = self.current_record.save(force_reload=True)
            # False value must be not saved
            saved = record_id is 0 or record_id > 0
        else:
            self.set_cursor()
            self.current_view.display()
            return False
        if path and record_id:
            path = path[:-1] + ((path[-1][0], record_id),)
        self.current_record = self.group.get_by_path(path)
        self.display()
        self.signal('record-saved')
        return saved

    def __get_current_view(self):
        if not len(self.views):
            return None
        return self.views[self.__current_view]

    current_view = property(__get_current_view)

    def set_cursor(self, new=False, reset_view=True):
        current_view = self.current_view
        if not current_view:
            return
        elif current_view.view_type in ('tree', 'form', 'list-form'):
            current_view.set_cursor(new=new, reset_view=reset_view)

    def get(self):
        if not self.current_record:
            return None
        self.current_view.set_value()
        return self.current_record.get()

    def get_on_change_value(self):
        if not self.current_record:
            return None
        self.current_view.set_value()
        return self.current_record.get_on_change_value()

    def modified(self):
        if self.current_view.view_type != 'tree':
            if self.current_record:
                if self.current_record.modified or self.current_record.id < 0:
                    return True
        else:
            for record in self.group:
                if record.modified or record.id < 0:
                    return True
        if self.current_view.modified:
            return True
        return False

    def reload(self, ids, written=False):
        self.group.reload(ids)
        if written:
            self.group.written(ids)
        if self.parent:
            self.parent.root_parent.reload()
        self.display()

    def unremove(self):
        records = self.selected_records
        for record in records:
            self.group.unremove(record)

    def remove(self, delete=False, remove=False, force_remove=False,
            records=None):
        records = records or self.selected_records
        if not records:
            return
        if delete:
            # Must delete children records before parent
            records.sort(key=lambda r: r.depth, reverse=True)
            if not self.group.delete(records):
                return False

        top_record = records[0]
        top_group = top_record.group
        idx = top_group.index(top_record)
        path = top_record.get_path(self.group)

        for record in records:
            # set current model to None to prevent __select_changed
            # to save the previous_model as it can be already deleted.
            self.current_record = None
            record.group.remove(record, remove=remove, signal=False,
                force_remove=force_remove)
        # send record-changed only once
        record.signal('record-changed')

        if delete:
            for record in records:
                if record in record.group.record_deleted:
                    record.group.record_deleted.remove(record)
                if record in record.group.record_removed:
                    record.group.record_removed.remove(record)
                if record.parent:
                    # Save parent without deleted children
                    record.parent.save(force_reload=False)
                record.destroy()

        if idx > 0:
            record = top_group[idx - 1]
            path = path[:-1] + ((path[-1][0], record.id,),)
        else:
            path = path[:-1]
        if path:
            self.current_record = self.group.get_by_path(path)
        elif len(self.group):
            self.current_record = self.group[0]
        self.set_cursor()
        self.display()
        return True

    def copy(self):
        ids = [r.id for r in self.selected_records]
        try:
            new_ids = RPCExecute('model', self.model_name, 'copy', ids, {},
                context=self.context)
        except RPCException:
            return False
        self.load(new_ids)
        return True

    def set_tree_state(self):
        view = self.current_view
        if view.view_type not in ('tree', 'form'):
            return
        if id(view) in self.tree_states_done:
            return
        if view.view_type == 'form' and self.tree_states_done:
            return
        if (view.view_type == 'tree'
                and not view.attributes.get('tree_state', False)):
            # Mark as done to not set later when the view_type change
            self.tree_states_done.add(id(view))
        parent = self.parent.id if self.parent else None
        if parent is not None and parent < 0:
            return
        expanded_nodes, selected_nodes = [], []
        state = self.tree_states[parent][view.children_field]
        if state:
<<<<<<< HEAD
            state_timestamp, expanded_nodes, selected_nodes = state
            if (timestamp != state_timestamp
                    and view.view_type != 'form'):
                state = None
        if state is None and CONFIG['client.save_tree_state'] and (
                view.view_type != 'tree' or not view.always_expand):
=======
            expanded_nodes, selected_nodes = state
        if state is None and CONFIG['client.save_tree_state']:
>>>>>>> 9d0013bf
            json_domain = self.get_tree_domain(parent)
            try:
                expanded_nodes, selected_nodes = RPCExecute('model',
                    'ir.ui.view_tree_state', 'get',
                    self.model_name, json_domain,
                    view.children_field)
                expanded_nodes = json.loads(expanded_nodes)
                selected_nodes = json.loads(selected_nodes)
            except RPCException:
                logger.warn(
                    _('Unable to get view tree state for %s')
                    % self.model_name)
            self.tree_states[parent][view.children_field] = (
                expanded_nodes, selected_nodes)
        if view.view_type == 'tree':
            view.expand_nodes(expanded_nodes)
            view.select_nodes(selected_nodes)
        else:
            if selected_nodes:
                record = None
                for node in selected_nodes[0]:
                    new_record = self.group.get(node)
                    if node < 0 and -node < len(self.group):
                        # Negative id is the index of the new record
                        new_record = self.group[-node]
                    if not new_record:
                        break
                    else:
                        record = new_record
                if record and record != self.current_record:
                    self.current_record = record
                    # Force a display of the view to synchronize the
                    # widgets with the new record
                    view.display()
        self.tree_states_done.add(id(view))

    def save_tree_state(self, store=True):
        parent = self.parent.id if self.parent else None
        for view in self.views:
            if view.view_type == 'form':
                for widgets in view.widgets.values():
                    for widget in widgets:
                        if hasattr(widget, 'screen'):
                            widget.screen.save_tree_state(store)
                if len(self.views) == 1 and self.current_record:
                    path = self.current_record.id
                    if path < 0:
                        path = -self.current_record.group.index(
                            self.current_record)
                    self.tree_states[parent][view.children_field] = (
                        [], [[path]])
            elif view.view_type == 'tree':
                paths = view.get_expanded_paths()
                selected_paths = view.get_selected_paths()
                self.tree_states[parent][view.children_field] = (
<<<<<<< HEAD
                    timestamp, paths, selected_paths)
=======
                    paths, selected_paths)
>>>>>>> 9d0013bf
                if (store
                        and int(view.attributes.get('tree_state', False))
                        and CONFIG['client.save_tree_state']):
                    json_domain = self.get_tree_domain(parent)
                    json_paths = json.dumps(paths, separators=(',', ':'))
                    json_selected_path = json.dumps(
                        selected_paths, separators=(',', ':'))
                    try:
                        RPCExecute('model', 'ir.ui.view_tree_state', 'set',
                            self.model_name, json_domain, view.children_field,
                            json_paths, json_selected_path,
                            process_exception=False)
                        clear_cache('model.ir.ui.view_tree_state.get')
                    except Exception:
                        logger.warn(
                            _('Unable to set view tree state'), exc_info=True)

    def get_tree_domain(self, parent):
        if parent:
            domain = (self.domain + [(self.exclude_field, '=', parent)])
        else:
            domain = self.domain
        json_domain = json.dumps(
            domain, cls=JSONEncoder, separators=(',', ':'))
        return json_domain

    def load(self, ids, set_cursor=True, modified=False):
        self.tree_states.clear()
        self.tree_states_done.clear()
        self.group.load(ids, modified=modified)
        self.current_view.reset()
        if ids and self.current_view.view_type != 'calendar':
            self.display(ids[0])
        else:
            self.current_record = None
            self.display()
        if set_cursor:
            self.set_cursor()

    def display(self, res_id=None, set_cursor=False):
        if res_id:
            self.current_record = self.group.get(res_id)
        else:
            if (self.current_record
                    and self.current_record in self.current_record.group):
                pass
            elif self.group and self.current_view.view_type != 'calendar':
                self.current_record = self.group[0]
            else:
                self.current_record = None
        if self.views:
            self.search_active(self.current_view.view_type
                in ('tree', 'graph', 'calendar'))
            for view in self.views:
                # Always display tree view to update model
                # because view can be used even if it is not shown
                # like for save_tree_state
                if (view == self.current_view
                        or view.view_type == 'tree'
                        or view.widget.get_parent()):
                    view.display()

            self.current_view.widget.set_sensitive(
                bool(self.group
                    or (self.current_view.view_type != 'form')
                    or self.current_record))
            if set_cursor:
                self.set_cursor(reset_view=False)
        self.set_tree_state()
        # Force record-message signal
        self.current_record = self.current_record

    def display_next(self):
        view = self.current_view
        view.set_value()
        self.set_cursor(reset_view=False)
        if view.view_type == 'tree' and len(self.group):
            start, end = view.treeview.get_visible_range()
            vadjustment = view.treeview.get_vadjustment()
            vadjustment.props.value = min(
                vadjustment.props.value + vadjustment.props.page_increment,
                vadjustment.props.upper)
            model = view.treeview.get_model()
            iter_ = model.get_iter(end)
            self.current_record = model.get_value(iter_, 0)
        elif (view.view_type == 'form'
                and self.current_record
                and self.current_record.group):
            group = self.current_record.group
            record = self.current_record
            while group:
                children = record.children_group(view.children_field,
                    view.children_definitions)
                if children:
                    record = children[0]
                    break
                idx = group.index(record) + 1
                if idx < len(group):
                    record = group[idx]
                    break
                parent = record.parent
                if not parent or record.model_name != parent.model_name:
                    break
                next = parent.next.get(id(parent.group))
                while not next:
                    parent = parent.parent
                    if not parent:
                        break
                    next = parent.next.get(id(parent.group))
                if not next:
                    break
                record = next
                break
            self.current_record = record
        elif (view.view_type == 'list-form' and len(self.group)
                and self.current_record in self.group):
            idx = self.group.index(self.current_record)
            if 0 <= idx < len(self.group) - 1:
                self.current_record = self.group[idx + 1]
        elif view.view_type == 'calendar':
            record = self.current_record
            goocalendar = view.widgets.get('goocalendar')
            if goocalendar:
                date = goocalendar.selected_date
                year = date.year
                month = date.month
                start = datetime.datetime(year, month, 1)
                nb_days = calendar.monthrange(year, month)[1]
                delta = datetime.timedelta(days=nb_days)
                end = start + delta
                events = goocalendar.event_store.get_events(start, end)
                events.sort()
                if not record:
                    if events:
                        self.current_record = events[0].record
                    else:
                        self.current_record = None
                else:
                    for idx, event in enumerate(events):
                        if event.record == record:
                            next_id = idx + 1
                            if next_id < len(events):
                                self.current_record = events[next_id].record
                            break
        else:
            self.current_record = self.group[0] if len(self.group) else None
        self.set_cursor(reset_view=False)
        view.display()

    def display_prev(self):
        view = self.current_view
        view.set_value()
        self.set_cursor(reset_view=False)
        if view.view_type == 'tree' and len(self.group):
            start, end = view.treeview.get_visible_range()
            vadjustment = view.treeview.get_vadjustment()
            vadjustment.props.value = min(
                vadjustment.props.value - vadjustment.props.page_increment,
                vadjustment.props.lower)
            model = view.treeview.get_model()
            iter_ = model.get_iter(start)
            self.current_record = model.get_value(iter_, 0)
        elif (view.view_type == 'form'
                and self.current_record
                and self.current_record.group):
            group = self.current_record.group
            record = self.current_record
            idx = group.index(record) - 1
            if idx >= 0:
                record = group[idx]
                children = True
                while children:
                    children = record.children_group(view.children_field,
                        view.children_definitions)
                    if children:
                        record = children[-1]
            else:
                parent = record.parent
                if parent and record.model_name == parent.model_name:
                    record = parent
            self.current_record = record
        elif view.view_type == 'calendar':
            record = self.current_record
            goocalendar = view.widgets.get('goocalendar')
            if goocalendar:
                date = goocalendar.selected_date
                year = date.year
                month = date.month
                start = datetime.datetime(year, month, 1)
                nb_days = calendar.monthrange(year, month)[1]
                delta = datetime.timedelta(days=nb_days)
                end = start + delta
                events = goocalendar.event_store.get_events(start, end)
                events.sort()
                if not record:
                    if events:
                        self.current_record = events[0].record
                    else:
                        self.current_record = None
                else:
                    for idx, event in enumerate(events):
                        if event.record == record:
                            prev_id = idx - 1
                            if prev_id >= 0:
                                self.current_record = events[prev_id].record
                            break
        elif (view.view_type == 'list-form' and len(self.group)
                and self.current_record in self.group):
            idx = self.group.index(self.current_record)
            if 0 < idx <= len(self.group) - 1:
                self.current_record = self.group[idx - 1]
        else:
            self.current_record = self.group[-1] if len(self.group) else None
        self.set_cursor(reset_view=False)
        view.display()

    def invalid_message(self, record=None):
        if record is None:
            record = self.current_record
        domain_string = _('"%s" is not valid according to its domain')
        domain_parser = DomainParser(
            {n: f.attrs for n, f in record.group.fields.items()})
        fields = []
        for field, invalid in sorted(record.invalid_fields.items()):
            string = record.group.fields[field].attrs['string']
            if invalid == 'required' or invalid == [[field, '!=', None]]:
                fields.append(_('"%s" is required') % string)
            elif invalid == 'domain':
                fields.append(domain_string % string)
            elif invalid == 'children':
                fields.append(_('The values of "%s" are not valid') % string)
            else:
                if domain_parser.stringable(invalid):
                    fields.append(domain_parser.string(invalid))
                else:
                    fields.append(domain_string % string)
        if len(fields) > 5:
            fields = fields[:5] + ['...']
        return '\n'.join(fields)

    @property
    def selected_records(self):
        return self.current_view.selected_records

    def clear(self):
        self.current_record = None
        self.group.clear()

    def on_change(self, fieldname, attr):
        self.current_record.on_change(fieldname, attr)
        self.display()

    def get_buttons(self):
        'Return active buttons for the current view'
        def is_active(record, button):
            if button.attrs.get('type', 'class') == 'instance':
                return False
            states = record.expr_eval(button.attrs.get('states', {}))
            return not (states.get('invisible') or states.get('readonly'))

        if not self.selected_records:
            return []

        buttons = self.current_view.get_buttons()

        for record in self.selected_records:
            buttons = [b for b in buttons if is_active(record, b)]
            if not buttons:
                break
        return buttons

    def button(self, button):
        'Execute button on the selected records'
        self.current_view.set_value()
        fields = self.current_view.get_fields()
        for record in self.selected_records:
            domain = record.expr_eval(
                button.get('states', {})).get('pre_validate', [])
            if not record.validate(fields, pre_validate=domain):
                warning(self.invalid_message(record), _('Pre-validation'))
                self.display(set_cursor=True)
                if domain:
                    # Reset valid state with normal domain
                    record.validate(fields)
                return
        if button.get('confirm', False) and not sur(button['confirm']):
            return
        if button.get('type', 'class') == 'class':
            if not self.current_record.save(force_reload=False):
                return
        if button.get('type', 'class') == 'class':
            self._button_class(button)
        else:
            self._button_instance(button)

    def _button_instance(self, button):
        record = self.current_record
        args = record.expr_eval(button.get('change', []))
        values = record._get_on_change_args(args)
        try:
            changes = RPCExecute('model', self.model_name, button['name'],
                values, context=self.context)
        except RPCException:
            return
        record.set_on_change(changes)
        record.signal('record-changed')

    def _button_class(self, button):
        ids = [r.id for r in self.selected_records]
        context = self.context
        context['_timestamp'] = {}
        for record in self.selected_records:
            context['_timestamp'].update(record.get_timestamp())
        try:
            action = RPCExecute('model', self.model_name, button['name'],
                ids, context=context)
        except RPCException:
            action = None

        # PJA: handle different returns values from button
        if isinstance(action, list):
            action_id, action = action
        elif isinstance(action, int):
            action_id, action = action, None
        else:
            action_id, action = None, action

        self.reload(ids, written=True)
        if isinstance(action, str):
            self.client_action(action)
        if action_id:
            Action.execute(action_id, {
                    'model': self.model_name,
                    'id': self.current_record.id,
                    'ids': ids,
                    }, context=self.context, keyword=True)

    def client_action(self, action):
        access = MODELACCESS[self.model_name]
        # Coog : Allow multiple actions (review 10530001)
        for single_action in action.split(','):
            self.do_single_action(single_action, access)

    def do_single_action(self, action, access):
        if action == 'new':
            if access['create']:
                self.new()
        elif action == 'delete':
            if access['delete']:
                self.remove(delete=not self.parent,
                    force_remove=not self.parent)
        elif action == 'remove':
            if access['write'] and access['read'] and self.parent:
                self.remove(remove=True)
        elif action == 'copy':
            if access['create']:
                self.copy()
        elif action == 'next':
            self.display_next()
        elif action == 'previous':
            self.display_prev()
        elif action == 'close':
            from tryton.gui import Main
            Main().sig_win_close()
        elif action.startswith('switch'):
            self.switch_view(*action.split(None, 2)[1:])
        elif action.startswith('toggle'):
            # PJA: handle a custom action to toggle views
            _, view_id = action.split(':')
            self.switch_view(view_id=int(view_id))
        elif action == 'reload':
            if (self.current_view.view_type in ['tree', 'graph', 'calendar']
                    and not self.parent):
                self.search_filter()
        elif action == 'reload menu':
            from tryton.gui import Main
            RPCContextReload(Main().sig_win_menu)
        elif action == 'reload context':
            RPCContextReload()

    def get_url(self, name=''):
        query_string = []
        if self.domain:
            query_string.append(('domain', json.dumps(
                        self.domain, cls=JSONEncoder, separators=(',', ':'))))
        context = self.group._context  # Avoid rpc context
        if context:
            query_string.append(('context', json.dumps(
                        context, cls=JSONEncoder, separators=(',', ':'))))
        if self.context_screen:
            query_string.append(
                ('context_model', self.context_screen.model_name))
        if name:
            query_string.append(
                ('name', json.dumps(name, separators=(',', ':'))))
        if self.screen_container.tab_domain:
            query_string.append(('tab_domain', json.dumps(
                        self.screen_container.tab_domain,
                        cls=JSONEncoder, separators=(',', ':'))))
        path = [CONFIG['login.db'], 'model', self.model_name]
        view_ids = [v.view_id for v in self.views] + self.view_ids
        if self.current_view.view_type != 'form':
            if self.search_value:
                search_value = self.search_value
            else:
                search_string = self.screen_container.get_text()
                search_value = self.domain_parser.parse(search_string)
            if search_value:
                query_string.append(('search_value', json.dumps(
                            search_value, cls=JSONEncoder,
                            separators=(',', ':'))))
        elif self.current_record and self.current_record.id > -1:
            path.append(str(self.current_record.id))
            i = view_ids.index(self.current_view.view_id)
            view_ids = view_ids[i:] + view_ids[:i]
        if view_ids:
            query_string.append(('views', json.dumps(
                        view_ids, separators=(',', ':'))))
        query_string = urllib.parse.urlencode(query_string)
        return urllib.parse.urlunparse(('tryton',
                CONFIG['login.host'],
                '/'.join(path), query_string, '', ''))<|MERGE_RESOLUTION|>--- conflicted
+++ resolved
@@ -453,18 +453,12 @@
             pos = 0
         self.signal('record-message', (pos, len(self.group) + self.offset,
             self.search_count, record and record.id))
-<<<<<<< HEAD
         # Coog Specific for multimixed view
         if changed:
             self.signal('current-record-changed')
         self.signal('resources', record.resources if record else None)
         # update resources after 1 second
-        gobject.timeout_add(1000, self._update_resources, record)
-=======
-        self.signal('resources', record.resources if record else None)
-        # update resources after 1 second
         GLib.timeout_add(1000, self._update_resources, record)
->>>>>>> 9d0013bf
         return True
 
     current_record = property(__get_current_record, __set_current_record)
@@ -594,14 +588,9 @@
         self.group.add_fields(fields)
         for field in fields:
             self.group.fields[field].views.add(view_id)
-<<<<<<< HEAD
-        view = View.parse(self, xml_dom, view.get('field_childs'),
+        view = View.parse(
+            self, view_id, view['type'], xml_dom, view.get('field_childs'),
             view.get('children_definitions'))
-        view.view_id = view_id
-=======
-        view = View.parse(
-            self, view_id, view['type'], xml_dom, view.get('field_childs'))
->>>>>>> 9d0013bf
         self.views.append(view)
         # PJA: set list of fields to use on the view
         view._field_keys = list(fields.keys())
@@ -815,17 +804,9 @@
         expanded_nodes, selected_nodes = [], []
         state = self.tree_states[parent][view.children_field]
         if state:
-<<<<<<< HEAD
-            state_timestamp, expanded_nodes, selected_nodes = state
-            if (timestamp != state_timestamp
-                    and view.view_type != 'form'):
-                state = None
+            expanded_nodes, selected_nodes = state
         if state is None and CONFIG['client.save_tree_state'] and (
                 view.view_type != 'tree' or not view.always_expand):
-=======
-            expanded_nodes, selected_nodes = state
-        if state is None and CONFIG['client.save_tree_state']:
->>>>>>> 9d0013bf
             json_domain = self.get_tree_domain(parent)
             try:
                 expanded_nodes, selected_nodes = RPCExecute('model',
@@ -881,11 +862,7 @@
                 paths = view.get_expanded_paths()
                 selected_paths = view.get_selected_paths()
                 self.tree_states[parent][view.children_field] = (
-<<<<<<< HEAD
-                    timestamp, paths, selected_paths)
-=======
                     paths, selected_paths)
->>>>>>> 9d0013bf
                 if (store
                         and int(view.attributes.get('tree_state', False))
                         and CONFIG['client.save_tree_state']):
