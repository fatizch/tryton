--- conflicted
+++ resolved
@@ -13,14 +13,6 @@
 from .graph_gtk.line import Line
 from .graph_gtk.pie import Pie
 
-<<<<<<< HEAD
-    def __init__(self, screen, widget, children=None, state_widgets=None,
-            notebooks=None, cursor_widget=None, children_field=None,
-            children_definitions=None):
-        super(ViewGraph, self).__init__(screen, widget, children,
-            state_widgets, notebooks, cursor_widget, children_field,
-            children_definitions)
-=======
 _ = gettext.gettext
 
 
@@ -28,7 +20,6 @@
 
     def __init__(self, screen, xml):
         super(ViewGraph, self).__init__(screen, xml)
->>>>>>> aa10ce40
         self.view_type = 'graph'
         self.widgets = {}
         self.widget = self.parse(xml)
