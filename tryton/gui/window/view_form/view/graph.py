# This file is part of Tryton.  The COPYRIGHT file at the top level of
# this repository contains the full copyright notices and license terms.
import sys

import gtk
import gettext

from . import View
from .graph_gtk.bar import VerticalBar, HorizontalBar
from .graph_gtk.line import Line
from .graph_gtk.pie import Pie
from tryton.common import file_selection, IconFactory
from tryton.common import node_attributes, get_toplevel_window, message
from tryton.common.underline import set_underline
from tryton.config import TRYTON_ICON
from tryton.gui import Main

_ = gettext.gettext


class ViewGraph(View):

    def __init__(self, screen, xml):
        super(ViewGraph, self).__init__(screen, xml)
        self.view_type = 'graph'
        self.widgets = {}
        self.widget = self.parse(xml)

    def parse(self, node):
        xfield = None
        yfields = []

        for node in node.childNodes:
            if node.nodeType != node.ELEMENT_NODE:
                continue
            if node.tagName == 'x':
                for child in node.childNodes:
                    if not child.nodeType == child.ELEMENT_NODE:
                        continue
                    xfield = node_attributes(child)
                    field = self.screen.group.fields[xfield['name']]
                    if not xfield.get('string'):
                        xfield['string'] = field.attrs['string']
            elif node.tagName == 'y':
                for child in node.childNodes:
                    if not child.nodeType == child.ELEMENT_NODE:
                        continue
                    yattrs = node_attributes(child)
                    if not yattrs.get('string') and yattrs['name'] != '#':
                        field = self.screen.group.fields[yattrs['name']]
                        yattrs['string'] = field.attrs['string']
                    yfields.append(yattrs)

        Widget = self.get_widget(self.attributes.get('type', 'vbar'))
        widget = Widget(self, xfield, yfields)
        self.widgets['root'] = widget
        event = gtk.EventBox()
        event.add(widget)
        event.connect('button-press-event', self.button_press)
        return event

    WIDGETS = {
        'vbar': VerticalBar,
        'hbar': HorizontalBar,
        'line': Line,
        'pie': Pie,
        }

    @classmethod
    def get_widget(cls, name):
        return cls.WIDGETS[name]

    def __getitem__(self, name):
        return None

    def destroy(self):
        self.widget.destroy()
        self.widgets['root'].destroy()
        self.widgets.clear()

    def set_value(self):
        pass

    def reset(self):
        pass

    def display(self):
        self.widgets['root'].display(self.screen.group)
        return True

    def set_cursor(self, new=False, reset_view=True):
        pass

    def get_fields(self):
        return []

    def get_buttons(self):
        return []

    def save(self, widget):
        parent = get_toplevel_window()
        dia = gtk.Dialog(_('Image Size'), parent,
            gtk.DIALOG_MODAL | gtk.DIALOG_DESTROY_WITH_PARENT)
<<<<<<< HEAD
        cancel_button = dia.add_button('gtk-cancel', gtk.RESPONSE_CANCEL)
        cancel_button.set_always_show_image(True)
        ok_button = dia.add_button('gtk-ok', gtk.RESPONSE_OK)
=======
        Main().add_window(dia)
        cancel_button = dia.add_button(
            set_underline(_("Cancel")), gtk.RESPONSE_CANCEL)
        cancel_button.set_image(IconFactory.get_image(
                'tryton-cancel', gtk.ICON_SIZE_BUTTON))
        cancel_button.set_always_show_image(True)
        ok_button = dia.add_button(
            set_underline(_("OK")), gtk.RESPONSE_OK)
        ok_button.set_image(IconFactory.get_image(
                'tryton-ok', gtk.ICON_SIZE_BUTTON))
>>>>>>> 00453e62
        ok_button.set_always_show_image(True)
        dia.set_icon(TRYTON_ICON)
        dia.set_default_response(gtk.RESPONSE_OK)

        hbox = gtk.HBox(spacing=3)
        dia.vbox.pack_start(hbox, False, True)

        hbox.pack_start(gtk.Label(_('Width:')), False, True)
        spinwidth = gtk.SpinButton()
        spinwidth.configure(gtk.Adjustment(400.0, 0.0, sys.maxsize, 1.0, 10.0),
            climb_rate=1, digits=0)
        spinwidth.set_numeric(True)
        spinwidth.set_activates_default(True)
        hbox.pack_start(spinwidth, True, True)

        hbox.pack_start(gtk.Label(_('Height:')), False, True)
        spinheight = gtk.SpinButton()
        spinheight.configure(gtk.Adjustment(
                200.0, 0.0, sys.maxsize, 1.0, 10.0),
            climb_rate=1, digits=0)
        spinheight.set_numeric(True)
        spinheight.set_activates_default(True)
        hbox.pack_start(spinheight, True, True)
        dia.show_all()

        filter = gtk.FileFilter()
        filter.set_name(_('PNG image (*.png)'))
        filter.add_mime_type('image/png')
        filter.add_pattern('*.png')

        while True:
            response = dia.run()
            width = spinwidth.get_value_as_int()
            height = spinheight.get_value_as_int()
            if response == gtk.RESPONSE_OK:
                filename = file_selection(_('Save As'),
                    action=gtk.FILE_CHOOSER_ACTION_SAVE,
                    preview=False,
                    filters=[filter])
                if width and height and filename:
                    if not filename.endswith('.png'):
                        filename = filename + '.png'
                    try:
                        self.widgets['root'].export_png(
                            filename, width, height)
                        break
                    except MemoryError:
                        message(_('Image size too large.'), dia,
                                gtk.MESSAGE_ERROR)
            else:
                break
        parent.present()
        dia.destroy()

    def button_press(self, widget, event):
        if event.button == 3:
            menu = gtk.Menu()
            item = gtk.ImageMenuItem(_('Save As...'))
            item.set_image(IconFactory.get_image(
                    'tryton-save-as', gtk.ICON_SIZE_MENU))
            item.connect('activate', self.save)
            item.show()
            menu.append(item)
            menu.popup(None, None, None, event.button, event.time)
            return True
        elif event.button == 1:
            self.widgets['root'].action()<|MERGE_RESOLUTION|>--- conflicted
+++ resolved
@@ -101,11 +101,6 @@
         parent = get_toplevel_window()
         dia = gtk.Dialog(_('Image Size'), parent,
             gtk.DIALOG_MODAL | gtk.DIALOG_DESTROY_WITH_PARENT)
-<<<<<<< HEAD
-        cancel_button = dia.add_button('gtk-cancel', gtk.RESPONSE_CANCEL)
-        cancel_button.set_always_show_image(True)
-        ok_button = dia.add_button('gtk-ok', gtk.RESPONSE_OK)
-=======
         Main().add_window(dia)
         cancel_button = dia.add_button(
             set_underline(_("Cancel")), gtk.RESPONSE_CANCEL)
@@ -116,7 +111,6 @@
             set_underline(_("OK")), gtk.RESPONSE_OK)
         ok_button.set_image(IconFactory.get_image(
                 'tryton-ok', gtk.ICON_SIZE_BUTTON))
->>>>>>> 00453e62
         ok_button.set_always_show_image(True)
         dia.set_icon(TRYTON_ICON)
         dia.set_default_response(gtk.RESPONSE_OK)
