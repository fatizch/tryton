--- conflicted
+++ resolved
@@ -53,20 +53,10 @@
         self.tooltips = Tooltips()
         self.tooltips.enable()
 
-<<<<<<< HEAD
-    def __init__(self, screen, widget, children=None, state_widgets=None,
-            notebooks=None, cursor_widget='', children_field=None,
-            children_definitions=None):
-        super(ViewForm, self).__init__(screen, widget, children, state_widgets,
-            notebooks, cursor_widget, children_field, children_definitions)
-        self.view_type = 'form'
-        self.editable = True
-=======
     def add_row(self):
         height, width = self.last
         self.table.resize(height + 1, self.col)
         self.last = (height + 1, 0)
->>>>>>> aa10ce40
 
     def add(self, widget, attributes):
         height, width = self.last
@@ -351,6 +341,8 @@
         container.add(frame, attributes)
 
     def _parse_paned(self, node, container, attributes, Paned):
+        attributes.setdefault('yexpand', True)
+        attributes.setdefault('yfill', True)
         paned = Paned()
         if 'position' in attributes:
             paned.set_position(attributes['position'])
