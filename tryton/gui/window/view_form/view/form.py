#This file is part of Tryton.  The COPYRIGHT file at the top level of
#this repository contains the full copyright notices and license terms.
import operator
<<<<<<< HEAD
import logging
from functools import reduce
=======
from functools import cmp_to_key
>>>>>>> 9483b977
import gtk
import gettext
from collections import defaultdict

from . import View
from tryton.common.focus import (get_invisible_ancestor, find_focused_child,
    next_focus_widget, find_focusable_child, tab_compare)
from tryton.common import Tooltips, node_attributes, ICONFACTORY
from tryton.common.button import Button
from tryton.config import CONFIG
from .form_gtk.calendar import Calendar, DateTime, Time
from .form_gtk.float import Float
from .form_gtk.integer import Integer
from .form_gtk.selection import Selection
from .form_gtk.char import Char, Password
from .form_gtk.float_time import FloatTime
from .form_gtk.checkbox import CheckBox
from .form_gtk.reference import Reference
from .form_gtk.binary import Binary
from .form_gtk.textbox import TextBox
from .form_gtk.one2many import One2Many
from .form_gtk.many2many import Many2Many
from .form_gtk.many2one import Many2One
from .form_gtk.url import Email, URL, CallTo, SIP
from .form_gtk.image import Image as Image2
from .form_gtk.progressbar import ProgressBar
from .form_gtk.one2one import One2One
from .form_gtk.richtextbox import RichTextBox
from .form_gtk.dictionary import DictWidget
from .form_gtk.multiselection import MultiSelection
from .form_gtk.state_widget import (Label, VBox, Image, Frame, ScrolledWindow,
    Notebook, Alignment)
from .form_gtk.sourceeditor import SourceView

_ = gettext.gettext


class Container(object):
    def __init__(self, col=4):
        if CONFIG['client.modepda']:
            col = 1
        self.col = col
        self.table = gtk.Table(1, col)
        self.table.set_homogeneous(False)
        self.table.set_col_spacings(0)
        self.table.set_row_spacings(0)
        self.table.set_border_width(0)
        self.last = (0, 0)
        self.tooltips = Tooltips()
        self.tooltips.enable()

    def add_row(self):
        height, width = self.last
        self.table.resize(height + 1, self.col)
        self.last = (height + 1, 0)

    def add(self, widget, attributes):
        height, width = self.last

        colspan = attributes.get('colspan', 1)
        if colspan > self.col:
            colspan = self.col

        if width + colspan > self.col:
            self.add_row()
            height, width = self.last
        self.last = height, width + colspan

        if not widget:
            return

        yopt = 0
        if attributes.get('yexpand'):
            yopt |= gtk.EXPAND
        if attributes.get('yfill'):
            yopt |= gtk.FILL

        xopt = 0
        if attributes.get('xexpand', True):
            xopt |= gtk.EXPAND
        if attributes.get('xfill', True):
            xopt |= gtk.FILL

        if attributes.get('help'):
            self.tooltips.set_tip(widget, attributes['help'])

        widget.show_all()
        self.table.attach(widget,
            width, width + colspan,
            height, height + 1,
            yoptions=yopt, xoptions=xopt,
            ypadding=1, xpadding=2)


class ViewForm(View):
    editable = True

    def __init__(self, screen, xml):
        super(ViewForm, self).__init__(screen, xml)
        self.view_type = 'form'
        self.widgets = defaultdict(list)
        self.state_widgets = []
        self.notebooks = []

        container = self.parse(xml)

        vbox = gtk.VBox()
        vp = gtk.Viewport()
        vp.set_shadow_type(gtk.SHADOW_NONE)
        vp.add(container.table)
        scroll = gtk.ScrolledWindow()
        scroll.add(vp)
        scroll.set_policy(gtk.POLICY_AUTOMATIC, gtk.POLICY_AUTOMATIC)
        scroll.set_placement(gtk.CORNER_TOP_LEFT)
        viewport = gtk.Viewport()
        viewport.set_shadow_type(gtk.SHADOW_ETCHED_IN)
        viewport.add(scroll)
        vbox.pack_start(viewport, expand=True, fill=True)

        self.widget = vbox
        self._viewport = vp

    def parse(self, node, container=None):
        if not container:
            node_attrs = node_attributes(node)
            container = Container(int(node_attrs.get('col', 4)))
        for node in node.childNodes:
            if node.nodeType != node.ELEMENT_NODE:
                continue
            node_attrs = node_attributes(node)
            for b_field in ('readonly', 'homogeneous'):
                if b_field in node_attrs:
                    node_attrs[b_field] = bool(int(node_attrs[b_field]))
            for i_field in ('yexpand', 'yfill', 'xexpand', 'xfill', 'colspan',
                    'position'):
                if i_field in node_attrs:
                    node_attrs[i_field] = int(node_attrs[i_field])

            parser = getattr(self, '_parse_%s' % node.tagName)
            parser(node, container, node_attrs)
        return container

    def _parse_image(self, node, container, attributes):
        ICONFACTORY.register_icon(attributes['name'])
        image = Image(attrs=attributes)
        image.set_from_stock(attributes['name'], gtk.ICON_SIZE_DIALOG)
        self.state_widgets.append(image)
        container.add(image, attributes)

    def _parse_separator(self, node, container, attributes):
        if 'name' in attributes:
            field = self.screen.group.fields[attributes['name']]
            for attr in ('states', 'string'):
                if attr not in attributes and attr in field.attrs:
                    attributes[attr] = field.attrs[attr]
        vbox = VBox(attrs=attributes)
        if attributes.get('string'):
            label = gtk.Label(attributes['string'])
            label.set_alignment(float(attributes.get('xalign', 0.0)),
                float(attributes.get('yalign', 0.5)))
            vbox.pack_start(label)
        vbox.pack_start(gtk.HSeparator())
        self.state_widgets.append(vbox)
        container.add(vbox, attributes)

    def _parse_label(self, node, container, attributes):
        if 'name' in attributes:
            field = self.screen.group.fields[attributes['name']]
            if attributes['name'] == self.screen.exclude_field:
                container.add(None, attributes)
                return
            if 'states' not in attributes and 'states' in field.attrs:
                attributes['states'] = field.attrs['states']
            if 'string' not in attributes:
                if gtk.widget_get_default_direction() == \
                        gtk.TEXT_DIR_RTL:
                    attributes['string'] = _(':') + field.attrs['string']
                else:
                    attributes['string'] = field.attrs['string'] + _(':')
        if CONFIG['client.modepda']:
            attributes['xalign'] = 0.0

        label = Label(attributes.get('string', ''), attrs=attributes)
        label.set_alignment(float(attributes.get('xalign', 1.0)),
            float(attributes.get('yalign', 0.0)))
        label.set_angle(int(attributes.get('angle', 0)))
        attributes.setdefault('xexpand', 0)
        self.state_widgets.append(label)
        container.add(label, attributes)

    def _parse_newline(self, node, container, attributes):
        container.add_row()

    def _parse_button(self, node, container, attributes):
        button = Button(attributes)
        button.connect('clicked', self.button_clicked)
        self.state_widgets.append(button)
        container.add(button, attributes)

    def _parse_notebook(self, node, container, attributes):
        attributes.setdefault('yexpand', True)
        attributes.setdefault('yfill', True)
        attributes.setdefault('colspan', 4)
        notebook = Notebook(attrs=attributes)
        notebook.set_scrollable(True)
        positions = {
            'top': gtk.POS_TOP,
            'left': gtk.POS_LEFT,
            'right': gtk.POS_RIGHT,
            'bottom': gtk.POS_BOTTOM,
            }
        notebook.set_tab_pos(positions[CONFIG['client.form_tab']])
        notebook.set_border_width(3)

        # Force to display the first time it switches on a page
        # This avoids glitch in position of widgets
        def switch(notebook, page, page_num):
            if not self.widget:
                # Not yet finish to parse
                return
            notebook.grab_focus()
            self.display()
            notebook.disconnect(handler_id)
        handler_id = notebook.connect('switch-page', switch)
        self.state_widgets.append(notebook)

        self.notebooks.append(notebook)
        container.add(notebook, attributes)
        self.parse(node, notebook)

    def _parse_page(self, node, notebook, attributes):
        if CONFIG['client.form_tab'] == 'left':
            angle = 90
            tab_box = gtk.VBox(spacing=3)
            image_pos, image_rotate = ('end',
                gtk.gdk.PIXBUF_ROTATE_COUNTERCLOCKWISE)
        elif CONFIG['client.form_tab'] == 'right':
            angle = -90
            tab_box = gtk.VBox(spacing=3)
            image_pos, image_rotate = ('start',
                gtk.gdk.PIXBUF_ROTATE_CLOCKWISE)
        else:
            angle = 0
            tab_box = gtk.HBox(spacing=3)
            image_pos, image_rotate = ('start',
                gtk.gdk.PIXBUF_ROTATE_NONE)
        if 'name' in attributes:
            field = self.screen.group.fields[attributes['name']]
            if attributes['name'] == self.screen.exclude_field:
                return
            for attr in ('states', 'string'):
                if attr not in attributes and attr in field.attrs:
                    attributes[attr] = field.attrs[attr]
        if '_' not in attributes['string']:
            attributes['string'] = '_' + attributes['string']
        label = gtk.Label(attributes['string'])
        label.set_angle(angle)
        label.set_use_underline(True)
        tab_box.pack_start(label)

        if 'icon' in attributes:
            ICONFACTORY.register_icon(attributes['icon'])
            pixbuf = tab_box.render_icon(attributes['icon'],
                gtk.ICON_SIZE_SMALL_TOOLBAR)
            pixbuf = pixbuf.rotate_simple(image_rotate)
            icon = gtk.Image()
            icon.set_from_pixbuf(pixbuf)
            if image_pos == 'end':
                tab_box.pack_end(icon)
            else:
                tab_box.pack_start(icon)
        tab_box.show_all()

        viewport = gtk.Viewport()
        viewport.set_shadow_type(gtk.SHADOW_NONE)
        scrolledwindow = ScrolledWindow(attrs=attributes)
        scrolledwindow.set_shadow_type(gtk.SHADOW_NONE)
        scrolledwindow.set_policy(gtk.POLICY_AUTOMATIC, gtk.POLICY_AUTOMATIC)
        scrolledwindow.add(viewport)
        scrolledwindow.show_all()
        self.state_widgets.append(scrolledwindow)
        notebook.append_page(scrolledwindow, tab_box)
        container = self.parse(node)
        viewport.add(container.table)

    def _parse_field(self, node, container, attributes):
        name = attributes['name']
        field = self.screen.group.fields[name]

        if (name not in self.screen.group.fields
                or name == self.screen.exclude_field):
            container.add(None, attributes)
            return

        if 'widget' not in attributes:
            attributes['widget'] = field.attrs['type']

        for attr in ('relation', 'domain', 'selection',
                'relation_field', 'string', 'help', 'views',
                'add_remove', 'sort', 'context', 'size', 'filename',
                'autocomplete', 'translate', 'create', 'delete',
                'selection_change_with', 'schema_model'):
            if attr in field.attrs and attr not in attributes:
                attributes[attr] = field.attrs[attr]

        Widget = self.get_widget(attributes['widget'])
        widget = Widget(self, attributes)
        self.widgets[name].append(widget)

        if Widget.expand:
            attributes.setdefault('yexpand', True)
            attributes.setdefault('yfill', True)

        if attributes.get('height') or attributes.get('width'):
            widget.widget.set_size_request(
                int(attributes.get('width', -1)),
                int(attributes.get('height', -1)))
        container.add(Alignment(widget.widget, attributes), attributes)

    def _parse_group(self, node, container, attributes):
        group = self.parse(node)
        group.table.set_homogeneous(attributes.get('homogeneous', False))
        if 'name' in attributes:
            field = self.screen.group.fields[attributes['name']]
            if attributes['name'] == self.screen.exclude_field:
                container.add(None, attributes)
                return
            for attr in ('states', 'string'):
                if attr not in attributes and attr in field.attrs:
                    attributes[attr] = field.attrs[attr]

        frame = Frame(attributes.get('string'), attrs=attributes)
        frame.add(group.table)
        self.state_widgets.append(frame)
        container.add(frame, attributes)

    def _parse_paned(self, node, container, attributes, Paned):
        attributes.setdefault('yexpand', True)
        attributes.setdefault('yfill', True)
        paned = Paned()
        if 'position' in attributes:
            paned.set_position(attributes['position'])
        container.add(paned, attributes)
        self.parse(node, paned)

    def _parse_hpaned(self, node, container, attributes):
        self._parse_paned(node, container, attributes, gtk.HPaned)

    def _parse_vpaned(self, node, container, attributes):
        self._parse_paned(node, container, attributes, gtk.VPaned)

    def _parse_child(self, node, paned, attributes):
        container = self.parse(node)
        if not paned.get_child1():
            pack = paned.pack1
        else:
            pack = paned.pack2
        pack(container.table, resize=True, shrink=True)

    WIDGETS = {
        'date': Calendar,
        'datetime': DateTime,
        'time': Time,
        'float': Float,
        'numeric': Float,
        'integer': Integer,
        'biginteger': Integer,
        'selection': Selection,
        'char': Char,
        'password': Password,
        'float_time': FloatTime,
        'boolean': CheckBox,
        'reference': Reference,
        'binary': Binary,
        'text': TextBox,
        'one2many': One2Many,
        'many2many': Many2Many,
        'many2one': Many2One,
        'email': Email,
        'url': URL,
        'callto': CallTo,
        'sip': SIP,
        'image': Image2,
        'progressbar': ProgressBar,
        'one2one': One2One,
        'source': SourceView,
        'richtext': RichTextBox,
        'dict': DictWidget,
        'multiselection': MultiSelection,
        }

    @classmethod
    def get_widget(cls, name):
        return cls.WIDGETS[name]

    def get_fields(self):
        return self.widgets.keys()

    def __getitem__(self, name):
        return self.widgets[name][0]

    def destroy(self):
        for widget_name in self.widgets.keys():
            for widget in self.widgets[widget_name]:
                widget.destroy()
        self.widget.destroy()

    def set_value(self, focused_widget=False):
        record = self.screen.current_record
        if record:
            for name, widgets in self.widgets.iteritems():
                if name in record.group.fields:
                    field = record.group.fields[name]
                    for widget in widgets:
                        if (not focused_widget
                                or widget.widget.is_focus()
                                or (isinstance(widget.widget, gtk.Container)
                                    and widget.widget.get_focus_child())):
                            widget.set_value(record, field)

    @property
    def selected_records(self):
        if self.screen.current_record:
            return [self.screen.current_record]
        return []

    @property
    def modified(self):
        result = any(w.modified for widgets in self.widgets.itervalues()
            for w in widgets)
        if not result:
            return
        for widgets in self.widgets.itervalues():
            for w in widgets:
                if not w.modified:
                    continue
                logging.getLogger('root').debug('Widget %s.%s modified' % (
                        w.model_name, w.field_name))
        return result

    def get_buttons(self):
        return [b for b in self.state_widgets if isinstance(b, gtk.Button)]

    def reset(self):
        record = self.screen.current_record
        if record:
            for name, widgets in self.widgets.iteritems():
                field = record.group.fields.get(name)
                if field and 'valid' in field.get_state_attrs(record):
                    for widget in widgets:
                        field.get_state_attrs(record)['valid'] = True
                        widget.display(record, field)

    def display(self):
        record = self.screen.current_record
        if record:
            # Force to set fields in record
            # Get first the lazy one to reduce number of requests
            fields = [(name, field.attrs.get('loading', 'eager'))
                    for name, field in record.group.fields.iteritems()]
            fields.sort(key=operator.itemgetter(1), reverse=True)
            for field, _ in fields:
                record[field].get(record)
        focused_widget = find_focused_child(self.widget)
        for name, widgets in self.widgets.iteritems():
            field = None
            if record:
                field = record.group.fields.get(name)
            if field:
                field.state_set(record)
            for widget in widgets:
                widget.display(record, field)
        for widget in self.state_widgets:
            widget.state_set(record)
        if focused_widget:
            invisible_ancestor = get_invisible_ancestor(focused_widget)
            if invisible_ancestor:
                new_focused_widget = next_focus_widget(invisible_ancestor)
                if new_focused_widget:
                    new_focused_widget.grab_focus()
        return True

    def set_cursor(self, new=False, reset_view=True):
        focus_widget = None
        if reset_view or not self.widget.has_focus():
            if reset_view:
                for notebook in self.notebooks:
                    notebook.set_current_page(0)
            if self.attributes.get('cursor') in self.widgets:
                focus_widget = find_focused_child(self.widgets[
                        self.attributes['cursor']][0].widget)
            else:
                child = find_focusable_child(self._viewport)
                if child:
                    child.grab_focus()
        record = self.screen.current_record
        if record:
            invalid_widgets = []
            for name, widgets in self.widgets.iteritems():
                for widget in widgets:
                    field = record.group.fields.get(name)
                    if not field:
                        continue
                    if not field.get_state_attrs(record).get('valid', True):
                        invalid_widgets.append(
                            find_focusable_child(widget.widget))
            invalid_widgets.sort(key=cmp_to_key(tab_compare))
            if invalid_widgets:
                focus_widget = invalid_widgets[0]
        if focus_widget:
            for notebook in self.notebooks:
                for i in range(notebook.get_n_pages()):
                    child = notebook.get_nth_page(i)
                    if focus_widget.is_ancestor(child):
                        notebook.set_current_page(i)
            focus_widget.grab_focus()

    def button_clicked(self, widget):
        record = self.screen.current_record
        self.set_value()
        fields = self.get_fields()
        if not record.validate(fields):
            self.screen.display(set_cursor=True)
            return
        else:
            widget.handler_block_by_func(self.button_clicked)
            try:
                self.screen.button(widget.attrs)
            finally:
                widget.handler_unblock_by_func(self.button_clicked)<|MERGE_RESOLUTION|>--- conflicted
+++ resolved
@@ -1,12 +1,8 @@
 #This file is part of Tryton.  The COPYRIGHT file at the top level of
 #this repository contains the full copyright notices and license terms.
 import operator
-<<<<<<< HEAD
 import logging
-from functools import reduce
-=======
 from functools import cmp_to_key
->>>>>>> 9483b977
 import gtk
 import gettext
 from collections import defaultdict
