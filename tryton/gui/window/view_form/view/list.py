--- conflicted
+++ resolved
@@ -6,10 +6,9 @@
 import gettext
 import ast
 import logging
-import pango
 from functools import wraps
 
-from gi.repository import Gdk, GLib, GObject, Gtk
+from gi.repository import Gdk, GLib, GObject, Gtk, Pango
 from pygtkcompat.generictreemodel import GenericTreeModel
 
 from tryton.config import CONFIG
@@ -28,6 +27,7 @@
     ProgressBar, Button, Image)
 
 _ = gettext.gettext
+logger = logging.getLogger(__name__)
 
 
 def delay(func):
@@ -269,55 +269,7 @@
         return record.parent
 
 
-<<<<<<< HEAD
-class ViewTree(View):
-
-    def __init__(self, screen, xml, children_field, children_definitions=None):
-        super(ViewTree, self).__init__(screen, xml)
-        self.view_type = 'tree'
-        self.widgets = defaultdict(list)
-        self.state_widgets = []
-        self.children_field = children_field
-        self.children_definitions = children_definitions or []
-        self.sum_widgets = []
-        self.sum_box = gtk.HBox()
-        self.reload = False
-
-        # ABD: Pass self.attributes.get('editable_open') to constructor
-        if self.attributes.get('editable'):
-            self.treeview = EditableTreeView(self.attributes['editable'], self,
-                self.attributes.get('editable_open'))
-            grid_lines = gtk.TREE_VIEW_GRID_LINES_BOTH
-        else:
-            self.treeview = TreeView(self)
-            grid_lines = gtk.TREE_VIEW_GRID_LINES_VERTICAL
-        self.mnemonic_widget = self.treeview
-        # ABD set alway expand through attributes
-        self.always_expand = self.attributes.get('always_expand', False)
-
-        self.parse(xml)
-
-        self.treeview.set_property('rules-hint', True)
-        self.treeview.set_property('enable-grid-lines', grid_lines)
-        self.treeview.set_fixed_height_mode(
-            all(c.get_sizing() == gtk.TREE_VIEW_COLUMN_FIXED
-                for c in self.treeview.get_columns()))
-        self.treeview.connect('button-press-event', self.__button_press)
-        self.treeview.connect('key-press-event', self.on_keypress)
-        self.treeview.connect_after('row-activated', self.__sig_switch)
-        if self.children_field:
-            self.treeview.connect('test-expand-row', self.test_expand_row)
-            self.treeview.set_expander_column(self.treeview.get_column(0))
-        self.treeview.set_rubber_banding(True)
-
-        selection = self.treeview.get_selection()
-        selection.set_mode(gtk.SELECTION_MULTIPLE)
-        selection.connect('changed', self.__select_changed)
-
-        self.set_drag_and_drop()
-=======
 class TreeXMLViewParser(XMLViewParser):
->>>>>>> 9d0013bf
 
     WIDGETS = {
         'biginteger': Int,
@@ -354,49 +306,7 @@
         widget = self.WIDGETS[attributes['widget']](self.view, attributes)
         self.view.widgets[name].append(widget)
 
-<<<<<<< HEAD
-    def parse(self, xml):
-        for node in xml.childNodes:
-            if node.nodeType != node.ELEMENT_NODE:
-                continue
-            if node.tagName == 'field':
-                self._parse_field(node)
-            elif node.tagName == 'button':
-                self._parse_button(node)
-
-        self.add_last_column()
-
-    def _parse_field(self, node):
-        group = self.screen.group
-        node_attrs = node_attributes(node)
-        name = node_attrs['name']
-        field = group.fields[name]
-        for b_field in ('readonly', 'expand'):
-            if b_field in node_attrs:
-                node_attrs[b_field] = bool(int(node_attrs[b_field]))
-        for i_field in ('width', 'height'):
-            if i_field in node_attrs:
-                node_attrs[i_field] = int(node_attrs[i_field])
-        if 'widget' not in node_attrs:
-            node_attrs['widget'] = field.attrs['type']
-
-        for attr in ('relation', 'domain', 'selection',
-                'relation_field', 'string', 'views', 'invisible',
-                'add_remove', 'sort', 'context', 'size', 'filename',
-                'autocomplete', 'translate', 'create', 'delete',
-                'selection_change_with', 'schema_model'):
-            if (attr in field.attrs
-                    and attr not in node_attrs):
-                node_attrs[attr] = field.attrs[attr]
-
-        Widget = self.get_widget(node_attrs['widget'])
-        widget = Widget(self, node_attrs)
-        self.widgets[name].append(widget)
-
-        column = gtk.TreeViewColumn(node_attrs['string'])
-=======
         column = Gtk.TreeViewColumn(attributes['string'])
->>>>>>> 9d0013bf
         column._type = 'field'
         column.name = name
 
@@ -438,6 +348,9 @@
         self.view.treeview.append_column(column)
 
         if 'sum' in attributes:
+            # Coog Specific : highlight_sum : cf #8374
+            highlight_sum_ = attributes.get('highlight_sum', '0')
+
             text = attributes['sum'] + _(':')
             label, sum_ = Gtk.Label(label=text), Gtk.Label()
 
@@ -448,7 +361,8 @@
             self.view.sum_box.pack_start(
                 hbox, expand=False, fill=False, padding=0)
 
-            self.view.sum_widgets.append((attributes['name'], sum_))
+            self.view.sum_widgets.append(
+                (attributes['name'], sum_, highlight_sum_))
 
     def _parse_button(self, node, attributes):
         button = Button(self.view, attributes)
@@ -469,31 +383,26 @@
 
         self.view.treeview.append_column(column)
 
-<<<<<<< HEAD
-    @classmethod
-    def get_widget(cls, name):
-        return cls.WIDGETS[name]
-
     # ABD: See #3428
     def _set_background(self, value, attrlist):
         if value not in COLOR_RGB:
-            logging.getLogger(__name__).info('This color is not supported' +
-                ' => %s' % value)
+            logger.info('This color is not supported => %s', value)
         color = COLOR_RGB.get(value, COLOR_RGB['black'])
-        attrlist.change(pango.AttrBackground(color[0], color[1],
-                color[2], 0, -1))
+        if hasattr(Pango, 'AttrBackground'):
+            attrlist.change(Pango.AttrBackground(
+                    color[0], color[1], color[2], 0, -1))
 
     def _set_foreground(self, value, attrlist):
         if value not in COLOR_RGB:
-            logging.getLogger(__name__).info('This color is not supported' +
-                ' => %s' % value)
+            logger.info('This color is not supported => %s', value)
         color = COLOR_RGB.get(value, COLOR_RGB['black'])
-        attrlist.change(pango.AttrForeground(color[0], color[1],
-                color[2], 0, -1))
+        if hasattr(Pango, 'AttrForeground'):
+            attrlist.change(Pango.AttrForeground(
+                    color[0], color[1], color[2], 0, -1))
 
     def _set_font(self, value, attrlist):
-        attrlist.change(pango.AttrFontDesc(pango.FontDescription(value),
-                0, -1))
+        attrlist.change(Pango.AttrFontDesc(
+                Pango.FontDescription(value), 0, -1))
 
     def _format_set(self, attrs, attrlist):
         functions = {
@@ -520,14 +429,6 @@
                     raise ValueError(FORMAT_ERROR + attr)
                 functions[key[0]](key[1], attrlist)
 
-    def set_column_widget(self, column, field, attributes,
-            arrow=True, align=0.5):
-        hbox = gtk.HBox(False, 2)
-        label = gtk.Label(attributes['string'])
-        if field and self.editable:
-            required = field.attrs.get('required')
-            readonly = field.attrs.get('readonly')
-=======
     def _set_column_widget(self, column, attributes, arrow=True, align=0.5):
         hbox = Gtk.HBox(homogeneous=False, spacing=2)
         label = Gtk.Label(label=attributes['string'])
@@ -535,8 +436,10 @@
         if field and self.view.editable:
             required = field.get('required')
             readonly = field.get('readonly')
->>>>>>> 9d0013bf
             common.apply_label_attributes(label, readonly, required)
+        attrlist = Pango.AttrList()
+        self._format_set(attributes, attrlist)
+        label.set_attributes(attrlist)
         label.show()
         help = attributes.get('help')
         if help:
@@ -599,15 +502,19 @@
     view_type = 'tree'
     xml_parser = TreeXMLViewParser
 
-    def __init__(self, view_id, screen, xml, children_field):
+    def __init__(self, view_id, screen, xml, children_field,
+            children_definitions):
         self.children_field = children_field
+        self.children_definitions = children_definitions
         self.sum_widgets = []
         self.sum_box = Gtk.HBox()
         self.reload = False
         self.treeview = None
         editable = xml.getAttribute('editable')
         if editable and not screen.readonly:
-            self.treeview = EditableTreeView(editable, self)
+            # ABD: Pass self.attributes.get('editable_open') to constructor
+            self.treeview = EditableTreeView(
+                editable, self, xml.getAttribute('editable_open'))
             grid_lines = Gtk.TreeViewGridLines.BOTH
         else:
             self.treeview = TreeView(self)
@@ -616,6 +523,8 @@
         super().__init__(view_id, screen, xml)
 
         self.mnemonic_widget = self.treeview
+        # ABD set alway expand through attributes
+        self.always_expand = xml.getAttribute('always_expand')
 
         # Add last column if necessary
         for column in self.treeview.get_columns():
@@ -670,26 +579,6 @@
             if c.name == column.name].index(column)
         return self.widgets[column.name][idx]
 
-<<<<<<< HEAD
-    def add_sum(self, attributes):
-        if 'sum' not in attributes:
-            return
-        # Coog Specific : highlight_sum : cf #8374
-        highlight_sum_ = attributes.get('highlight_sum', '0')
-
-        text = attributes['sum'] + _(':')
-        label, sum_ = gtk.Label(text), gtk.Label()
-
-        hbox = gtk.HBox()
-        hbox.pack_start(label, expand=True, fill=False, padding=2)
-        hbox.pack_start(sum_, expand=True, fill=False, padding=2)
-        hbox.show_all()
-        self.sum_box.pack_start(hbox, expand=False, fill=False)
-
-        self.sum_widgets.append((attributes['name'], sum_, highlight_sum_))
-
-=======
->>>>>>> 9d0013bf
     def sort_model(self, column):
         up = common.IconFactory.get_pixbuf('tryton-arrow-up')
         down = common.IconFactory.get_pixbuf('tryton-arrow-down')
@@ -743,13 +632,8 @@
     def set_drag_and_drop(self):
         dnd = False
         if self.children_field:
-<<<<<<< HEAD
-            children = self.screen.group.fields.get(self.children_field)
+            children = self.group.fields.get(self.children_field)
             if children and len(self.children_definitions) > 1:
-=======
-            children = self.group.fields.get(self.children_field)
-            if children:
->>>>>>> 9d0013bf
                 parent_name = children.attrs.get('relation_field')
                 dnd = parent_name in self.widgets
         elif self.attributes.get('sequence'):
@@ -1194,15 +1078,9 @@
         current_record = self.record
         if (self.reload
                 or not self.treeview.get_model()
-<<<<<<< HEAD
-                or (self.screen.group !=
-                    self.treeview.get_model().group)):
-            model = AdaptModelGroup(self.screen.group,
-                self.children_field, self.children_definitions)
-=======
                 or self.group != self.treeview.get_model().group):
-            model = AdaptModelGroup(self.group, self.children_field)
->>>>>>> 9d0013bf
+            model = AdaptModelGroup(self.group, self.children_field,
+                self.children_definitions)
             self.treeview.set_model(model)
             # __select_changed resets current_record to None
             self.record = current_record
@@ -1398,7 +1276,6 @@
 
     def expand_nodes(self, nodes):
         model = self.treeview.get_model()
-<<<<<<< HEAD
         # JCA : Manage always_expand attribute to force tree expansion
         if self.view_type == 'tree' and self.always_expand:
             group = model.group
@@ -1425,16 +1302,10 @@
             to_expand = []
             get_all_sub_records(group, None, cur_expand_path, to_expand)
             for path in to_expand:
-                tree_path = gtk.TreePath.new_from_indices(path)
+                tree_path = Gtk.TreePath.new_from_indices(path)
                 self.treeview.expand_to_path(tree_path)
         else:
             for node in nodes:
                 expand_path = path_convert_id2pos(model, node)
                 if expand_path:
-                    self.treeview.expand_to_path(gtk.TreePath(expand_path))
-=======
-        for node in nodes:
-            expand_path = path_convert_id2pos(model, node)
-            if expand_path:
-                self.treeview.expand_to_path(Gtk.TreePath(expand_path))
->>>>>>> 9d0013bf
+                    self.treeview.expand_to_path(Gtk.TreePath(expand_path))