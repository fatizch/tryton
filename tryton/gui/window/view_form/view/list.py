--- conflicted
+++ resolved
@@ -261,31 +261,22 @@
     def on_iter_n_children(self, record):
         if record is None:
             return len(self.group)
-<<<<<<< HEAD
+        if not self.children_field:
+            return 0
         return len(record.children_group(self.children_field,
             self.children_definitions))
-=======
-        if not self.children_field:
-            return 0
-        return len(record.children_group(self.children_field))
->>>>>>> e3c6b945
 
     def on_iter_nth_child(self, record, nth):
         if record is None:
             if nth < len(self.group):
                 return self.group[nth]
             return None
-<<<<<<< HEAD
+        if not self.children_field:
+            return None
         if nth < len(record.children_group(self.children_field,
                     self.children_definitions)):
             return record.children_group(self.children_field,
                 self.children_definitions)[nth]
-=======
-        if not self.children_field:
-            return None
-        if nth < len(record.children_group(self.children_field)):
-            return record.children_group(self.children_field)[nth]
->>>>>>> e3c6b945
         return None
 
     def on_iter_parent(self, record):
@@ -662,6 +653,43 @@
                 and event.state & gtk.gdk.CONTROL_MASK):
             self.on_paste()
             return False
+        if event.keyval in (gtk.keysyms.Down, gtk.keysyms.Up):
+            path, column = widget.get_cursor()
+            if not path:
+                return False
+            model = widget.get_model()
+            if event.keyval == gtk.keysyms.Down:
+                test = True
+                for i in xrange(len(path)):
+                    iter_ = model.get_iter(path[0:i + 1])
+                    if model.iter_next(iter_):
+                        test = False
+                if test:
+                    iter_ = model.get_iter(path)
+                    if (model.iter_has_child(iter_)
+                            and widget.row_expanded(path)):
+                        test = False
+                return test
+            elif event.keyval == gtk.keysyms.Up:
+                if path == (0,):
+                    return True
+        if (event.keyval in (gtk.keysyms.Left, gtk.keysyms.Right)
+                and self.children_field):
+            selection = widget.get_selection()
+            model, paths = selection.get_selected_rows()
+            if event.keyval == gtk.keysyms.Left:
+                if len(paths) == 1:
+                    path, = paths
+                    if not widget.row_expanded(path):
+                        path = path[:-1]
+                        if path:
+                            selection.select_path(path)
+                            widget.collapse_row(path)
+                for path in paths:
+                    widget.collapse_row(path)
+            elif event.keyval == gtk.keysyms.Right:
+                for path in paths:
+                    widget.expand_row(path, False)
 
     def test_expand_row(self, widget, iter_, path):
         model = widget.get_model()
