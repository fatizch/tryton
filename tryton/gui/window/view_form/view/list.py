# This file is part of Tryton.  The COPYRIGHT file at the top level of
# this repository contains the full copyright notices and license terms.
import sys
import json
import locale
import gettext
import ast
import logging
from functools import wraps

from gi.repository import Gdk, GLib, GObject, Gtk, Pango
from pygtkcompat.generictreemodel import GenericTreeModel

from tryton.config import CONFIG
from tryton.common.cellrendererbutton import CellRendererButton
from tryton.gui.window import Window
from tryton.common.popup_menu import populate
from tryton.common import RPCExecute, RPCException, node_attributes, Tooltips
from tryton.common import domain_inversion, simplify, unique_value
from tryton.pyson import PYSONDecoder
from tryton.common import COLOR_RGB, FORMAT_ERROR
import tryton.common as common
from . import View, XMLViewParser
from .list_gtk.editabletree import EditableTreeView, TreeView
from .list_gtk.widget import (Affix, Char, Text, Int, Boolean, URL, Date,
    Time, Float, TimeDelta, Binary, M2O, O2O, O2M, M2M, Selection, Reference,
    ProgressBar, Button, Image)

_ = gettext.gettext
logger = logging.getLogger(__name__)


def delay(func):
    """Decorator for ViewTree method to delay execution when idle and if
    display counter did not change"""
    @wraps(func)
    def wrapper(self, *args, **kwargs):
        def wait():
            if not self.treeview.props.window:
                return
            if self.treeview.display_counter == display_counter:
                func(self, *args, **kwargs)
        display_counter = self.treeview.display_counter
        GLib.idle_add(wait)
    return wrapper


def path_convert_id2pos(model, id_path):
    "This function will transform a path of id into a path of position"
    group = model.group
    id_path = id_path[:]
    indexes = []
    while id_path:
        current_id = id_path.pop(0)
        try:
            record = group.get(current_id)
            indexes.append(group.index(record))
            group = record.children_group(model.children_field,
                model.children_definitions)
        except (KeyError, AttributeError, ValueError):
            return None
    return tuple(indexes)


class AdaptModelGroup(GenericTreeModel):

    def __init__(self, group, children_field=None, children_definitions=None):
        super(AdaptModelGroup, self).__init__()
        self.group = group
        self.set_property('leak_references', False)
        self.children_field = children_field
        self.children_definitions = children_definitions or []
        self.__removed = None  # XXX dirty hack to allow update of has_child

    def added(self, group, record):
        if (group is self.group
                and (record.group is self.group
                    or record.group.child_name == self.children_field)):
            path = record.get_index_path(self.group)
            iter_ = self.get_iter(path)
            self.row_inserted(path, iter_)
            if record.children_group(self.children_field,
                    self.children_definitions):
                self.row_has_child_toggled(path, iter_)
            if (record.parent and
                    record.group is not self.group):
                path = record.parent.get_index_path(self.group)
                iter_ = self.get_iter(path)
                self.row_has_child_toggled(path, iter_)

    def removed(self, group, record):
        if (group is self.group
                and (record.group is self.group
                    or record.group.child_name == self.children_field)):
            path = record.get_index_path(self.group)
            self.row_deleted(path)

    def append(self, model):
        self.group.add(model)

    def prepend(self, model):
        self.group.add(model, 0)

    def remove(self, iter_):
        record = self.get_value(iter_, 0)
        record.group.remove(record)
        self.invalidate_iters()

    def __move(self, record, path, offset=0):
        iter_ = self.get_iter(path)
        record_pos = self.get_value(iter_, 0)
        group = record_pos.group
        pos = group.index(record_pos) + offset
        if group is not record.group:
            prev_group = record.group
            record.group.remove(record, remove=True, force_remove=True)
            # Don't remove record from previous group
            # as the new parent will change the parent
            # This prevents concurrency conflict
            record.group.record_removed.remove(record)
            group.add(record)
            if not record.parent_name:
                record.modified_fields.setdefault(prev_group.parent_name)
                record.value[prev_group.parent_name] = None
            else:
                record.modified_fields.setdefault(record.parent_name)
        group.move(record, pos)

    def move_before(self, record, path):
        self.__move(record, path)

    def move_after(self, record, path):
        self.__move(record, path, 1)

    def move_into(self, record, path):
        iter_ = self.get_iter(path)
        parent = self.get_value(iter_, 0)
        group = parent.children_group(self.children_field,
            self.children_definitions)
        if group is not record.group:
            record.group.remove(record, remove=True, force_remove=True)
            # Don't remove record from previous group
            # as the new parent will change the parent
            # This prevents concurrency conflict
            if record in record.group.record_removed:
                record.group.record_removed.remove(record)
            group.add(record)
            record.modified_fields.setdefault(record.parent_name or 'id')
        group.move(record, 0)

    def sort(self, ids):
        old_idx = {record.id: i for i, record in enumerate(self.group)}
        new_idx = {id_: i for i, id_ in enumerate(ids)}
        size = len(self.group)
        self.group.sort(key=lambda r: new_idx.get(r.id, size))
        new_order = []
        prev = None
        for record in self.group:
            new_order.append(old_idx.get(record.id))
            if prev:
                prev.next[id(self.group)] = record
            prev = record
        if prev:
            prev.next[id(self.group)] = None
        path = Gtk.TreePath()
        # XXX pygobject does not allow to create empty TreePath,
        # it is always a path of 0
        # see: https://bugzilla.gnome.org/show_bug.cgi?id=770665
        if hasattr(path, 'get_depth'):
            while path.get_depth():
                path.up()
        self.rows_reordered(path, None, new_order)

    def __len__(self):
        return len(self.group)

    def on_get_flags(self):
        if not self.children_field:
            return Gtk.TreeModelFlags.LIST_ONLY
        return 0

    def on_get_n_columns(self):
        # XXX
        return 1

    def on_get_column_type(self, index):
        # XXX
        return GObject.TYPE_PYOBJECT

    def on_get_path(self, record):
        return record.get_index_path(self.group)

    def on_get_iter(self, path):
        group = self.group
        record = None
        for i in path:
            if group is None or i >= len(group):
                return None
            record = group[i]
            if not self.children_field:
                break
            if self.children_field not in group.fields:
                break
            group = record.children_group(self.children_field,
                self.children_definitions)
        return record

    def on_get_value(self, record, column):
        return record

    def on_iter_next(self, record):
        if record is None:
            return None
        return record.next.get(id(record.group))

    def on_iter_has_child(self, record):
        if record is None or not self.children_field:
            return False
        if (record.model_name not in self.children_definitions
                or self.children_field not in
                self.children_definitions[record.model_name]):
            return False
        children = record.children_group(self.children_field,
            self.children_definitions)
        if children is None:
            return False
        length = len(children)
        if self.__removed and self.__removed in children:
            length -= 1
        return bool(length)

    def on_iter_children(self, record):
        if record is None:
            if self.group:
                return self.group[0]
            else:
                return None
        if self.children_field:
            children = record.children_group(self.children_field,
                self.children_definitions)
            if children:
                return children[0]
        return None

    def on_iter_n_children(self, record):
        if record is None:
            return len(self.group)
        if not self.children_field:
            return 0
        return len(record.children_group(self.children_field,
            self.children_definitions))

    def on_iter_nth_child(self, record, nth):
        if record is None:
            if nth < len(self.group):
                return self.group[nth]
            return None
        if not self.children_field:
            return None
        if nth < len(record.children_group(self.children_field,
                    self.children_definitions)):
            return record.children_group(self.children_field,
                self.children_definitions)[nth]
        return None

    def on_iter_parent(self, record):
        if record is None:
            return None
        return record.parent


class TreeXMLViewParser(XMLViewParser):

    WIDGETS = {
        'biginteger': Int,
        'binary': Binary,
        'boolean': Boolean,
        'callto': URL,
        'char': Char,
        'date': Date,
        'email': URL,
        'float': Float,
        'image': Image,
        'integer': Int,
        'many2many': M2M,
        'many2one': M2O,
        'numeric': Float,
        'one2many': O2M,
        'one2one': O2O,
        'progressbar': ProgressBar,
        'reference': Reference,
        'selection': Selection,
        'sip': URL,
        'text': Text,
        'time': Time,
        'timedelta': TimeDelta,
        'url': URL,
        }

    def _parse_tree(self, node, attributes):
        for child in node.childNodes:
            self.parse(child)

    def _parse_field(self, node, attributes):
        name = attributes['name']
        widget = self.WIDGETS[attributes['widget']](self.view, attributes)
        self.view.widgets[name].append(widget)

        column = Gtk.TreeViewColumn(attributes['string'])
        column._type = 'field'
        column.name = name

        prefixes = []
        suffixes = list(widget.suffixes)
        if attributes['widget'] in ['url', 'email', 'callto', 'sip']:
            prefixes.append(
                Affix(self.view, attributes, protocol=attributes['widget']))
        if 'icon' in attributes:
            prefixes.append(Affix(self.view, attributes))

        for affix in node.childNodes:
            affix_attrs = node_attributes(affix)
            if 'name' not in affix_attrs:
                affix_attrs['name'] = attributes['name']
            if affix.tagName == 'prefix':
                list_ = prefixes
            else:
                list_ = suffixes
            list_.append(Affix(self.view, affix_attrs))
        prefixes.extend(widget.prefixes)

        for prefix in prefixes:
            column.pack_start(prefix.renderer, expand=prefix.expand)
            column.set_cell_data_func(prefix.renderer, prefix.setter)
        column.pack_start(widget.renderer, expand=True)
        column.set_cell_data_func(widget.renderer, widget.setter)
        for suffix in suffixes:
            column.pack_start(suffix.renderer, expand=suffix.expand)
            column.set_cell_data_func(suffix.renderer, suffix.setter)

        self._set_column_widget(column, attributes, align=widget.align)
        self._set_column_width(column, attributes)

        if (not self.view.attributes.get('sequence')
                and not self.view.children_field
                and self.field_attrs[name].get('sortable', True)):
            column.connect('clicked', self.view.sort_model)

        self.view.treeview.append_column(column)

        if 'sum' in attributes:
            # Coog Specific : highlight_sum : cf #8374
            highlight_sum_ = attributes.get('highlight_sum', '0')

            text = attributes['sum'] + _(':')
            label, sum_ = Gtk.Label(label=text), Gtk.Label()

            hbox = Gtk.HBox()
            hbox.pack_start(label, expand=True, fill=False, padding=2)
            hbox.pack_start(sum_, expand=True, fill=False, padding=2)
            hbox.show_all()
            self.view.sum_box.pack_start(
                hbox, expand=False, fill=False, padding=0)

            self.view.sum_widgets.append(
                (attributes['name'], sum_, highlight_sum_))

    def _parse_button(self, node, attributes):
        button = Button(self.view, attributes)
        self.view.state_widgets.append(button)

        column = Gtk.TreeViewColumn(
            attributes.get('string', ''), button.renderer)
        column._type = 'button'
        column.name = None
        column.set_cell_data_func(button.renderer, button.setter)

        self._set_column_widget(column, attributes, arrow=False)
        self._set_column_width(column, attributes)

        decoder = PYSONDecoder(self.view.screen.context)
        column.set_visible(
            not decoder.decode(attributes.get('tree_invisible', '0')))

        self.view.treeview.append_column(column)

    # ABD: See #3428
    def _set_background(self, value, attrlist):
        if value not in COLOR_RGB:
            logger.info('This color is not supported => %s', value)
        color = COLOR_RGB.get(value, COLOR_RGB['black'])
        if hasattr(Pango, 'AttrBackground'):
            attrlist.change(Pango.AttrBackground(
                    color[0], color[1], color[2], 0, -1))

    def _set_foreground(self, value, attrlist):
        if value not in COLOR_RGB:
            logger.info('This color is not supported => %s', value)
        color = COLOR_RGB.get(value, COLOR_RGB['black'])
        if hasattr(Pango, 'AttrForeground'):
            attrlist.change(Pango.AttrForeground(
                    color[0], color[1], color[2], 0, -1))

    def _set_font(self, value, attrlist):
        attrlist.change(Pango.AttrFontDesc(
                Pango.FontDescription(value), 0, -1))

    def _format_set(self, attrs, attrlist):
        functions = {
            'color': self._set_foreground,
            'fg': self._set_foreground,
            'bg': self._set_background,
            'font': self._set_font
            }
        if not getattr(attrs, 'states', None):
            return
        states = ast.literal_eval(attrs['states'])
        for attr in list(states.keys()):
            if not states[attr]:
                continue
            key = attr.split('_')
            if key[0] == 'field':
                continue
            if key[0] == 'label':
                key = key[1:]
            if isinstance(states[attr], str):
                key.append(states[attr])
            if key[0] in functions:
                if len(key) != 2:
                    raise ValueError(FORMAT_ERROR + attr)
                functions[key[0]](key[1], attrlist)

    def _set_column_widget(self, column, attributes, arrow=True, align=0.5):
        hbox = Gtk.HBox(homogeneous=False, spacing=2)
        label = Gtk.Label(label=attributes['string'])
        field = self.field_attrs.get(attributes['name'], {})
        if field and self.view.editable:
            required = field.get('required')
            readonly = field.get('readonly')
            common.apply_label_attributes(label, readonly, required)
        attrlist = Pango.AttrList()
        self._format_set(attributes, attrlist)
        label.set_attributes(attrlist)
        label.show()
        help = attributes.get('help')
        if help:
            tooltips = Tooltips()
            tooltips.set_tip(label, help)
            tooltips.enable()
        if arrow:
            arrow_widget = Gtk.Image()
            arrow_widget.show()
            column.arrow = arrow_widget
        hbox.pack_start(label, expand=True, fill=True, padding=0)
        if arrow:
            hbox.pack_start(arrow_widget, expand=False, fill=False, padding=0)
            column.set_clickable(True)
        hbox.show()
        column.set_widget(hbox)
        column.set_alignment(align)

    def _set_column_width(self, column, attributes):
        default_width = {
            'integer': 60,
            'biginteger': 60,
            'float': 80,
            'numeric': 80,
            'timedelta': 100,
            'date': 100,
            'datetime': 100,
            'time': 100,
            'selection': 90,
            'char': 100,
            'one2many': 50,
            'many2many': 50,
            'boolean': 20,
            'binary': 200,
            }

        screen = self.view.screen
        width = screen.tree_column_width[screen.model_name].get(column.name)
        field_attrs = self.field_attrs.get(attributes['name'], {})
        if not width:
            if 'width' in attributes:
                width = int(attributes['width'])
            elif field_attrs:
                width = default_width.get(field_attrs['type'], 100)
            else:
                width = 80
        column.width = width
        if width > 0:
            column.set_fixed_width(width)
        column.set_min_width(1)

        expand = attributes.get('expand', False)
        column.set_expand(expand)
        column.set_resizable(True)
        if attributes.get('widget') != 'text':
            column.set_sizing(Gtk.TreeViewColumnSizing.FIXED)


class ViewTree(View):
    view_type = 'tree'
    xml_parser = TreeXMLViewParser

    def __init__(self, view_id, screen, xml, children_field,
            children_definitions):
        self.children_field = children_field
        self.children_definitions = children_definitions
        self.sum_widgets = []
        self.sum_box = Gtk.HBox()
        self.treeview = None
        editable = xml.getAttribute('editable')
        if editable and not screen.readonly:
            # ABD: Pass self.attributes.get('editable_open') to constructor
            self.treeview = EditableTreeView(
                editable, self, xml.getAttribute('editable_open'))
            grid_lines = Gtk.TreeViewGridLines.BOTH
        else:
            self.treeview = TreeView(self)
            grid_lines = Gtk.TreeViewGridLines.VERTICAL

        super().__init__(view_id, screen, xml)

        self.mnemonic_widget = self.treeview
        # ABD set alway expand through attributes
        self.always_expand = xml.getAttribute('always_expand')

        # Add last column if necessary
        for column in self.treeview.get_columns():
            if column.get_expand():
                break
        else:
            column = Gtk.TreeViewColumn()
            column._type = 'fill'
            column.name = None
            column.set_sizing(Gtk.TreeViewColumnSizing.FIXED)
            self.treeview.append_column(column)

        self.treeview.set_property('rules-hint', True)
        self.treeview.set_property('enable-grid-lines', grid_lines)
        self.treeview.set_fixed_height_mode(
            all(c.get_sizing() == Gtk.TreeViewColumnSizing.FIXED
                for c in self.treeview.get_columns()))
        self.treeview.connect('button-press-event', self.__button_press)
        self.treeview.connect('key-press-event', self.on_keypress)
        self.treeview.connect_after('row-activated', self.__sig_switch)
        if self.children_field:
            self.treeview.connect('test-expand-row', self.test_expand_row)
            self.treeview.set_expander_column(self.treeview.get_column(0))
        self.treeview.set_rubber_banding(True)

        selection = self.treeview.get_selection()
        selection.set_mode(Gtk.SelectionMode.MULTIPLE)
        selection.connect('changed', self.__select_changed)

        self.set_drag_and_drop()

        self.widget = Gtk.VBox()
        self.scroll = scroll = Gtk.ScrolledWindow()
        scroll.add(self.treeview)
        scroll.set_policy(
            Gtk.PolicyType.AUTOMATIC, Gtk.PolicyType.AUTOMATIC)
        scroll.set_placement(Gtk.CornerType.TOP_LEFT)
        viewport = Gtk.Viewport()
        viewport.set_shadow_type(Gtk.ShadowType.ETCHED_IN)
        viewport.add(scroll)
        self.widget.pack_start(viewport, expand=True, fill=True, padding=0)

        self.sum_box.show()
        self.widget.pack_start(
            self.sum_box, expand=False, fill=False, padding=0)

        self.display()

    def get_column_widget(self, column):
        'Return the widget of the column'
        idx = [c for c in self.treeview.get_columns()
            if c.name == column.name].index(column)
        return self.widgets[column.name][idx]

    def sort_model(self, column):
        up = common.IconFactory.get_pixbuf('tryton-arrow-up')
        down = common.IconFactory.get_pixbuf('tryton-arrow-down')
        for col in self.treeview.get_columns():
            if col != column and getattr(col, 'arrow', None):
                col.arrow.clear()
        self.screen.order = self.screen.default_order
        if not column.arrow.props.pixbuf:
            column.arrow.set_from_pixbuf(down)
            self.screen.order = [(column.name, 'ASC')]
        else:
            if column.arrow.props.pixbuf == down:
                column.arrow.set_from_pixbuf(up)
                self.screen.order = [(column.name, 'DESC')]
            else:
                column.arrow.clear()
        model = self.treeview.get_model()
        unsaved_records = [x for x in model.group if x.id < 0]
        search_string = self.screen.screen_container.get_text() or ''
        if (self.screen.search_count == len(model)
                or unsaved_records
                or self.screen.parent):
            ids = self.screen.search_filter(
                search_string=search_string, only_ids=True)
            model.sort(ids)
        else:
            self.screen.search_filter(search_string=search_string)

    def update_arrow(self):
        order = self.screen.order
        if order and len(order) == 1:
            (name, direction), = order
            direction = {
                'ASC': common.IconFactory.get_pixbuf('tryton-arrow-down'),
                'DESC': common.IconFactory.get_pixbuf('tryton-arrow-up'),
                }[direction]
        else:
            name, direction = None, None

        for col in self.treeview.get_columns():
            arrow = getattr(col, 'arrow', None)
            if arrow:
                if col.name != name:
                    arrow.clear()
                else:
                    if direction:
                        arrow.set_from_pixbuf(direction)
                    else:
                        arrow.clear()

    def set_drag_and_drop(self):
        dnd = False
        if self.children_field:
            children = self.group.fields.get(self.children_field)
            if children and len(self.children_definitions) > 1:
                parent_name = children.attrs.get('relation_field')
                dnd = parent_name in self.widgets
        elif self.attributes.get('sequence'):
            dnd = True
        # Disable DnD on mac until it is fully supported
        if sys.platform == 'darwin':
            dnd = False
        if self.screen.readonly:
            dnd = False

        if not dnd:
            return

        self.treeview.enable_model_drag_dest(
            [('MY_TREE_MODEL_ROW', Gtk.TargetFlags.SAME_WIDGET, 0)],
            Gdk.DragAction.MOVE)
        self.treeview.enable_model_drag_source(
            Gdk.ModifierType.BUTTON1_MASK | Gdk.ModifierType.BUTTON3_MASK,
            [('MY_TREE_MODEL_ROW', Gtk.TargetFlags.SAME_WIDGET, 0)],
            Gdk.DragAction.MOVE)
        # XXX have to set manually because enable_model_drag_source
        # does not set the mask
        # https://bugzilla.gnome.org/show_bug.cgi?id=756177
        self.treeview.drag_source_set(
            Gdk.ModifierType.BUTTON1_MASK | Gdk.ModifierType.BUTTON3_MASK,
            [Gtk.TargetEntry.new(
                    'MY_TREE_MODEL_ROW', Gtk.TargetFlags.SAME_WIDGET, 0)],
            Gdk.DragAction.MOVE)

        self.treeview.connect("drag-data-get", self.drag_data_get)
        self.treeview.connect('drag-data-received',
            self.drag_data_received)
        self.treeview.connect('drag-drop', self.drag_drop)
        self.treeview.connect('drag-data-delete', self.drag_data_delete)

    @property
    def modified(self):
        return False

    @property
    def editable(self):
        return (bool(getattr(self.treeview, 'editable', False))
            and not self.screen.readonly)

    def get_fields(self):
        return [col.name for col in self.treeview.get_columns() if col.name]

    def get_buttons(self):
        return [b for b in self.state_widgets
            if isinstance(b.renderer, CellRendererButton)]

    def on_keypress(self, widget, event):
        control_mask = Gdk.ModifierType.CONTROL_MASK
        if sys.platform == 'darwin':
            control_mask = Gdk.ModifierType.MOD2_MASK
        if (event.keyval == Gdk.KEY_c
                and event.state & control_mask):
            self.on_copy()
            return False
        if (event.keyval == Gdk.KEY_v
                and event.state & control_mask):
            self.on_paste()
            return False

    def test_expand_row(self, widget, iter_, path):
        model = widget.get_model()
        if model.iter_n_children(iter_) > CONFIG['client.limit']:
            self.record = model.get_value(iter_, 0)
            self.screen.switch_view('form')
            return True
        iter_ = model.iter_children(iter_)
        if not iter_:
            return False
        fields = [col.name for col in self.treeview.get_columns()
                if col.name]
        while iter_:
            record = model.get_value(iter_, 0)
            if not record.get_loaded(fields):
                for field in fields:
                    record[field]
                    if record.exception:
                        return True
            iter_ = model.iter_next(iter_)
        return False

    def on_copy(self):
        for clipboard_type in [
                Gdk.SELECTION_CLIPBOARD, Gdk.SELECTION_PRIMARY]:
            clipboard = self.treeview.get_clipboard(clipboard_type)
            selection = self.treeview.get_selection()
            data = []
            selection.selected_foreach(self.copy_foreach, data)
            clipboard.set_text('\n'.join(data), -1)

    def copy_foreach(self, treemodel, path, iter, data):
        record = treemodel.get_value(iter, 0)
        values = []
        for col in self.treeview.get_columns():
            if not col.get_visible() or not col.name:
                continue
            widget = self.get_column_widget(col)
            values.append('"'
                + str(widget.get_textual_value(record)).replace('"', '""')
                + '"')
        data.append('\t'.join(values))
        return

    def on_paste(self):
        if not self.editable:
            return

        def unquote(value):
            if value[:1] == '"' and value[-1:] == '"':
                return value[1:-1]
            return value
        data = []
        for clipboard_type in [
                Gdk.SELECTION_CLIPBOARD, Gdk.SELECTION_PRIMARY]:
            clipboard = self.treeview.get_clipboard(clipboard_type)
            text = clipboard.wait_for_text()
            if not text:
                continue
            data = [[unquote(v) for v in l.split('\t')]
                for l in text.splitlines()]
            break
        col = self.treeview.get_cursor()[1]
        columns = [c for c in self.treeview.get_columns()
            if c.get_visible() and c.name]
        if col in columns:
            idx = columns.index(col)
            columns = columns[idx:]
        if self.record:
            record = self.record
            group = record.group
            idx = group.index(record)
        else:
            group = self.group
            idx = len(group)
        default = None
        for line in data:
            if idx >= len(group):
                record = group.new(default=False)
                if default is None:
                    default = record.default_get()
                record.set_default(default)
                group.add(record)
            record = group[idx]
            for col, value in zip(columns, line):
                widget = self.get_column_widget(col)
                if widget.get_textual_value(record) != value:
                    widget.value_from_text(record, value)
                    if value and not widget.get_textual_value(record):
                        # Stop setting value if a value is correctly set
                        idx = len(group)
                        break
            if not record.validate():
                break
            idx += 1
        self.record = record
        self.screen.display(set_cursor=True)

    def drag_data_get(self, treeview, context, selection, target_id,
            etime):
        treeview.stop_emission_by_name('drag-data-get')

        def _func_sel_get(model, path, iter_, data):
            value = model.get_value(iter_, 0)
            data.append(json.dumps(
                    value.get_path(model.group), separators=(',', ':')))
        data = []
        treeselection = treeview.get_selection()
        treeselection.selected_foreach(_func_sel_get, data)
        if not data:
            return
        selection.set(selection.get_target(), 8, data[0].encode('utf-8'))
        return True

    def drag_data_received(self, treeview, context, x, y, selection,
            info, etime):
        treeview.stop_emission_by_name('drag-data-received')
        if self.attributes.get('sequence'):
            field = self.group.fields[self.attributes['sequence']]
            for record in self.group:
                if field.get_state_attrs(
                        record).get('readonly', False):
                    return
        try:
            selection_data = selection.data
        except AttributeError:
            selection_data = selection.get_data()
        if not selection_data:
            return
        selection_data = selection_data.decode('utf-8')

        # Don't received if the treeview was editing because it breaks the
        # internal state of the cursor.
        cursor, column = treeview.get_cursor()
        if column:
            for renderer in column.get_cells():
                if renderer.props.editing:
                    return

        model = treeview.get_model()
        try:
            data = json.loads(selection_data)
        except ValueError:
            return
        record = model.group.get_by_path(data)
        record_path = record.get_index_path(model.group)
        drop_info = treeview.get_dest_row_at_pos(x, y)

        def check_recursion(from_, to):
            if not from_ or not to:
                return True
            if from_ == to:
                return False
            length = min(len(from_), len(to))
            if len(from_) < len(to) and from_[:length] == to[:length]:
                return False
            return True
        if drop_info:
            path, position = drop_info
            check_path = tuple(path)
            if position in [
                    Gtk.TreeViewDropPosition.BEFORE,
                    Gtk.TreeViewDropPosition.AFTER]:
                check_path = path[:-1]
            if not check_recursion(record_path, check_path):
                return
            if position == Gtk.TreeViewDropPosition.BEFORE:
                model.move_before(record, path)
            elif position == Gtk.TreeViewDropPosition.AFTER:
                model.move_after(record, path)
            elif self.children_field:
                model.move_into(record, path)
        else:
            model.move_after(record, (len(model) - 1,))
        Gdk.drop_finish(context, False, etime)
        selection = self.treeview.get_selection()
        selection.unselect_all()
        selection.select_path(record.get_index_path(model.group))
        if self.attributes.get('sequence'):
            record.group.set_sequence(field=self.attributes['sequence'])
        return True

    def drag_drop(self, treeview, context, x, y, time):
        treeview.stop_emission_by_name('drag-drop')
        targets = treeview.drag_dest_get_target_list()
        target = treeview.drag_dest_find_target(context, targets)
        treeview.drag_get_data(context, target, time)
        return True

    def drag_data_delete(self, treeview, context):
        treeview.stop_emission_by_name('drag-data-delete')

    def __button_press(self, treeview, event):
        if event.button == 3:
            try:
                path, col, x, y = treeview.get_path_at_pos(
                    int(event.x), int(event.y))
            except TypeError:
                # Outside row
                return False
            menu = Gtk.Menu()
            copy_item = Gtk.MenuItem(label=_('Copy'))
            copy_item.connect('activate', lambda x: self.on_copy())
            menu.append(copy_item)
            if self.editable:
                paste_item = Gtk.MenuItem(label=_('Paste'))
                paste_item.connect('activate', lambda x: self.on_paste())
                menu.append(paste_item)

            def pop(menu, group, record):
                # Don't activate actions if parent is modified
                parent = record.parent if record else None
                while parent:
                    if parent.modified:
                        break
                    parent = parent.parent
                else:
                    populate(menu, group.model_name, record)
                for col in self.treeview.get_columns():
                    if not col.get_visible() or not col.name:
                        continue
                    field = group.fields[col.name]
                    model = None
                    if field.attrs['type'] == 'many2one':
                        model = field.attrs['relation']
                        record_id = field.get(record)
                    elif field.attrs['type'] == 'reference':
                        value = field.get(record)
                        if value:
                            model, record_id = value.split(',')
                            record_id = int(record_id)
                    if not model:
                        continue
                    label = field.attrs['string']
                    context = field.get_context(record)
                    populate(
                        menu, model, record_id, title=label, field=field,
                        context=context)

            selection = treeview.get_selection()
            if selection.count_selected_rows() == 1:
                group = self.group
                if selection.get_mode() == Gtk.SelectionMode.SINGLE:
                    model = selection.get_selected()[0]
                elif selection.get_mode() == Gtk.SelectionMode.MULTIPLE:
                    model = selection.get_selected_rows()[0]
                record = model.get_value(model.get_iter(path), 0)
                pop(menu, group, record)
            menu.show_all()
            if hasattr(menu, 'popup_at_pointer'):
                menu.popup_at_pointer(event)
            else:
                menu.popup(None, None, None, event.button, event.time)
            return True  # Don't change the selection
        elif event.button == 2:
            with Window(allow_similar=True):
                self.screen.row_activate()
            return True
        return False

    def group_list_changed(self, group, signal):
        model = self.treeview.get_model()
        if model is not None:
            if signal[0] == 'record-added':
                model.added(group, signal[1])
            elif signal[0] == 'record-removed':
                model.removed(group, signal[1])
        self.display()

    def __str__(self):
        return 'ViewList (%d)' % id(self)

    def __getitem__(self, name):
        return None

    def save_width_height(self):
        if not CONFIG['client.save_width_height']:
            return
        fields = {}
        last_col = None
        for col in self.treeview.get_columns():
            if col.get_visible():
                last_col = col
            if not hasattr(col, 'name') or not hasattr(col, 'width'):
                continue
            if (col.get_width() != col.width and col.get_visible()
                    and not col.get_expand()):
                fields[col.name] = col.get_width()
        # Don't set width for last visible columns
        # as it depends of the screen size
        if last_col and last_col.name in fields:
            del fields[last_col.name]

        if fields and any(fields.values()):
            model_name = self.screen.model_name
            try:
                RPCExecute('model', 'ir.ui.view_tree_width', 'set_width',
                    model_name, fields)
            except RPCException:
                pass
            self.screen.tree_column_width[model_name].update(fields)

    def destroy(self):
        self.save_width_height()
        self.treeview.destroy()

    def __sig_switch(self, treeview, path, column):
        if column._type == 'button':
            return
        allow_similar = False
        event = Gtk.get_current_event()
        if (event.state & Gdk.ModifierType.MOD1_MASK
                or event.state & Gdk.ModifierType.SHIFT_MASK):
            allow_similar = True
        with Window(allow_similar=allow_similar):
            if not self.screen.row_activate() and self.children_field:
                if treeview.row_expanded(path):
                    treeview.collapse_row(path)
                else:
                    treeview.expand_row(path, False)

    def __select_changed(self, tree_sel):
        previous_record = self.record
        if previous_record and previous_record not in previous_record.group:
            previous_record = None

        if tree_sel.get_mode() == Gtk.SelectionMode.SINGLE:
            model, iter_ = tree_sel.get_selected()
            if model and iter_:
                record = model.get_value(iter_, 0)
                self.record = record
            else:
                self.record = None

        elif tree_sel.get_mode() == Gtk.SelectionMode.MULTIPLE:
            model, paths = tree_sel.get_selected_rows()
            if model and paths:
                iter_ = model.get_iter(paths[0])
                record = model.get_value(iter_, 0)
                self.record = record
            else:
                self.record = None

        if self.editable and previous_record:
            def go_previous():
                self.record = previous_record
                self.set_cursor()
            if not self.screen.parent and previous_record != self.record:

                def save():
                    if not previous_record.destroyed:
                        if not previous_record.save():
                            go_previous()

                if not previous_record.validate(self.get_fields()):
                    go_previous()
                    return True
                # Delay the save to let GTK process the current event
                GLib.idle_add(save)
            elif previous_record != self.record and self.screen.pre_validate:

                def pre_validate():
                    if not previous_record.destroyed:
                        if not previous_record.pre_validate():
                            go_previous()
                # Delay the pre_validate to let GTK process the current event
                GLib.idle_add(pre_validate)
        self.update_sum()

    def set_value(self):
        if self.editable:
            self.treeview.set_value()

    def reset(self):
        pass

    def display(self, force=False):
        self.treeview.display_counter += 1
        current_record = self.record
        if (force
                or not self.treeview.get_model()
                or self.group != self.treeview.get_model().group):
            model = AdaptModelGroup(self.group, self.children_field,
                self.children_definitions)
            self.treeview.set_model(model)
            # __select_changed resets current_record to None
            self.record = current_record
            if current_record:
                selection = self.treeview.get_selection()
                path = current_record.get_index_path(model.group)
<<<<<<< HEAD
                # JCA : Check selection is not empty before updateing path
                if selection:
                    selection.select_path(path)
=======
                selection.select_path(path)
>>>>>>> c0b0f915
        if not current_record:
            selection = self.treeview.get_selection()
            selection.unselect_all()
        self.treeview.queue_draw()
        if self.editable:
            self.set_state()
        self.update_arrow()
        self.update_sum()

        # Set column visibility depending on attributes and domain
        domain = []
        if self.screen.domain:
            domain.append(self.screen.get_domain())
        tab_domain = self.screen.screen_container.get_tab_domain()
        if tab_domain:
            domain.append(tab_domain)
        domain = simplify(domain)
        decoder = PYSONDecoder(self.screen.context)
        for column in self.treeview.get_columns():
            name = column.name
            if not name:
                continue
            widget = self.get_column_widget(column)
            if decoder.decode(widget.attrs.get('tree_invisible', '0')):
                column.set_visible(False)
            elif name == self.screen.exclude_field:
                column.set_visible(False)
            else:
                inv_domain = domain_inversion(domain, name)
                if not isinstance(inv_domain, bool):
                    inv_domain = simplify(inv_domain)
                unique, _, _ = unique_value(inv_domain)
                column.set_visible(not unique or bool(self.children_field))

    def set_state(self):
        record = self.record
        if record:
            for field in record.group.fields:
                field = record.group.fields.get(field, None)
                if field:
                    field.state_set(record)

    @delay
    def update_sum(self):
        selected_records = self.selected_records
        for name, label, highlight_sum_ in self.sum_widgets:
            sum_ = None
            selected_sum = None
            loaded = True
            digit = 0
            field = self.group.fields[name]
            for record in self.group:
                if not record.get_loaded([name]) and record.id >= 0:
                    loaded = False
                    break
                value = field.get(record)
                if value is not None:
                    if sum_ is None:
                        sum_ = value
                    else:
                        sum_ += value
                    if record in selected_records or not selected_records:
                        if selected_sum is None:
                            selected_sum = value
                        else:
                            selected_sum += value
                    if hasattr(field, 'digits'):
                        fdigits = field.digits(record)
                        if fdigits and digit is not None:
                            digit = max(fdigits[1], digit)
                        else:
                            digit = None

            if loaded:
                if field.attrs['type'] == 'timedelta':
                    converter = field.converter(self.group)
                    selected_sum = common.timedelta.format(
                        selected_sum, converter)
                    sum_ = common.timedelta.format(sum_, converter)
                elif digit:
                    selected_sum = locale.localize(
                        '{0:.{1}f}'.format(selected_sum or 0, digit), True)
                    sum_ = locale.localize(
                        '{0:.{1}f}'.format(sum_ or 0, digit), True)
                else:
                    selected_sum = locale.localize(
                        '{}'.format(selected_sum or 0), True)
                    sum_ = locale.localize('{}'.format(sum_ or 0), True)

                # coog specific feature #8374
                text1 = '%s /' % (selected_sum)
                text2 = ' %s' % (sum_)

            else:
                text1 = ''
                text2 = '-'
            if highlight_sum_ == "1":
                label.set_markup(text1 + '<b>' + text2 + '</b>')
            else:
                label.set_markup(text1 + text2)

    def set_cursor(self, new=False, reset_view=True):
        self.treeview.grab_focus()
        model = self.treeview.get_model()
        if self.record and model:
            path = self.record.get_index_path(model.group)
            if model.get_flags() & Gtk.TreeModelFlags.LIST_ONLY:
                path = (path[0],)
            focus_column, focus_cell = self.treeview.next_column(
                path, editable=new)
            if path[:-1]:
                self.treeview.expand_to_path(Gtk.TreePath(path[:-1]))
            self.treeview.scroll_to_cell(path, focus_column,
                use_align=False)
            current_path = self.treeview.get_cursor()[0]
            selected_path = \
                self.treeview.get_selection().get_selected_rows()[1]
            path = Gtk.TreePath(path)
            if (current_path != path and path not in selected_path) or new:
                self.treeview.set_cursor(path, focus_column, start_editing=new)

    @property
    def selected_records(self):
        def _func_sel_get(model, path, iter_, records):
            records.append(model.get_value(iter_, 0))
        records = []
        sel = self.treeview.get_selection()
        sel.selected_foreach(_func_sel_get, records)
        return records

    def get_selected_paths(self):
        selection = self.treeview.get_selection()
        model, rows = selection.get_selected_rows()
        id_paths = []
        for row in rows:
            path = ()
            id_path = []
            for node in row:
                path += (node,)
                iter_ = model.get_iter(path)
                id_path.append(model.get_value(iter_, 0).id)
            id_paths.append(id_path)
        return id_paths

    def select_nodes(self, nodes):
        selection = self.treeview.get_selection()
        if not nodes:
            return
        selection.unselect_all()
        scroll = False
        model = self.treeview.get_model()
        for node in nodes:
            path = path_convert_id2pos(model, node)
            if path:
                selection.select_path(Gtk.TreePath(path))
                if not scroll:
                    self.treeview.scroll_to_cell(path)
                    scroll = True

    def get_expanded_paths(self, starting_path=None, starting_id_path=None):
        # Use id instead of position
        # because the position may change between load
        if not starting_path:
            starting_path = tuple()
        if not starting_id_path:
            starting_id_path = []
        id_paths = []
        model = self.treeview.get_model()
        if starting_path:
            iter_ = model.get_iter(Gtk.TreePath(starting_path))
        else:
            iter_ = None
        for path_idx in range(model.iter_n_children(iter_)):
            path = starting_path + (path_idx,)
            expanded = self.treeview.row_expanded(Gtk.TreePath(path))
            if expanded:
                iter_ = model.get_iter(path)
                expanded_record = model.get_value(iter_, 0)
                id_path = starting_id_path + [expanded_record.id]
                id_paths.append(id_path)
                child_id_paths = self.get_expanded_paths(path, id_path)
                id_paths += child_id_paths
        return id_paths

    def expand_nodes(self, nodes):
        model = self.treeview.get_model()
        # JCA : Manage always_expand attribute to force tree expansion
        if self.view_type == 'tree' and self.always_expand:
            group = model.group

            def get_all_sub_records(group, record, cur_expand_path,
                    to_expand):
                if group is None:
                    try:
                        group = record.children_group(model.children_field,
                            model.children_definitions)
                    except AttributeError:
                        return
                if group is None:
                    return
                cur_expand_path.append(0)
                for i in range(len(group)):
                    cur_expand_path[-1] = i
                    to_expand += [list(cur_expand_path)]
                    get_all_sub_records(None, group[i], cur_expand_path,
                        to_expand)
                cur_expand_path.pop(-1)

            cur_expand_path = []
            to_expand = []
            get_all_sub_records(group, None, cur_expand_path, to_expand)
            for path in to_expand:
                tree_path = Gtk.TreePath.new_from_indices(path)
                self.treeview.expand_to_path(tree_path)
        else:
            for node in nodes:
                expand_path = path_convert_id2pos(model, node)
                if expand_path:
                    self.treeview.expand_to_path(Gtk.TreePath(expand_path))<|MERGE_RESOLUTION|>--- conflicted
+++ resolved
@@ -1087,13 +1087,9 @@
             if current_record:
                 selection = self.treeview.get_selection()
                 path = current_record.get_index_path(model.group)
-<<<<<<< HEAD
                 # JCA : Check selection is not empty before updateing path
                 if selection:
                     selection.select_path(path)
-=======
-                selection.select_path(path)
->>>>>>> c0b0f915
         if not current_record:
             selection = self.treeview.get_selection()
             selection.unselect_all()
