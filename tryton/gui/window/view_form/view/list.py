# This file is part of Tryton.  The COPYRIGHT file at the top level of
# this repository contains the full copyright notices and license terms.
import gobject
import gtk
import sys
import json
import locale
import gettext
import ast
import logging
from functools import wraps
from collections import defaultdict

from tryton.config import CONFIG
from tryton.common.cellrendererbutton import CellRendererButton
from tryton.gui.window import Window
from tryton.common.popup_menu import populate
from tryton.common import RPCExecute, RPCException, node_attributes, Tooltips
from tryton.common import domain_inversion, simplify, unique_value
from tryton.common.widget_style import widget_class
from tryton.pyson import PYSONDecoder
from tryton.common import COLOR_RGB, FORMAT_ERROR
import tryton.common as common
from . import View
from .list_gtk.editabletree import EditableTreeView, TreeView
from .list_gtk.widget import (Affix, Char, Text, Int, Boolean, URL, Date,
    Time, Float, TimeDelta, Binary, M2O, O2O, O2M, M2M, Selection, Reference,
    ProgressBar, Button, Image)

_ = gettext.gettext


def delay(func):
    """Decorator for ViewTree method to delay execution when idle and if
    display counter did not change"""
    @wraps(func)
    def wrapper(self, *args, **kwargs):
        def wait():
            if not self.treeview.props.window:
                return
            if self.treeview.display_counter == display_counter:
                func(self, *args, **kwargs)
        display_counter = self.treeview.display_counter
        gobject.idle_add(wait)
    return wrapper


def path_convert_id2pos(model, id_path):
    "This function will transform a path of id into a path of position"
    group = model.group
    id_path = id_path[:]
    indexes = []
    while id_path:
        current_id = id_path.pop(0)
        try:
            record = group.get(current_id)
            indexes.append(group.index(record))
            group = record.children_group(model.children_field,
                model.children_definitions)
        except (KeyError, AttributeError, ValueError):
            return None
    return tuple(indexes)


class AdaptModelGroup(gtk.GenericTreeModel):

    def __init__(self, group, children_field=None, children_definitions=None):
        super(AdaptModelGroup, self).__init__()
        self.group = group
        self.set_property('leak_references', False)
        self.children_field = children_field
        self.children_definitions = children_definitions or []
        self.__removed = None  # XXX dirty hack to allow update of has_child

    def added(self, group, record):
        if (group is self.group
                and (record.group is self.group
                    or record.group.child_name == self.children_field)):
            path = record.get_index_path(self.group)
            iter_ = self.get_iter(path)
            self.row_inserted(path, iter_)
            if record.children_group(self.children_field,
                    self.children_definitions):
                self.row_has_child_toggled(path, iter_)
            if (record.parent and
                    record.group is not self.group):
                path = record.parent.get_index_path(self.group)
                iter_ = self.get_iter(path)
                self.row_has_child_toggled(path, iter_)

    def removed(self, group, record):
        if (group is self.group
                and (record.group is self.group
                    or record.group.child_name == self.children_field)):
            path = record.get_index_path(self.group)
            self.row_deleted(path)

    def append(self, model):
        self.group.add(model)

    def prepend(self, model):
        self.group.add(model, 0)

    def remove(self, iter_):
        record = self.get_value(iter_, 0)
        record.group.remove(record)
        self.invalidate_iters()

    def __move(self, record, path, offset=0):
        iter_ = self.get_iter(path)
        record_pos = self.get_value(iter_, 0)
        group = record_pos.group
        pos = group.index(record_pos) + offset
        if group is not record.group:
            prev_group = record.group
            record.group.remove(record, remove=True, force_remove=True)
            # Don't remove record from previous group
            # as the new parent will change the parent
            # This prevents concurrency conflict
            record.group.record_removed.remove(record)
            group.add(record)
            if not record.parent_name:
                record.modified_fields.setdefault(prev_group.parent_name)
                record.value[prev_group.parent_name] = None
            else:
                record.modified_fields.setdefault(record.parent_name)
        group.move(record, pos)

    def move_before(self, record, path):
        self.__move(record, path)

    def move_after(self, record, path):
        self.__move(record, path, 1)

    def move_into(self, record, path):
        iter_ = self.get_iter(path)
        parent = self.get_value(iter_, 0)
        group = parent.children_group(self.children_field,
            self.children_definitions)
        if group is not record.group:
            record.group.remove(record, remove=True, force_remove=True)
            # Don't remove record from previous group
            # as the new parent will change the parent
            # This prevents concurrency conflict
            if record in record.group.record_removed:
                record.group.record_removed.remove(record)
            group.add(record)
            record.modified_fields.setdefault(record.parent_name or 'id')
        group.move(record, 0)

    def sort(self, ids):
        ids2pos = {}
        pos = 0
        new_order = []
        for record in self.group:
            ids2pos[record.id] = pos
            new_order.append(pos)
            pos += 1
        pos = 0
        for obj_id in ids:
            try:
                old_pos = ids2pos[obj_id]
                if old_pos != pos:
                    new_order[old_pos] = pos
                pos += 1
            except KeyError:
                continue
        self.group.sort(lambda x, y:
            cmp(new_order[ids2pos[x.id]], new_order[ids2pos[y.id]]))
        prev = None
        for record in self.group:
            if prev:
                prev.next[id(self.group)] = record
            prev = record
        if prev:
            prev.next[id(self.group)] = None
        path = gtk.TreePath()
        # XXX pygobject does not allow to create empty TreePath,
        # it is always a path of 0
        # see: https://bugzilla.gnome.org/show_bug.cgi?id=770665
        if hasattr(path, 'get_depth'):
            while path.get_depth():
                path.up()
        self.rows_reordered(path, None, new_order)

    def __len__(self):
        return len(self.group)

    def on_get_flags(self):
        if not self.children_field:
            return gtk.TREE_MODEL_LIST_ONLY
        return 0

    def on_get_n_columns(self):
        # XXX
        return 1

    def on_get_column_type(self, index):
        # XXX
        return gobject.TYPE_PYOBJECT

    def on_get_path(self, record):
        return record.get_index_path(self.group)

    def on_get_iter(self, path):
        group = self.group
        record = None
        for i in path:
            if group is None or i >= len(group):
                return None
            record = group[i]
            if not self.children_field:
                break
            if self.children_field not in group.fields:
                break
            group = record.children_group(self.children_field,
                self.children_definitions)
        return record

    def on_get_value(self, record, column):
        return record

    def on_iter_next(self, record):
        if record is None:
            return None
        return record.next.get(id(record.group))

    def on_iter_has_child(self, record):
        if record is None or not self.children_field:
            return False
        if (record.model_name not in self.children_definitions
                or self.children_field not in
                self.children_definitions[record.model_name]):
            return False
        children = record.children_group(self.children_field,
            self.children_definitions)
        if children is None:
            return False
        length = len(children)
        if self.__removed and self.__removed in children:
            length -= 1
        return bool(length)

    def on_iter_children(self, record):
        if record is None:
            if self.group:
                return self.group[0]
            else:
                return None
        if self.children_field:
            children = record.children_group(self.children_field,
                self.children_definitions)
            if children:
                return children[0]
        return None

    def on_iter_n_children(self, record):
        if record is None:
            return len(self.group)
        if not self.children_field:
            return 0
        return len(record.children_group(self.children_field,
            self.children_definitions))

    def on_iter_nth_child(self, record, nth):
        if record is None:
            if nth < len(self.group):
                return self.group[nth]
            return None
        if not self.children_field:
            return None
        if nth < len(record.children_group(self.children_field,
                    self.children_definitions)):
            return record.children_group(self.children_field,
                self.children_definitions)[nth]
        return None

    def on_iter_parent(self, record):
        if record is None:
            return None
        return record.parent


class ViewTree(View):

    def __init__(self, screen, xml, children_field, children_definitions=None):
        super(ViewTree, self).__init__(screen, xml)
        self.view_type = 'tree'
        self.widgets = defaultdict(list)
        self.state_widgets = []
        self.children_field = children_field
        self.children_definitions = children_definitions or []
        self.sum_widgets = []
        self.sum_box = gtk.HBox()
        self.reload = False
<<<<<<< HEAD

        if self.attributes.get('editable'):
            self.treeview = EditableTreeView(self.attributes['editable'], self,
                self.attributes.get('editable_open'))
        else:
            self.treeview = TreeView(self)
        self.always_expand = self.attributes.get('always_expand', False)
=======
        if self.attributes.get('editable') and not screen.readonly:
            self.treeview = EditableTreeView(self.attributes['editable'], self)
            grid_lines = gtk.TREE_VIEW_GRID_LINES_BOTH
        else:
            self.treeview = TreeView(self)
            grid_lines = gtk.TREE_VIEW_GRID_LINES_VERTICAL
>>>>>>> b3a4e10f

        self.parse(xml)

        self.treeview.set_property('rules-hint', True)
        self.treeview.set_property('enable-grid-lines', grid_lines)
        self.treeview.set_fixed_height_mode(
            all(c.get_sizing() == gtk.TREE_VIEW_COLUMN_FIXED
                for c in self.treeview.get_columns()))
        self.treeview.connect('button-press-event', self.__button_press)
        self.treeview.connect('key-press-event', self.on_keypress)
        self.treeview.connect_after('row-activated', self.__sig_switch)
        if self.children_field:
            self.treeview.connect('test-expand-row', self.test_expand_row)
            self.treeview.set_expander_column(self.treeview.get_column(0))
        self.treeview.set_rubber_banding(True)

        selection = self.treeview.get_selection()
        selection.set_mode(gtk.SELECTION_MULTIPLE)
        selection.connect('changed', self.__select_changed)

        self.set_drag_and_drop()

        self.widget = gtk.VBox()
        scroll = gtk.ScrolledWindow()
        scroll.add(self.treeview)
        scroll.set_policy(gtk.POLICY_AUTOMATIC, gtk.POLICY_AUTOMATIC)
        scroll.set_placement(gtk.CORNER_TOP_LEFT)
        viewport = gtk.Viewport()
        viewport.set_shadow_type(gtk.SHADOW_ETCHED_IN)
        viewport.add(scroll)
        self.widget.pack_start(viewport, expand=True, fill=True)

        self.sum_box.show()
        self.widget.pack_start(self.sum_box, expand=False, fill=False)

        self.display()

    def parse(self, xml):
        for node in xml.childNodes:
            if node.nodeType != node.ELEMENT_NODE:
                continue
            if node.tagName == 'field':
                self._parse_field(node)
            elif node.tagName == 'button':
                self._parse_button(node)

        self.add_last_column()

    def _parse_field(self, node):
        group = self.screen.group
        node_attrs = node_attributes(node)
        name = node_attrs['name']
        field = group.fields[name]
        for b_field in ('readonly', 'expand'):
            if b_field in node_attrs:
                node_attrs[b_field] = bool(int(node_attrs[b_field]))
        for i_field in ('width', 'height'):
            if i_field in node_attrs:
                node_attrs[i_field] = int(node_attrs[i_field])
        if 'widget' not in node_attrs:
            node_attrs['widget'] = field.attrs['type']

        for attr in ('relation', 'domain', 'selection',
                'relation_field', 'string', 'views', 'invisible',
                'add_remove', 'sort', 'context', 'size', 'filename',
                'autocomplete', 'translate', 'create', 'delete',
                'selection_change_with', 'schema_model'):
            if (attr in field.attrs
                    and attr not in node_attrs):
                node_attrs[attr] = field.attrs[attr]

        Widget = self.get_widget(node_attrs['widget'])
        widget = Widget(self, node_attrs)
        self.widgets[name].append(widget)

        column = gtk.TreeViewColumn(field.attrs['string'])
        column._type = 'field'
        column.name = name

        prefixes = []
        suffixes = []
        if node_attrs['widget'] in ('url', 'email', 'callto', 'sip'):
            prefixes.append(Affix(self, node_attrs,
                    protocol=node_attrs['widget']))
        if 'icon' in node_attrs:
            prefixes.append(Affix(self, node_attrs))
        for affix in node.childNodes:
            affix_attrs = node_attributes(affix)
            if 'name' not in affix_attrs:
                affix_attrs['name'] = name
            if affix.tagName == 'prefix':
                list_ = prefixes
            else:
                list_ = suffixes
            list_.append(Affix(self, affix_attrs))

        for prefix in prefixes:
            column.pack_start(prefix.renderer, expand=False)
            column.set_cell_data_func(prefix.renderer,
                prefix.setter)

        column.pack_start(widget.renderer, expand=True)
        column.set_cell_data_func(widget.renderer, widget.setter)

        for suffix in suffixes:
            column.pack_start(suffix.renderer, expand=False)
            column.set_cell_data_func(suffix.renderer,
                suffix.setter)

        self.set_column_widget(column, field, node_attrs, align=widget.align)
        self.set_column_width(column, field, node_attrs)

        if (not self.attributes.get('sequence')
                and not self.children_field
                and field.attrs.get('sortable', True)):
            column.connect('clicked', self.sort_model)

        self.treeview.append_column(column)

        self.add_sum(node_attrs)

    def _parse_button(self, node):
        node_attrs = node_attributes(node)
        widget = Button(self, node_attrs)
        self.state_widgets.append(widget)

        column = gtk.TreeViewColumn(node_attrs.get('string', ''),
            widget.renderer)
        column._type = 'button'
        column.name = None
        column.set_cell_data_func(widget.renderer, widget.setter)

        self.set_column_widget(column, None, node_attrs, arrow=False)
        self.set_column_width(column, None, node_attrs)

        decoder = PYSONDecoder(self.screen.context)
        column.set_visible(
            not decoder.decode(node_attrs.get('tree_invisible', '0')))

        self.treeview.append_column(column)

    WIDGETS = {
        'char': Char,
        'many2one': M2O,
        'date': Date,
        'one2many': O2M,
        'many2many': M2M,
        'selection': Selection,
        'float': Float,
        'numeric': Float,
        'timedelta': TimeDelta,
        'integer': Int,
        'biginteger': Int,
        'time': Time,
        'boolean': Boolean,
        'text': Text,
        'url': URL,
        'email': URL,
        'callto': URL,
        'sip': URL,
        'progressbar': ProgressBar,
        'reference': Reference,
        'one2one': O2O,
        'binary': Binary,
        'image': Image,
        }

    @classmethod
    def get_widget(cls, name):
        return cls.WIDGETS[name]

<<<<<<< HEAD
    def _set_background(self, value, attrlist):
        if value not in COLOR_RGB:
            logging.getLogger(__name__).info('This color is not supported' +
                ' => %s' % value)
        color = COLOR_RGB.get(value, COLOR_RGB['black'])
        attrlist.change(pango.AttrBackground(color[0], color[1],
                color[2], 0, -1))

    def _set_foreground(self, value, attrlist):
        if value not in COLOR_RGB:
            logging.getLogger(__name__).info('This color is not supported' +
                ' => %s' % value)
        color = COLOR_RGB.get(value, COLOR_RGB['black'])
        attrlist.change(pango.AttrForeground(color[0], color[1],
                color[2], 0, -1))

    def _set_font(self, value, attrlist):
        attrlist.change(pango.AttrFontDesc(pango.FontDescription(value),
                0, -1))

    def _format_set(self, attrs, attrlist):
        functions = {
            'color': self._set_foreground,
            'fg': self._set_foreground,
            'bg': self._set_background,
            'font': self._set_font
            }
        if not getattr(attrs, 'states', None):
            return
        states = ast.literal_eval(attrs['states'])
        for attr in states.keys():
            if not states[attr]:
                continue
            key = attr.split('_')
            if key[0] == 'field':
                continue
            if key[0] == 'label':
                key = key[1:]
            if isinstance(states[attr], basestring):
                key.append(states[attr])
            if key[0] in functions:
                if len(key) != 2:
                    raise ValueError(FORMAT_ERROR + attr)
                functions[key[0]](key[1], attrlist)

    def set_column_widget(self, column, field, attributes, arrow=True):
=======
    def set_column_widget(self, column, field, attributes,
            arrow=True, align=0.5):
>>>>>>> b3a4e10f
        hbox = gtk.HBox(False, 2)
        label = gtk.Label(attributes['string'])
        attrlist = pango.AttrList()
        if field and self.editable:
            required = field.attrs.get('required')
            readonly = field.attrs.get('readonly')
<<<<<<< HEAD
            if (required or not readonly) and hasattr(pango, 'AttrWeight'):
                # FIXME when Pango.attr_weight_new is introspectable
                attrlist = pango.AttrList()
                if required:
                    attrlist.insert(pango.AttrWeight(pango.WEIGHT_BOLD, 0, -1))
                # We removed the check if not readonly (cf: issue #3751)
        if field:
            self._format_set(attributes, attrlist)
        label.set_attributes(attrlist)
=======
            attrlist = common.get_label_attributes(readonly, required)
            label.set_attributes(attrlist)
            widget_class(label, 'readonly', readonly)
            widget_class(label, 'required', required)
>>>>>>> b3a4e10f
        label.show()
        help = None
        if field and field.attrs.get('help'):
            help = field.attrs['help']
        elif attributes.get('help'):
            help = attributes['help']
        if help:
            tooltips = Tooltips()
            tooltips.set_tip(label, help)
            tooltips.enable()
        if arrow:
            arrow_widget = gtk.Arrow(gtk.ARROW_NONE, gtk.SHADOW_NONE)
            arrow_widget.show()
            column.arrow = arrow_widget
        hbox.pack_start(label, True, True, 0)
        if arrow:
            hbox.pack_start(arrow_widget, False, False, 0)
            column.set_clickable(True)
        hbox.show()
        column.set_widget(hbox)
        column.set_alignment(align)

    def set_column_width(self, column, field, attributes):
        default_width = {
            'integer': 60,
            'biginteger': 60,
            'float': 80,
            'numeric': 80,
            'timedelta': 100,
            'date': 100,
            'datetime': 100,
            'time': 100,
            'selection': 90,
            'char': 100,
            'one2many': 50,
            'many2many': 50,
            'boolean': 20,
            'binary': 200,
            }

        width = self.screen.tree_column_width[self.screen.model_name].get(
            column.name)
        if not width:
            if 'width' in attributes:
                width = int(attributes['width'])
            elif field:
                width = default_width.get(field.attrs['type'], 100)
            else:
                width = 80
        column.width = width
        if width > 0:
            column.set_fixed_width(width)
        column.set_min_width(1)

        expand = attributes.get('expand', False)
        column.set_expand(expand)
        column.set_resizable(True)
        if attributes.get('widget') != 'text':
            column.set_sizing(gtk.TREE_VIEW_COLUMN_FIXED)

    def get_column_widget(self, column):
        'Return the widget of the column'
        idx = [c for c in self.treeview.get_columns()
            if c.name == column.name].index(column)
        return self.widgets[column.name][idx]

    def add_sum(self, attributes):
        if 'sum' not in attributes:
            return
        if gtk.widget_get_default_direction() == gtk.TEXT_DIR_RTL:
            text = _(':') + attributes['sum']
        else:
            text = attributes['sum'] + _(':')
        label, sum_ = gtk.Label(text), gtk.Label()

        hbox = gtk.HBox()
        hbox.pack_start(label, expand=True, fill=False, padding=2)
        hbox.pack_start(sum_, expand=True, fill=False, padding=2)
        hbox.show_all()
        self.sum_box.pack_start(hbox, expand=False, fill=False)

        self.sum_widgets.append((attributes['name'], sum_))

    def sort_model(self, column):
        for col in self.treeview.get_columns():
            if col != column and getattr(col, 'arrow', None):
                col.arrow.set(gtk.ARROW_NONE, gtk.SHADOW_NONE)
        self.screen.order = self.screen.default_order
        if column.arrow.props.arrow_type == gtk.ARROW_NONE:
            column.arrow.set(gtk.ARROW_DOWN, gtk.SHADOW_IN)
            self.screen.order = [(column.name, 'ASC')]
        else:
            if column.arrow.props.arrow_type == gtk.ARROW_DOWN:
                column.arrow.set(gtk.ARROW_UP, gtk.SHADOW_IN)
                self.screen.order = [(column.name, 'DESC')]
            else:
                column.arrow.set(gtk.ARROW_NONE, gtk.SHADOW_NONE)
        model = self.treeview.get_model()
        unsaved_records = [x for x in model.group if x.id < 0]
        search_string = self.screen.screen_container.get_text() or u''
        if (self.screen.search_count == len(model)
                or unsaved_records
                or self.screen.parent):
            ids = self.screen.search_filter(
                search_string=search_string, only_ids=True)
            model.sort(ids)
        else:
            self.screen.search_filter(search_string=search_string)

    def add_last_column(self):
        for column in self.treeview.get_columns():
            if column.get_expand():
                break
        else:
            column = gtk.TreeViewColumn()
            column._type = 'fill'
            column.name = None
            column.set_sizing(gtk.TREE_VIEW_COLUMN_FIXED)
            self.treeview.append_column(column)

    def set_drag_and_drop(self):
        dnd = False
        if self.children_field:
            children = self.screen.group.fields.get(self.children_field)
            if children and len(self.children_definitions) > 1:
                parent_name = children.attrs.get('relation_field')
                dnd = parent_name in self.widgets
        elif self.attributes.get('sequence'):
            dnd = True
        # Disable DnD on mac until it is fully supported
        if sys.platform == 'darwin':
            dnd = False
        if self.screen.readonly:
            dnd = False

        if not dnd:
            return

        self.treeview.enable_model_drag_dest(
            [('MY_TREE_MODEL_ROW', gtk.TARGET_SAME_WIDGET, 0)],
            gtk.gdk.ACTION_MOVE)
        self.treeview.enable_model_drag_source(
            gtk.gdk.BUTTON1_MASK | gtk.gdk.BUTTON3_MASK,
            [('MY_TREE_MODEL_ROW', gtk.TARGET_SAME_WIDGET, 0)],
            gtk.gdk.ACTION_MOVE)
        # XXX have to set manually because enable_model_drag_source
        # does not set the mask
        # https://bugzilla.gnome.org/show_bug.cgi?id=756177
        self.treeview.drag_source_set(
            gtk.gdk.BUTTON1_MASK | gtk.gdk.BUTTON3_MASK,
            [gtk.TargetEntry.new(
                    'MY_TREE_MODEL_ROW', gtk.TARGET_SAME_WIDGET, 0)],
            gtk.gdk.ACTION_MOVE)

        self.treeview.connect("drag-data-get", self.drag_data_get)
        self.treeview.connect('drag-data-received',
            self.drag_data_received)
        self.treeview.connect('drag-drop', self.drag_drop)
        self.treeview.connect('drag-data-delete', self.drag_data_delete)

    @property
    def modified(self):
        return False

    @property
    def editable(self):
        return (bool(getattr(self.treeview, 'editable', False))
            and not self.screen.readonly)

    def get_fields(self):
        return [col.name for col in self.treeview.get_columns() if col.name]

    def get_buttons(self):
        return [b for b in self.state_widgets
            if isinstance(b.renderer, CellRendererButton)]

    def on_keypress(self, widget, event):
        control_mask = gtk.gdk.CONTROL_MASK
        if sys.platform == 'darwin':
            control_mask = gtk.gdk.MOD2_MASK
        if (event.keyval == gtk.keysyms.c
                and event.state & control_mask):
            self.on_copy()
            return False
        if (event.keyval == gtk.keysyms.v
                and event.state & control_mask):
            self.on_paste()
            return False

    def test_expand_row(self, widget, iter_, path):
        model = widget.get_model()
        iter_ = model.iter_children(iter_)
        if not iter_:
            return False
        fields = [col.name for col in self.treeview.get_columns()
                if col.name]
        while iter_:
            record = model.get_value(iter_, 0)
            if not record.get_loaded(fields):
                for field in fields:
                    record[field]
                    if record.exception:
                        return True
            iter_ = model.iter_next(iter_)
        return False

    def on_copy(self):
        for clipboard_type in (gtk.gdk.SELECTION_CLIPBOARD,
                gtk.gdk.SELECTION_PRIMARY):
            clipboard = self.treeview.get_clipboard(clipboard_type)
            targets = [
                ('STRING', 0, 0),
                ('TEXT', 0, 1),
                ('COMPOUND_TEXT', 0, 2),
                ('UTF8_STRING', 0, 3)
            ]
            selection = self.treeview.get_selection()
            # Set to clipboard directly if not too much selected rows
            # to speed up paste
            # Don't use set_with_data on mac see:
            # http://bugzilla.gnome.org/show_bug.cgi?id=508601
            if selection.count_selected_rows() < 100 \
                    or sys.platform == 'darwin':
                data = []
                selection.selected_foreach(self.copy_foreach, data)
                clipboard.set_text('\n'.join(data), -1)
            else:
                clipboard.set_with_data(targets, self.copy_get_func,
                        self.copy_clear_func, selection)

    def copy_foreach(self, treemodel, path, iter, data):
        record = treemodel.get_value(iter, 0)
        values = []
        for col in self.treeview.get_columns():
            if not col.get_visible() or not col.name:
                continue
            widget = self.get_column_widget(col)
            values.append('"'
                + str(widget.get_textual_value(record)).replace('"', '""')
                + '"')
        data.append('\t'.join(values))
        return

    def copy_get_func(self, clipboard, selectiondata, info, selection):
        data = []
        selection.selected_foreach(self.copy_foreach, data)
        clipboard.set_text('\n'.join(data), -1)
        del data
        return

    def copy_clear_func(self, clipboard, selection):
        del selection
        return

    def on_paste(self):
        if not self.editable:
            return

        def unquote(value):
            if value[:1] == '"' and value[-1:] == '"':
                return value[1:-1]
            return value
        data = []
        for clipboard_type in (gtk.gdk.SELECTION_CLIPBOARD,
                gtk.gdk.SELECTION_PRIMARY):
            clipboard = self.treeview.get_clipboard(clipboard_type)
            text = clipboard.wait_for_text()
            if not text:
                continue
            data = [[unquote(v) for v in l.split('\t')]
                for l in text.splitlines()]
            break
        col = self.treeview.get_cursor()[1]
        columns = [c for c in self.treeview.get_columns()
            if c.get_visible() and c.name]
        if col in columns:
            idx = columns.index(col)
            columns = columns[idx:]
        if self.screen.current_record:
            record = self.screen.current_record
            group = record.group
            idx = group.index(record)
        else:
            group = self.screen.group
            idx = len(group)
        default = None
        for line in data:
            if idx >= len(group):
                record = group.new(default=False)
                if default is None:
                    default = record.default_get()
                record.set_default(default)
                group.add(record)
            record = group[idx]
            for col, value in zip(columns, line):
                widget = self.get_column_widget(col)
                if widget.get_textual_value(record) != value:
                    widget.value_from_text(record, value)
                    if value and not widget.get_textual_value(record):
                        # Stop setting value if a value is correctly set
                        idx = len(group)
                        break
            if not record.validate():
                break
            idx += 1
        self.screen.current_record = record
        self.screen.display(set_cursor=True)

    def drag_data_get(self, treeview, context, selection, target_id,
            etime):
        treeview.emit_stop_by_name('drag-data-get')

        def _func_sel_get(model, path, iter_, data):
            value = model.get_value(iter_, 0)
            data.append(json.dumps(
                    value.get_path(model.group), separators=(',', ':')))
        data = []
        treeselection = treeview.get_selection()
        treeselection.selected_foreach(_func_sel_get, data)
        if not data:
            return
        data = str(data[0])
        selection.set(selection.get_target(), 8, data)
        return True

    def drag_data_received(self, treeview, context, x, y, selection,
            info, etime):
        treeview.emit_stop_by_name('drag-data-received')
        if self.attributes.get('sequence'):
            field = self.screen.group.fields[self.attributes['sequence']]
            for record in self.screen.group:
                if field.get_state_attrs(
                        record).get('readonly', False):
                    return
        try:
            selection_data = selection.data
        except AttributeError:
            selection_data = selection.get_data()
        if not selection_data:
            return

        # Don't received if the treeview was editing because it breaks the
        # internal state of the cursor.
        cursor, column = treeview.get_cursor()
        if column:
            for renderer in column.get_cell_renderers():
                if renderer.props.editing:
                    return

        model = treeview.get_model()
        try:
            data = json.loads(selection_data)
        except ValueError:
            return
        record = model.group.get_by_path(data)
        record_path = record.get_index_path(model.group)
        drop_info = treeview.get_dest_row_at_pos(x, y)

        def check_recursion(from_, to):
            if not from_ or not to:
                return True
            if from_ == to:
                return False
            length = min(len(from_), len(to))
            if len(from_) < len(to) and from_[:length] == to[:length]:
                return False
            return True
        if drop_info:
            path, position = drop_info
            check_path = tuple(path)
            if position in (gtk.TREE_VIEW_DROP_BEFORE,
                    gtk.TREE_VIEW_DROP_AFTER):
                check_path = path[:-1]
            if not check_recursion(record_path, check_path):
                return
            if position == gtk.TREE_VIEW_DROP_BEFORE:
                model.move_before(record, path)
            elif position == gtk.TREE_VIEW_DROP_AFTER:
                model.move_after(record, path)
            elif self.children_field:
                model.move_into(record, path)
        else:
            model.move_after(record, (len(model) - 1,))
        if hasattr(gtk.gdk, 'drop_finish'):
            gtk.gdk.drop_finish(context, False, etime)
        else:
            context.drop_finish(False, etime)
        if self.attributes.get('sequence'):
            record.group.set_sequence(field=self.attributes['sequence'])
        return True

    def drag_drop(self, treeview, context, x, y, time):
        treeview.emit_stop_by_name('drag-drop')
        targets = treeview.drag_dest_get_target_list()
        target = treeview.drag_dest_find_target(context, targets)
        treeview.drag_get_data(context, target, time)
        return True

    def drag_data_delete(self, treeview, context):
        treeview.emit_stop_by_name('drag-data-delete')

    def __button_press(self, treeview, event):
        if event.button == 3:
            try:
                path, col, x, y = treeview.get_path_at_pos(
                    int(event.x), int(event.y))
            except TypeError:
                # Outside row
                return False
            menu = gtk.Menu()
            copy_item = gtk.ImageMenuItem('gtk-copy')
            copy_item.set_use_stock(True)
            copy_item.connect('activate', lambda x: self.on_copy())
            menu.append(copy_item)
            if self.editable:
                paste_item = gtk.ImageMenuItem('gtk-paste')
                paste_item.set_use_stock(True)
                paste_item.connect('activate', lambda x: self.on_paste())
                menu.append(paste_item)
            menu.show_all()
            menu.popup(None, None, None, event.button, event.time)

            def pop(menu, group, record):
                # Don't activate actions if parent is modified
                parent = record.parent if record else None
                while parent:
                    if parent.modified:
                        break
                    parent = parent.parent
                else:
                    populate(menu, group.model_name, record)
                for col in self.treeview.get_columns():
                    if not col.get_visible() or not col.name:
                        continue
                    field = group.fields[col.name]
                    model = None
                    if field.attrs['type'] == 'many2one':
                        model = field.attrs['relation']
                        record_id = field.get(record)
                    elif field.attrs['type'] == 'reference':
                        value = field.get(record)
                        if value:
                            model, record_id = value.split(',')
                            record_id = int(record_id)
                    if not model:
                        continue
                    label = field.attrs['string']
                    context = field.get_context(record)
                    populate(
                        menu, model, record_id, title=label, field=field,
                        context=context)
                menu.show_all()

            selection = treeview.get_selection()
            if selection.count_selected_rows() == 1:
                group = self.screen.group
                if selection.get_mode() == gtk.SELECTION_SINGLE:
                    model = selection.get_selected()[0]
                elif selection.get_mode() == gtk.SELECTION_MULTIPLE:
                    model = selection.get_selected_rows()[0]
                record = model.get_value(model.get_iter(path), 0)
                # Delay filling of popup as it can take time
                gobject.idle_add(pop, menu, group, record)
            return True  # Don't change the selection
        elif event.button == 2:
            event.button = 1
            event.state |= gtk.gdk.MOD1_MASK
            treeview.emit('button-press-event', event)
            return True
        return False

    def group_list_changed(self, group, signal):
        model = self.treeview.get_model()
        if model is not None:
            if signal[0] == 'record-added':
                model.added(group, signal[1])
            elif signal[0] == 'record-removed':
                model.removed(group, signal[1])
        self.display()

    def __str__(self):
        return 'ViewList (%d)' % id(self)

    def __getitem__(self, name):
        return None

    def save_width_height(self):
        if not CONFIG['client.save_width_height']:
            return
        fields = {}
        last_col = None
        for col in self.treeview.get_columns():
            if col.get_visible():
                last_col = col
            if not hasattr(col, 'name') or not hasattr(col, 'width'):
                continue
            if (col.get_width() != col.width and col.get_visible()
                    and not col.get_expand()):
                fields[col.name] = col.get_width()
        # Don't set width for last visible columns
        # as it depends of the screen size
        if last_col and last_col.name in fields:
            del fields[last_col.name]

        if fields and any(fields.itervalues()):
            model_name = self.screen.model_name
            try:
                RPCExecute('model', 'ir.ui.view_tree_width', 'set_width',
                    model_name, fields)
            except RPCException:
                pass
            self.screen.tree_column_width[model_name].update(fields)

    def destroy(self):
        self.save_width_height()
        self.treeview.destroy()

    def __sig_switch(self, treeview, path, column):
        if column._type == 'button':
            return
        allow_similar = False
        event = gtk.get_current_event()
        if (event.state & gtk.gdk.MOD1_MASK
                or event.state & gtk.gdk.SHIFT_MASK):
            allow_similar = True
        with Window(allow_similar=allow_similar):
            if not self.screen.row_activate() and self.children_field:
                if treeview.row_expanded(path):
                    treeview.collapse_row(path)
                else:
                    treeview.expand_row(path, False)

    def __select_changed(self, tree_sel):
        previous_record = self.screen.current_record
        if previous_record and previous_record not in previous_record.group:
            previous_record = None

        if tree_sel.get_mode() == gtk.SELECTION_SINGLE:
            model, iter_ = tree_sel.get_selected()
            if model and iter_:
                record = model.get_value(iter_, 0)
                self.screen.current_record = record
            else:
                self.screen.current_record = None

        elif tree_sel.get_mode() == gtk.SELECTION_MULTIPLE:
            model, paths = tree_sel.get_selected_rows()
            if model and paths:
                iter_ = model.get_iter(paths[0])
                record = model.get_value(iter_, 0)
                self.screen.current_record = record
            else:
                self.screen.current_record = None

        if self.editable and previous_record:
            def go_previous():
                self.screen.current_record = previous_record
                self.set_cursor()
            if (not self.screen.parent
                    and previous_record != self.screen.current_record):

                def save():
                    if not previous_record.destroyed:
                        if not previous_record.save():
                            go_previous()

                if not previous_record.validate(self.get_fields()):
                    go_previous()
                    return True
                # Delay the save to let GTK process the current event
                gobject.idle_add(save)
            elif (previous_record != self.screen.current_record
                    and self.screen.pre_validate):

                def pre_validate():
                    if not previous_record.destroyed:
                        if not previous_record.pre_validate():
                            go_previous()
                # Delay the pre_validate to let GTK process the current event
                gobject.idle_add(pre_validate)
        self.update_sum()

    def set_value(self):
        if self.editable:
            self.treeview.set_value()

    def reset(self):
        pass

    def display(self):
        self.treeview.display_counter += 1
        current_record = self.screen.current_record
        if (self.reload
                or not self.treeview.get_model()
                or (self.screen.group !=
                    self.treeview.get_model().group)):
            model = AdaptModelGroup(self.screen.group,
                self.children_field, self.children_definitions)
            self.treeview.set_model(model)
            # __select_changed resets current_record to None
            self.screen.current_record = current_record
            if current_record:
                selection = self.treeview.get_selection()
                path = current_record.get_index_path(model.group)
                # JCA : Check selection is not empty before updateing path
                if selection:
                    selection.select_path(path)
        self.reload = False
        if not current_record:
            selection = self.treeview.get_selection()
            selection.unselect_all()
        self.treeview.queue_draw()
        if self.editable:
            self.set_state()
        self.update_sum()

        # Set column visibility depending on attributes and domain
        domain = []
        if self.screen.domain:
            domain.append(self.screen.get_domain())
        tab_domain = self.screen.screen_container.get_tab_domain()
        if tab_domain:
            domain.append(tab_domain)
        domain = simplify(domain)
        decoder = PYSONDecoder(self.screen.context)
        for column in self.treeview.get_columns():
            name = column.name
            if not name:
                continue
            widget = self.get_column_widget(column)
            if decoder.decode(widget.attrs.get('tree_invisible', '0')):
                column.set_visible(False)
            elif name == self.screen.exclude_field:
                column.set_visible(False)
            else:
                inv_domain = domain_inversion(domain, name)
                if not isinstance(inv_domain, bool):
                    inv_domain = simplify(inv_domain)
                unique, _, _ = unique_value(inv_domain)
                column.set_visible(not unique or bool(self.children_field))

    def set_state(self):
        record = self.screen.current_record
        if record:
            for field in record.group.fields:
                field = record.group.fields.get(field, None)
                if field:
                    field.state_set(record)

    @delay
    def update_sum(self):
        selected_records = self.selected_records
        for name, label in self.sum_widgets:
            sum_ = None
            selected_sum = None
            loaded = True
            digit = 0
            field = self.screen.group.fields[name]
            for record in self.screen.group:
                if not record.get_loaded([name]) and record.id >= 0:
                    loaded = False
                    break
                value = field.get(record)
                if value is not None:
                    if sum_ is None:
                        sum_ = value
                    else:
                        sum_ += value
                    if record in selected_records or not selected_records:
                        if selected_sum is None:
                            selected_sum = value
                        else:
                            selected_sum += value
                    if hasattr(field, 'digits'):
                        fdigits = field.digits(record)
                        if fdigits and digit is not None:
                            digit = max(fdigits[1], digit)
                        else:
                            digit = None

            if loaded:
                if field.attrs['type'] == 'timedelta':
                    converter = self.screen.context.get(
                        field.attrs.get('converter'))
                    selected_sum = common.timedelta.format(
                        selected_sum, converter)
                    sum_ = common.timedelta.format(sum_, converter)
                elif digit:
                    selected_sum = locale.format(
                        '%.*f', (digit, selected_sum or 0), True)
                    sum_ = locale.format('%.*f', (digit, sum_ or 0), True)
                else:
                    selected_sum = locale.format(
                        '%s', selected_sum or 0, True)
                    sum_ = locale.format('%s', sum_ or 0, True)

                text = '%s / %s' % (selected_sum, sum_)
            else:
                text = '-'
            label.set_text(text)

    def set_cursor(self, new=False, reset_view=True):
        self.treeview.grab_focus()
        model = self.treeview.get_model()
        if self.screen.current_record and model:
            path = self.screen.current_record.get_index_path(model.group)
            if model.get_flags() & gtk.TREE_MODEL_LIST_ONLY:
                path = (path[0],)
            focus_column = self.treeview.next_column(path, editable=new)
            if path[:-1]:
                self.treeview.expand_to_path(gtk.TreePath(path[:-1]))
            self.treeview.scroll_to_cell(path, focus_column,
                use_align=False)
            current_path = self.treeview.get_cursor()[0]
            selected_path = \
                self.treeview.get_selection().get_selected_rows()[1]
            path = gtk.TreePath(path)
            if (current_path != path and path not in selected_path) or new:
                self.treeview.set_cursor(path, focus_column, new)

    @property
    def selected_records(self):
        def _func_sel_get(model, path, iter_, records):
            records.append(model.get_value(iter_, 0))
        records = []
        sel = self.treeview.get_selection()
        sel.selected_foreach(_func_sel_get, records)
        return records

    def get_selected_paths(self):
        selection = self.treeview.get_selection()
        model, rows = selection.get_selected_rows()
        id_paths = []
        for row in rows:
            path = ()
            id_path = []
            for node in row:
                path += (node,)
                iter_ = model.get_iter(path)
                id_path.append(model.get_value(iter_, 0).id)
            id_paths.append(id_path)
        return id_paths

    def select_nodes(self, nodes):
        selection = self.treeview.get_selection()
        if not nodes:
            return
        selection.unselect_all()
        scroll = False
        model = self.treeview.get_model()
        for node in nodes:
            path = path_convert_id2pos(model, node)
            if path:
                selection.select_path(gtk.TreePath(path))
                if not scroll:
                    self.treeview.scroll_to_cell(path)
                    scroll = True

    def get_expanded_paths(self, starting_path=None, starting_id_path=None):
        # Use id instead of position
        # because the position may change between load
        if not starting_path:
            starting_path = tuple()
        if not starting_id_path:
            starting_id_path = []
        id_paths = []
        model = self.treeview.get_model()
        if starting_path:
            iter_ = model.get_iter(gtk.TreePath(starting_path))
        else:
            iter_ = None
        for path_idx in range(model.iter_n_children(iter_)):
            path = starting_path + (path_idx,)
            expanded = self.treeview.row_expanded(gtk.TreePath(path))
            if expanded:
                iter_ = model.get_iter(path)
                expanded_record = model.get_value(iter_, 0)
                id_path = starting_id_path + [expanded_record.id]
                id_paths.append(id_path)
                child_id_paths = self.get_expanded_paths(path, id_path)
                id_paths += child_id_paths
        return id_paths

    def expand_nodes(self, nodes):
        model = self.treeview.get_model()
        # JCA : Manage always_expand atrtibute to force tree expansion
        if self.view_type == 'tree' and self.always_expand:
            group = model.group

            def get_all_sub_records(group, record, cur_expand_path,
                    to_expand):
                if group is None:
                    try:
                        group = record.children_group(model.children_field,
                            model.children_definitions)
                    except AttributeError:
                        return
                if group is None:
                    return
                cur_expand_path.append(0)
                for i in range(len(group)):
                    cur_expand_path[-1] = i
                    to_expand += [list(cur_expand_path)]
                    get_all_sub_records(None, group[i], cur_expand_path,
                        to_expand)
                cur_expand_path.pop(-1)

            cur_expand_path = []
            to_expand = []
            get_all_sub_records(group, None, cur_expand_path, to_expand)
            for path in to_expand:
                self.treeview.expand_to_path(tuple(path))
        else:
            for node in nodes:
                expand_path = path_convert_id2pos(model, node)
                if expand_path:
                    self.treeview.expand_to_path(gtk.TreePath(expand_path))<|MERGE_RESOLUTION|>--- conflicted
+++ resolved
@@ -293,22 +293,18 @@
         self.sum_widgets = []
         self.sum_box = gtk.HBox()
         self.reload = False
-<<<<<<< HEAD
-
+
+        # ABD: Pass self.attributes.get('editable_open') to constructor
         if self.attributes.get('editable'):
             self.treeview = EditableTreeView(self.attributes['editable'], self,
                 self.attributes.get('editable_open'))
-        else:
-            self.treeview = TreeView(self)
-        self.always_expand = self.attributes.get('always_expand', False)
-=======
-        if self.attributes.get('editable') and not screen.readonly:
-            self.treeview = EditableTreeView(self.attributes['editable'], self)
             grid_lines = gtk.TREE_VIEW_GRID_LINES_BOTH
         else:
             self.treeview = TreeView(self)
             grid_lines = gtk.TREE_VIEW_GRID_LINES_VERTICAL
->>>>>>> b3a4e10f
+
+        # ABD set alway expand through attributes
+        self.always_expand = self.attributes.get('always_expand', False)
 
         self.parse(xml)
 
@@ -480,7 +476,7 @@
     def get_widget(cls, name):
         return cls.WIDGETS[name]
 
-<<<<<<< HEAD
+    # ABD: See #3428
     def _set_background(self, value, attrlist):
         if value not in COLOR_RGB:
             logging.getLogger(__name__).info('This color is not supported' +
@@ -526,33 +522,17 @@
                     raise ValueError(FORMAT_ERROR + attr)
                 functions[key[0]](key[1], attrlist)
 
-    def set_column_widget(self, column, field, attributes, arrow=True):
-=======
     def set_column_widget(self, column, field, attributes,
             arrow=True, align=0.5):
->>>>>>> b3a4e10f
         hbox = gtk.HBox(False, 2)
         label = gtk.Label(attributes['string'])
-        attrlist = pango.AttrList()
         if field and self.editable:
             required = field.attrs.get('required')
             readonly = field.attrs.get('readonly')
-<<<<<<< HEAD
-            if (required or not readonly) and hasattr(pango, 'AttrWeight'):
-                # FIXME when Pango.attr_weight_new is introspectable
-                attrlist = pango.AttrList()
-                if required:
-                    attrlist.insert(pango.AttrWeight(pango.WEIGHT_BOLD, 0, -1))
-                # We removed the check if not readonly (cf: issue #3751)
-        if field:
-            self._format_set(attributes, attrlist)
-        label.set_attributes(attrlist)
-=======
             attrlist = common.get_label_attributes(readonly, required)
             label.set_attributes(attrlist)
             widget_class(label, 'readonly', readonly)
             widget_class(label, 'required', required)
->>>>>>> b3a4e10f
         label.show()
         help = None
         if field and field.attrs.get('help'):
