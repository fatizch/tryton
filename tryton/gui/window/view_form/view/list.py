--- conflicted
+++ resolved
@@ -271,60 +271,6 @@
 
 class TreeXMLViewParser(XMLViewParser):
 
-<<<<<<< HEAD
-    def __init__(self, screen, xml, children_field, children_definitions=None):
-        super(ViewTree, self).__init__(screen, xml)
-        self.view_type = 'tree'
-        self.widgets = defaultdict(list)
-        self.state_widgets = []
-        self.children_field = children_field
-        self.children_definitions = children_definitions or []
-        self.sum_widgets = []
-        self.sum_box = gtk.HBox()
-
-        # ABD: Pass self.attributes.get('editable_open') to constructor
-        if self.attributes.get('editable'):
-            self.treeview = EditableTreeView(self.attributes['editable'], self,
-                self.attributes.get('editable_open'))
-            grid_lines = gtk.TREE_VIEW_GRID_LINES_BOTH
-        else:
-            self.treeview = TreeView(self)
-            grid_lines = gtk.TREE_VIEW_GRID_LINES_VERTICAL
-        self.mnemonic_widget = self.treeview
-        # ABD set alway expand through attributes
-        self.always_expand = self.attributes.get('always_expand', False)
-
-        self.parse(xml)
-
-        self.treeview.set_property('rules-hint', True)
-        self.treeview.set_property('enable-grid-lines', grid_lines)
-        self.treeview.set_fixed_height_mode(
-            all(c.get_sizing() == gtk.TREE_VIEW_COLUMN_FIXED
-                for c in self.treeview.get_columns()))
-        self.treeview.connect('button-press-event', self.__button_press)
-        self.treeview.connect('key-press-event', self.on_keypress)
-        self.treeview.connect_after('row-activated', self.__sig_switch)
-        if self.children_field:
-            self.treeview.connect('test-expand-row', self.test_expand_row)
-            self.treeview.set_expander_column(self.treeview.get_column(0))
-        self.treeview.set_rubber_banding(True)
-
-        selection = self.treeview.get_selection()
-        selection.set_mode(gtk.SELECTION_MULTIPLE)
-        selection.connect('changed', self.__select_changed)
-
-        self.set_drag_and_drop()
-
-        self.widget = gtk.VBox()
-        self.scroll = scroll = gtk.ScrolledWindow()
-        scroll.add(self.treeview)
-        scroll.set_policy(gtk.POLICY_AUTOMATIC, gtk.POLICY_AUTOMATIC)
-        scroll.set_placement(gtk.CORNER_TOP_LEFT)
-        viewport = gtk.Viewport()
-        viewport.set_shadow_type(gtk.SHADOW_ETCHED_IN)
-        viewport.add(scroll)
-        self.widget.pack_start(viewport, expand=True, fill=True)
-=======
     WIDGETS = {
         'biginteger': Int,
         'binary': Binary,
@@ -350,7 +296,6 @@
         'timedelta': TimeDelta,
         'url': URL,
         }
->>>>>>> 9c7b6426
 
     def _parse_tree(self, node, attributes):
         for child in node.childNodes:
@@ -1131,11 +1076,7 @@
 
     def display(self, force=False):
         self.treeview.display_counter += 1
-<<<<<<< HEAD
-        current_record = self.screen.current_record
-=======
         current_record = self.record
->>>>>>> 9c7b6426
         if (force
                 or not self.treeview.get_model()
                 or self.group != self.treeview.get_model().group):
