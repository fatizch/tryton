# This file is part of Tryton.  The COPYRIGHT file at the top level of
# this repository contains the full copyright notices and license terms.
import datetime

import gtk
import gettext
import gobject

import tryton.common as common
from tryton.gui import Main
from tryton.common.domain_parser import quote
from tryton.common.treeviewcontrol import TreeViewControl
from tryton.common.datetime_ import Date, Time, DateTime, add_operators
from tryton.pyson import PYSONDecoder

_ = gettext.gettext


class Dates(gtk.HBox):

    def __init__(self, format_=None, _entry=Date):
        super(Dates, self).__init__()
        self.from_ = add_operators(_entry())
        self.pack_start(self.from_, expand=True, fill=True)
        self.pack_start(gtk.Label(_('..')), expand=False, fill=False)
        self.to = add_operators(_entry())
        self.pack_start(self.to, expand=True, fill=True)
        if format_:
            self.from_.props.format = format_
            self.to.props.format = format_

    def _get_value(self, widget):
        value = widget.props.value
        if value:
            return common.datetime_strftime(value, widget.props.format)

    def get_value(self):
        from_ = self._get_value(self.from_)
        to = self._get_value(self.to)
        if from_ and to:
            if from_ != to:
                return '%s..%s' % (quote(from_), quote(to))
            else:
                return quote(from_)
        elif from_:
            return '>=%s' % quote(from_)
        elif to:
            return '<=%s' % quote(to)

    @property
    def _widgets(self):
        return [self.from_, self.to]

    def connect_activate(self, callback):
        for widget in self._widgets:
            if isinstance(widget, Date):
                widget.connect('activate', callback)
            elif isinstance(widget, Time):
                widget.get_child().connect('activate', callback)

    def connect_combo(self, callback):
        for widget in self._widgets:
            if isinstance(widget, Time):
                widget.connect('notify::popup-shown', callback)

    def set_values(self, from_, to):
        self.from_.props.value = from_
        self.to.props.value = to


class Times(Dates):

    def __init__(self, format_, _entry=Time):
        super(Times, self).__init__(_entry=_entry)

    def _get_value(self, widget):
        value = widget.props.value
        if value:
            return datetime.time.strftime(value, widget.props.format)
<<<<<<< HEAD

    def connect_activate(self, callback):
        for widget in self.from_.get_children() + self.to.get_children():
            widget.connect('activate', callback)
=======
>>>>>>> 00453e62


class DateTimes(Dates):

    def __init__(self, date_format, time_format, _entry=DateTime):
        super(DateTimes, self).__init__(_entry=_entry)
        self.from_.props.date_format = date_format
        self.to.props.date_format = date_format
        self.from_.props.time_format = time_format
        self.to.props.time_format = time_format

    def _get_value(self, widget):
        value = widget.props.value
        if value:
            return common.datetime_strftime(value,
                widget.props.date_format + ' ' + widget.props.time_format)

    @property
    def _widgets(self):
        return self.from_.get_children() + self.to.get_children()


class Selection(gtk.ScrolledWindow):

    def __init__(self, selections):
        super(Selection, self).__init__()
        self.treeview = TreeViewControl()
        model = gtk.ListStore(gobject.TYPE_STRING)
        for selection in selections:
            model.append((selection,))
        self.treeview.set_model(model)

        column = gtk.TreeViewColumn()
        cell = gtk.CellRendererText()
        column.pack_start(cell)
        column.add_attribute(cell, 'text', 0)
        self.treeview.append_column(column)
        self.treeview.get_selection().set_mode(gtk.SELECTION_MULTIPLE)
        self.treeview.set_headers_visible(False)
        self.add(self.treeview)
        self.set_policy(gtk.POLICY_AUTOMATIC, gtk.POLICY_AUTOMATIC)
        self.set_shadow_type(gtk.SHADOW_ETCHED_IN)
        self.set_min_content_height(min(20 * len(selections), 200))
        self.set_max_content_height(200)

    def get_value(self):
        values = []
        model, paths = self.treeview.get_selection().get_selected_rows()
        if not paths:
            return
        for path in paths:
            iter_ = model.get_iter(path)
            values.append(model.get_value(iter_, 0))
        return ';'.join(quote(v) for v in values)


class ScreenContainer(object):

    def __init__(self, tab_domain):
        self.viewport = gtk.Viewport()
        self.viewport.set_shadow_type(gtk.SHADOW_NONE)
        self.vbox = gtk.VBox(spacing=3)
        self.alternate_viewport = gtk.Viewport()
        self.alternate_viewport.set_shadow_type(gtk.SHADOW_NONE)
        self.alternate_view = False
        self.search_window = None
        self.search_table = None
        self.last_search_text = ''
        self.tab_domain = tab_domain or []
        self.tab_counter = []

        tooltips = common.Tooltips()

        self.filter_vbox = gtk.VBox(spacing=0)
        self.filter_vbox.set_border_width(0)
        hbox = gtk.HBox(homogeneous=False, spacing=0)

        self.search_entry = gtk.Entry()
        self.search_entry.set_placeholder_text(_('Search'))
        self.search_entry.set_alignment(0.0)
        self.search_entry.set_icon_from_pixbuf(
            gtk.ENTRY_ICON_PRIMARY,
            common.IconFactory.get_pixbuf('tryton-filter', gtk.ICON_SIZE_MENU))
        self.search_entry.set_icon_tooltip_text(
            gtk.ENTRY_ICON_PRIMARY, _('Open filters'))
        self.completion = gtk.EntryCompletion()
        self.completion.set_model(gtk.ListStore(str))
        self.completion.set_text_column(0)
        self.completion.props.inline_selection = True
        self.completion.props.popup_set_width = False
        self.completion.set_match_func(lambda *a: True)
        self.completion.connect('match-selected', self.match_selected)
        self.search_entry.connect('activate', self.activate)
        self.search_entry.set_completion(self.completion)
        self.search_entry.connect('key-press-event', self.key_press)
        self.search_entry.connect('focus-in-event', self.focus_in)
        self.search_entry.connect('icon-press', self.icon_press)

        hbox.pack_start(self.search_entry, expand=True, fill=True)

        def popup(widget):
            menu = widget._menu
            for child in menu.get_children():
                menu.remove(child)
            if not widget.props.active:
                menu.popdown()
                return

            def menu_position(menu, data=None):
                widget_allocation = widget.get_allocation()
                if hasattr(widget.window, 'get_root_coords'):
                    x, y = widget.window.get_root_coords(
                        widget_allocation.x, widget_allocation.y)
                else:
                    x, y = widget.window.get_origin()
                    x += widget_allocation.x
                    y += widget_allocation.y
                return (x, y + widget_allocation.height, False)

            for id_, name, domain in self.bookmarks():
                menuitem = gtk.MenuItem(name)
                menuitem.connect('activate', self.bookmark_activate, domain)
                menu.add(menuitem)

            menu.show_all()
            menu.popup(None, None, menu_position, 0, 0)

        def deactivate(menuitem, togglebutton):
            togglebutton.props.active = False

        but_active = gtk.ToggleButton()
        self.but_active = but_active
        self._set_active_tooltip()
<<<<<<< HEAD
        img_active = gtk.Image()
        img_active.set_from_stock(
            'tryton-archive', gtk.ICON_SIZE_SMALL_TOOLBAR)
        img_active.set_alignment(0.5, 0.5)
        but_active.add(img_active)
=======
        but_active.add(common.IconFactory.get_image(
                'tryton-archive', gtk.ICON_SIZE_SMALL_TOOLBAR))
>>>>>>> 00453e62
        but_active.set_relief(gtk.RELIEF_NONE)
        but_active.connect('toggled', self.search_active)
        hbox.pack_start(but_active, expand=False, fill=False)

        but_bookmark = gtk.ToggleButton()
        self.but_bookmark = but_bookmark
        tooltips.set_tip(but_bookmark, _('Show bookmarks of filters'))
        but_bookmark.add(common.IconFactory.get_image(
                'tryton-bookmarks', gtk.ICON_SIZE_SMALL_TOOLBAR))
        but_bookmark.set_relief(gtk.RELIEF_NONE)
        menu = gtk.Menu()
        menu.set_property('reserve-toggle-size', False)
        menu.connect('deactivate', deactivate, but_bookmark)
        but_bookmark._menu = menu
        but_bookmark.connect('toggled', popup)
        hbox.pack_start(but_bookmark, expand=False, fill=False)

        but_prev = gtk.Button()
        self.but_prev = but_prev
        tooltips.set_tip(but_prev, _('Previous'))
        but_prev.connect('clicked', self.search_prev)
        but_prev.add(common.IconFactory.get_image(
                'tryton-back', gtk.ICON_SIZE_SMALL_TOOLBAR))
        but_prev.set_relief(gtk.RELIEF_NONE)
        hbox.pack_start(but_prev, expand=False, fill=False)

        but_next = gtk.Button()
        self.but_next = but_next
        tooltips.set_tip(but_next, _('Next'))
        but_next.connect('clicked', self.search_next)
        but_next.add(common.IconFactory.get_image(
                'tryton-forward', gtk.ICON_SIZE_SMALL_TOOLBAR))
        but_next.set_relief(gtk.RELIEF_NONE)
        hbox.pack_start(but_next, expand=False, fill=False)

        hbox.show_all()
        hbox.set_focus_chain([self.search_entry])
        self.filter_vbox.pack_start(hbox, expand=False, fill=False)

        hseparator = gtk.HSeparator()
        hseparator.show()
        self.filter_vbox.pack_start(hseparator, expand=False, fill=False)

        if self.tab_domain:
            self.notebook = gtk.Notebook()
            try:
                self.notebook.props.homogeneous = True
            except AttributeError:
                # No more supported by GTK+3
                pass
            self.notebook.set_scrollable(True)
            for name, domain, count in self.tab_domain:
                hbox = gtk.HBox(spacing=3)
                label = gtk.Label('_' + name)
                label.set_use_underline(True)
                hbox.pack_start(label, expand=True, fill=True)
                counter = gtk.Label()
                hbox.pack_start(counter, expand=False, fill=True)
                hbox.show_all()
                self.notebook.append_page(gtk.VBox(), hbox)
                self.tab_counter.append(counter)
            self.filter_vbox.pack_start(self.notebook, expand=True, fill=True)
            self.notebook.show_all()
            # Set the current page before connecting to switch-page to not
            # trigger the search a second times.
            self.notebook.set_current_page(0)
            self.notebook.get_nth_page(0).pack_end(self.viewport)
            self.notebook.connect('switch-page', self.switch_page)
            self.notebook.connect_after('switch-page', self.switch_page_after)
            filter_expand = True
        else:
            self.notebook = None
            self.vbox.pack_end(self.viewport)
            filter_expand = False

        self.vbox.pack_start(self.filter_vbox, expand=filter_expand, fill=True)

        self.but_next.set_sensitive(False)
        self.but_prev.set_sensitive(False)

        tooltips.enable()

    def destroy(self):
        if self.search_window:
            self.search_window.hide()

    def widget_get(self):
        return self.vbox

    def set_screen(self, screen):
        self.screen = screen
        self.but_bookmark.set_sensitive(bool(list(self.bookmarks())))
        self.bookmark_match()

    def show_filter(self):
        if self.filter_vbox:
            self.filter_vbox.show()
        if self.notebook:
            self.notebook.set_show_tabs(True)
            if self.viewport in self.vbox.get_children():
                self.vbox.remove(self.viewport)
                self.notebook.get_nth_page(self.notebook.get_current_page()
                    ).pack_end(self.viewport)

    def hide_filter(self):
        if self.filter_vbox:
            self.filter_vbox.hide()
        if self.notebook:
            self.notebook.set_show_tabs(False)
            if self.viewport not in self.vbox.get_children():
                self.notebook.get_nth_page(self.notebook.get_current_page()
                    ).remove(self.viewport)
                self.vbox.pack_end(self.viewport)

    def set(self, widget):
        viewport1 = self.viewport
        viewport2 = self.alternate_viewport
        if self.alternate_view:
            viewport1, viewport2 = viewport2, viewport1

        if viewport1.get_child():
            viewport1.remove(viewport1.get_child())
        if widget == viewport2.get_child():
            viewport2.remove(widget)
        viewport1.add(widget)
        viewport1.show_all()

    def update(self):
        res = self.screen.search_complete(self.get_text())
        model = self.completion.get_model()
        model.clear()
        for r in res:
            model.append([r.strip()])

    def get_text(self):
        return self.search_entry.get_text()

    def set_text(self, value):
        self.search_entry.set_text(value)
        self.bookmark_match()

    def bookmarks(self):
        for id_, name, domain in common.VIEW_SEARCH[self.screen.model_name]:
            if self.screen.domain_parser.stringable(domain):
                yield id_, name, domain

    def bookmark_activate(self, menuitem, domain):
        self.set_text(self.screen.domain_parser.string(domain))
        self.do_search()

    def bookmark_match(self):
        current_text = self.get_text()
        if current_text:
            current_domain = self.screen.domain_parser.parse(current_text)
            self.search_entry.set_icon_activatable(gtk.ENTRY_ICON_SECONDARY,
                bool(current_text))
            self.search_entry.set_icon_sensitive(gtk.ENTRY_ICON_SECONDARY,
                bool(current_text))
            for id_, name, domain in self.bookmarks():
                text = self.screen.domain_parser.string(domain)
                domain = self.screen.domain_parser.parse(text)
                if (text == current_text
                        or domain == current_domain):
                    self.search_entry.set_icon_from_pixbuf(
                        gtk.ENTRY_ICON_SECONDARY,
                        common.IconFactory.get_pixbuf(
                            'tryton-bookmark', gtk.ICON_SIZE_MENU))
                    self.search_entry.set_icon_tooltip_text(
                        gtk.ENTRY_ICON_SECONDARY, _('Remove this bookmark'))
                    return id_
        self.search_entry.set_icon_from_pixbuf(
            gtk.ENTRY_ICON_SECONDARY,
            common.IconFactory.get_pixbuf(
                'tryton-bookmark-border', gtk.ICON_SIZE_MENU))
        if current_text:
            self.search_entry.set_icon_tooltip_text(gtk.ENTRY_ICON_SECONDARY,
                _('Bookmark this filter'))
        elif self.search_entry.get_icon_tooltip_text(gtk.ENTRY_ICON_SECONDARY):
            self.search_entry.set_icon_tooltip_text(gtk.ENTRY_ICON_SECONDARY,
                None)

    def search_next(self, widget=None):
        self.screen.search_next(self.get_text())

    def search_prev(self, widget=None):
        self.screen.search_prev(self.get_text())

    def search_active(self, widget=None):
        self._set_active_tooltip()
        self.screen.search_filter(self.get_text())

    def _set_active_tooltip(self):
        if self.but_active.get_active():
            tooltip = _('Show active records')
        else:
            tooltip = _('Show inactive records')
        tooltips = common.Tooltips()
        tooltips.set_tip(self.but_active, tooltip)

    def switch_page(self, notebook, page, page_num):
        current_page = notebook.get_nth_page(notebook.get_current_page())
        current_page.remove(self.viewport)

        new_page = notebook.get_nth_page(page_num)
        new_page.pack_end(self.viewport)

    def switch_page_after(self, notebook, page, page_num):
        self.do_search()
        notebook.grab_focus()
        self.screen.count_tab_domain()

    def get_tab_domain(self):
        if not self.notebook:
            return []
        idx = self.notebook.get_current_page()
        if idx < 0:
            return []
        ctx, domain = self.tab_domain[idx][1]
        decoder = PYSONDecoder(ctx)
        return decoder.decode(domain)

    def set_tab_counter(self, count, idx=None):
        if not self.tab_counter or not self.notebook:
            return
        if idx is None:
            idx = self.notebook.get_current_page()
        if idx < 0:
            return
        label = self.tab_counter[idx]
        tooltip = common.Tooltips()
        if count is None:
            label.set_label('')
            tooltip.set_tip(label, '')
        else:
            tooltip.set_tip(label, '%d' % count)
            fmt = '(%d)'
            if count > 99:
                fmt = '(%d+)'
                count = 99
            label.set_label(fmt % count)

    def match_selected(self, completion, model, iter):
        def callback():
            if not self.search_entry.props.window:
                return
            self.update()
            self.search_entry.emit('changed')
        gobject.idle_add(callback)

    def activate(self, widget):
        if not self.search_entry.get_selection_bounds():
            self.do_search(widget)

    def do_search(self, widget=None):
        self.screen.search_filter(self.get_text())

    def set_cursor(self, new=False, reset_view=True):
        if self.filter_vbox:
            self.search_entry.grab_focus()

    def key_press(self, widget, event):
        def keypress():
            if not self.search_entry.props.window:
                return
            self.update()
            self.bookmark_match()
        gobject.idle_add(keypress)

    def icon_press(self, widget, icon_pos, event):
        if icon_pos == gtk.ENTRY_ICON_PRIMARY:
            self.search_box(widget)
        elif icon_pos == gtk.ENTRY_ICON_SECONDARY:
            model_name = self.screen.model_name
            id_ = self.bookmark_match()
            if not id_:
                text = self.get_text()
                if not text:
                    return
                name = common.ask(_('Bookmark Name:'))
                if not name:
                    return
                domain = self.screen.domain_parser.parse(text)
                common.VIEW_SEARCH.add(model_name, name, domain)
                self.set_text(self.screen.domain_parser.string(domain))
            else:
                common.VIEW_SEARCH.remove(model_name, id_)
            # Refresh icon and bookmark button
            self.bookmark_match()
            self.but_bookmark.set_sensitive(bool(list(self.bookmarks())))

    def focus_in(self, widget, event):
        self.update()
        self.search_entry.emit('changed')

    def search_box(self, widget):
        def window_hide(window, *args):
            window.hide()
            self.search_entry.grab_focus()

        def key_press(widget, event):
            if event.keyval == gtk.keysyms.Escape:
                window_hide(widget)
                return True
            return False

        def search():
            self.search_window.hide()
            text = ''
            for label, entry in self.search_table.fields:
                if isinstance(entry, gtk.ComboBox):
                    value = quote(entry.get_active_text()) or None
                elif isinstance(entry, (Dates, Selection)):
                    value = entry.get_value()
                else:
                    value = quote(entry.get_text()) or None
                if value is not None:
                    text += quote(label) + ': ' + value + ' '
            self.set_text(text)
            self.do_search()
            # Store text after doing the search
            # because domain parser could simplify the text
            self.last_search_text = self.get_text()

        if not self.search_window:
            self.search_window = gtk.Window()
            Main().add_window(self.search_window)
            self.search_window.set_transient_for(widget.get_toplevel())
            self.search_window.set_type_hint(
                gtk.gdk.WINDOW_TYPE_HINT_POPUP_MENU)
            self.search_window.set_destroy_with_parent(True)
            self.search_window.set_title('coog')
            self.search_window.set_decorated(False)
            # set_deletable is False on tryton master repo
            # But this is not working on each graphical environnement
            # Further more, setting theses windows deletable does not seems
            # to bring any trouble.
            self.search_window.set_deletable(True)
            self.search_window.connect('delete-event', window_hide)
            self.search_window.connect('key-press-event', key_press)
            self.search_window.connect('focus-out-event', window_hide)

            def toggle_window_hide(combobox, shown):
                if combobox.props.popup_shown:
                    self.search_window.handler_block_by_func(window_hide)
                else:
                    self.search_window.handler_unblock_by_func(window_hide)

            vbox = gtk.VBox()
            fields = [f for f in self.screen.domain_parser.fields.values()
                if f.get('searchable', True)]
            self.search_table = gtk.Table(rows=len(fields), columns=2)
            self.search_table.set_homogeneous(False)
            self.search_table.set_border_width(5)
            self.search_table.set_row_spacings(2)
            self.search_table.set_col_spacings(2)

            # Fill table with fields
            self.search_table.fields = []
            for i, field in enumerate(fields):
                label = gtk.Label(field['string'])
                label.set_alignment(0.0, 0.0)
                self.search_table.attach(label, 0, 1, i, i + 1,
                    yoptions=gtk.FILL)
                yoptions = False
                if field['type'] == 'boolean':
                    if hasattr(gtk, 'ComboBoxText'):
                        entry = gtk.ComboBoxText()
                    else:
                        entry = gtk.combo_box_new_text()
                    entry.connect('notify::popup-shown', toggle_window_hide)
                    entry.append_text('')
                    selections = (_('True'), _('False'))
                    for selection in selections:
                        entry.append_text(selection)
                elif field['type'] == 'selection':
                    selections = tuple(x[1] for x in field['selection'])
                    entry = Selection(selections)
                    yoptions = gtk.FILL | gtk.EXPAND
                elif field['type'] in ('date', 'datetime', 'time'):
                    date_format = common.date_format(
                        self.screen.context.get('date_format'))
                    if field['type'] == 'date':
                        entry = Dates(date_format)
                    elif field['type'] in ('datetime', 'time'):
                        time_format = PYSONDecoder({}).decode(field['format'])
                        if field['type'] == 'time':
                            entry = Times(time_format)
                        elif field['type'] == 'datetime':
                            entry = DateTimes(date_format, time_format)
                    entry.connect_activate(lambda *a: search())
                    entry.connect_combo(toggle_window_hide)
                else:
                    entry = gtk.Entry()
                    entry.connect('activate', lambda *a: search())
                label.set_mnemonic_widget(entry)
                self.search_table.attach(entry, 1, 2, i, i + 1,
                    yoptions=yoptions)
                self.search_table.fields.append((field['string'], entry))

            scrolled = gtk.ScrolledWindow()
            scrolled.add_with_viewport(self.search_table)
            scrolled.set_shadow_type(gtk.SHADOW_NONE)
            scrolled.set_policy(gtk.POLICY_AUTOMATIC, gtk.POLICY_AUTOMATIC)
            vbox.pack_start(scrolled, expand=True, fill=True)
            find_button = gtk.Button(_('Find'))
            find_button.connect('clicked', lambda *a: search())
            find_button.set_image(common.IconFactory.get_image(
                    'tryton-search', gtk.ICON_SIZE_SMALL_TOOLBAR))
            hbuttonbox = gtk.HButtonBox()
            hbuttonbox.set_spacing(5)
            hbuttonbox.pack_start(find_button)
            hbuttonbox.set_layout(gtk.BUTTONBOX_END)
            vbox.pack_start(hbuttonbox, expand=False, fill=True)
            self.search_window.add(vbox)
            vbox.show_all()

            new_size = list(map(sum, list(zip(self.search_table.size_request(),
                    scrolled.size_request()))))
            self.search_window.set_default_size(*new_size)

        parent = widget.get_toplevel()
        widget_x, widget_y = widget.translate_coordinates(parent, 0, 0)
        widget_allocation = widget.get_allocation()

        # Resize the window to not be out of the parent
        width, height = self.search_window.get_default_size()
        allocation = parent.get_allocation()
        delta_width = allocation.width - (widget_x + width)
        delta_height = allocation.height - (widget_y + widget_allocation.height
            + height)
        if delta_width < 0:
            width += delta_width
        if delta_height < 0:
            height += delta_height
        self.search_window.resize(width, height)

        # Move the window under the button
        if hasattr(widget.window, 'get_root_coords'):
            x, y = widget.window.get_root_coords(
                widget_allocation.x, widget_allocation.y)
        else:
            x, y = widget.window.get_origin()
        self.search_window.move(
            x, y + widget_allocation.height)
        self.search_window.show()
        self.search_window.grab_focus()

        if self.last_search_text.strip() != self.get_text().strip():
            for label, entry in self.search_table.fields:
                if isinstance(entry, gtk.ComboBox):
                    entry.set_active(-1)
                elif isinstance(entry, Dates):
                    entry.set_values(None, None)
                elif isinstance(entry, Selection):
                    entry.treeview.get_selection().unselect_all()
                else:
                    entry.set_text('')
            if self.search_table.fields:
                self.search_table.fields[0][1].grab_focus()<|MERGE_RESOLUTION|>--- conflicted
+++ resolved
@@ -77,13 +77,6 @@
         value = widget.props.value
         if value:
             return datetime.time.strftime(value, widget.props.format)
-<<<<<<< HEAD
-
-    def connect_activate(self, callback):
-        for widget in self.from_.get_children() + self.to.get_children():
-            widget.connect('activate', callback)
-=======
->>>>>>> 00453e62
 
 
 class DateTimes(Dates):
@@ -217,16 +210,8 @@
         but_active = gtk.ToggleButton()
         self.but_active = but_active
         self._set_active_tooltip()
-<<<<<<< HEAD
-        img_active = gtk.Image()
-        img_active.set_from_stock(
-            'tryton-archive', gtk.ICON_SIZE_SMALL_TOOLBAR)
-        img_active.set_alignment(0.5, 0.5)
-        but_active.add(img_active)
-=======
         but_active.add(common.IconFactory.get_image(
                 'tryton-archive', gtk.ICON_SIZE_SMALL_TOOLBAR))
->>>>>>> 00453e62
         but_active.set_relief(gtk.RELIEF_NONE)
         but_active.connect('toggled', self.search_active)
         hbox.pack_start(but_active, expand=False, fill=False)
@@ -557,13 +542,8 @@
             self.search_window.set_type_hint(
                 gtk.gdk.WINDOW_TYPE_HINT_POPUP_MENU)
             self.search_window.set_destroy_with_parent(True)
-            self.search_window.set_title('coog')
             self.search_window.set_decorated(False)
-            # set_deletable is False on tryton master repo
-            # But this is not working on each graphical environnement
-            # Further more, setting theses windows deletable does not seems
-            # to bring any trouble.
-            self.search_window.set_deletable(True)
+            self.search_window.set_deletable(False)
             self.search_window.connect('delete-event', window_hide)
             self.search_window.connect('key-press-event', key_press)
             self.search_window.connect('focus-out-event', window_hide)
