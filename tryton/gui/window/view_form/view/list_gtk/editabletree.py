--- conflicted
+++ resolved
@@ -150,17 +150,10 @@
         path, column = self.get_cursor()
         if not path or not column or not column.name:
             return True
-<<<<<<< HEAD
-        for renderer in column.get_cell_renderers():
-            if renderer.props.editing:
-                widget = self.view.get_column_widget(column)
-                self.on_editing_done(widget.editable)
-=======
         for renderer in column.get_cells():
             if renderer.props.editing:
                 widget = self.view.get_column_widget(column)
                 self.on_editing_done(widget.editable, renderer)
->>>>>>> 9d0013bf
         return True
 
     def on_keypressed(self, entry, event, renderer):
