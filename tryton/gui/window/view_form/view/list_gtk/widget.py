--- conflicted
+++ resolved
@@ -6,11 +6,7 @@
 import webbrowser
 from functools import wraps, partial
 
-<<<<<<< HEAD
-import gobject
-=======
 from gi.repository import Gdk, GLib, Gtk
->>>>>>> 9d0013bf
 
 from tryton.gui.window.win_search import WinSearch
 from tryton.gui.window.win_form import WinForm
@@ -117,11 +113,6 @@
 
 
 class Cell(object):
-<<<<<<< HEAD
-
-    def get_color(self, record):
-        return record.expr_eval(self.view.attributes.get('colors', '"black"'))
-=======
     renderer = None
     setter = None
     expand = True
@@ -143,7 +134,9 @@
         record = store.get_value(iter_, 0)
         field = record[self.attrs['name']]
         return record, field
->>>>>>> 9d0013bf
+
+    def get_color(self, record):
+        return record.expr_eval(self.view.attributes.get('colors', '"black"'))
 
 
 class Affix(Cell):
@@ -300,7 +293,6 @@
         else:
             if isinstance(cell, CellRendererToggle):
                 cell.set_property('activatable', False)
-<<<<<<< HEAD
         # ABD See #3428
         self._format_set(record, field, cell)
         cell.set_property('xalign', self.align)
@@ -344,8 +336,6 @@
                     err += attr
                     raise ValueError(err)
                 functions[key[0]](key[1], cell)
-=======
->>>>>>> 9d0013bf
 
     def open_remote(self, record, create, changed=False, text=None,
             callback=None):
@@ -517,18 +507,6 @@
         if renderer is None:
             renderer = CellRendererText
         super(Binary, self).__init__(view, attrs, renderer=renderer)
-<<<<<<< HEAD
-        self.renderer.connect(
-            'select',
-            lambda *args: gobject.idle_add(self.select_binary, *args))
-        self.renderer.connect(
-            'open',
-            lambda *args: gobject.idle_add(self.open_binary, *args))
-        self.renderer.connect(
-            'save',
-            lambda *args: gobject.idle_add(self.save_binary, *args))
-        self.renderer.connect('clear', self.clear_binary)
-=======
         self.renderer.set_property('editable', False)
         self.renderer.set_property('xalign', self.align)
         self.renderer_save = _BinarySave(self)
@@ -545,7 +523,6 @@
     @property
     def suffixes(self):
         return [self.renderer_save, self.renderer_select]
->>>>>>> 9d0013bf
 
     def get_textual_value(self, record):
         field = record[self.attrs['name']]
