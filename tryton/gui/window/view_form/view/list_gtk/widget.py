# This file is part of Tryton.  The COPYRIGHT file at the top level of
# this repository contains the full copyright notices and license terms.

import os
import tempfile
import gtk
import gettext
import webbrowser
import logging

from functools import wraps, partial

from tryton.gui.window.win_search import WinSearch
from tryton.gui.window.win_form import WinForm
from tryton.gui.window.view_form.screen import Screen
from tryton.common import COLORS, file_selection, file_open, slugify
import tryton.common as common
from tryton.common.cellrendererbutton import CellRendererButton
from tryton.common.cellrenderertext import CellRendererText, \
    CellRendererTextCompletion
from tryton.common.cellrenderertoggle import CellRendererToggle
from tryton.common.cellrenderercombo import CellRendererCombo
from tryton.common.cellrendererinteger import CellRendererInteger
from tryton.common.cellrendererfloat import CellRendererFloat
from tryton.common.cellrendererbinary import CellRendererBinary
from tryton.common.cellrendererclickablepixbuf import \
    CellRendererClickablePixbuf
from tryton.common import data2pixbuf
from tryton.common.completion import get_completion, update_completion
from tryton.common.selection import SelectionMixin, PopdownMixin
from tryton.common.datetime_ import CellRendererDate, CellRendererTime
from tryton.common.datetime_strftime import datetime_strftime
from tryton.common.domain_parser import quote
from tryton.common import FORMAT_ERROR

_ = gettext.gettext


def send_keys(renderer, editable, position, treeview):
    editable.connect('key_press_event', treeview.on_keypressed)
    editable.editing_done_id = editable.connect('editing_done',
            treeview.on_editing_done)
    if isinstance(editable, (gtk.ComboBoxEntry, gtk.ComboBox)):
        editable.connect('changed', treeview.on_editing_done)


def realized(func):
    "Decorator for treeview realized"
    @wraps(func)
    def wrapper(self, *args, **kwargs):
        if (hasattr(self.view.treeview, 'get_realized')
                and not self.view.treeview.get_realized()):
            return
        return func(self, *args, **kwargs)
    return wrapper


class CellCache(list):

    methods = ('set_active', 'set_sensitive', 'set_property')

    def apply(self, cell):
        for method, args, kwargs in self:
            getattr(cell, method)(*args, **kwargs)

    def decorate(self, cell):
        def decorate(func):
            @wraps(func)
            def wrapper(*args, **kwargs):
                self.append((func.__name__, args, kwargs))
                return func(*args, **kwargs)
            wrapper.previous = func
            return wrapper

        for method in self.methods:
            if getattr(cell, method, None):
                setattr(cell, method, decorate(getattr(cell, method)))
        cell.decorated = True
        return cell

    def undecorate(self, cell):
        for method in self.methods:
            if getattr(cell, method, None):
                setattr(cell, method, getattr(cell, method).previous)
        del cell.decorated

    @classmethod
    def cache(cls, func):
        @wraps(func)
        def wrapper(self, column, cell, store, iter):
            if not hasattr(self, 'display_counters'):
                self.display_counters = {}
            if not hasattr(self, 'cell_caches'):
                self.cell_caches = {}
            record = store.get_value(iter, 0)
            counter = self.view.treeview.display_counter
            if (self.display_counters.get((record.model_name, record.id)) !=
                    counter):
                if getattr(cell, 'decorated', None):
                    func(self, column, cell, store, iter)
                else:
                    cache = cls()
                    cache.decorate(cell)
                    func(self, column, cell, store, iter)
                    cache.undecorate(cell)
                    self.cell_caches[(record.model_name, record.id)] = cache
                    self.display_counters[(record.model_name, record.id)] = \
                        counter
            else:
                self.cell_caches[(record.model_name, record.id)].apply(cell)
        return wrapper


class Cell(object):

    def get_color(self, record):
        return record.expr_eval(self.view.attributes.get('colors', '"black"'))


class Affix(Cell):

    def __init__(self, view, attrs, protocol=None):
        super(Affix, self).__init__()
        self.attrs = attrs
        self.protocol = protocol
        self.icon = attrs.get('icon')
        if protocol:
            self.renderer = CellRendererClickablePixbuf()
            self.renderer.connect('clicked', self.clicked)
            if not self.icon:
                self.icon = 'tryton-web-browser'
        elif self.icon:
            self.renderer = gtk.CellRendererPixbuf()
        else:
            self.renderer = gtk.CellRendererText()
        self.view = view

    @realized
    @CellCache.cache
    def setter(self, column, cell, store, iter_):
        record = store.get_value(iter_, 0)
        field = record[self.attrs['name']]
        field.state_set(record, states=('invisible',))
        invisible = field.get_state_attrs(record).get('invisible', False)
        cell.set_property('visible', not invisible)
        if self.icon:
            if self.icon in record.group.fields:
                value = record[self.icon].get_client(record) or ''
            else:
                value = self.icon
            common.ICONFACTORY.register_icon(value)
            pixbuf = self.view.treeview.render_icon(stock_id=value,
                size=gtk.ICON_SIZE_BUTTON, detail=None)
            cell.set_property('pixbuf', pixbuf)
        else:
            text = self.attrs.get('string', '')
            if not text:
                text = field.get_client(record) or ''
            cell.set_property('text', text)
            fg_color = self.get_color(record)
            cell.set_property('foreground', fg_color)
            if fg_color == 'black':
                cell.set_property('foreground-set', False)
            else:
                cell.set_property('foreground-set', True)

    def clicked(self, renderer, path):
        store = self.view.treeview.get_model()
        record = store.get_value(store.get_iter(path), 0)
        value = record[self.attrs['name']].get(record)
        if value:
            if self.protocol == 'email':
                value = 'mailto:%s' % value
            elif self.protocol == 'callto':
                value = 'callto:%s' % value
            elif self.protocol == 'sip':
                value = 'sip:%s' % value
            webbrowser.open(value, new=2)


class GenericText(Cell):

    def __init__(self, view, attrs, renderer=None):
        super(GenericText, self).__init__()
        self.attrs = attrs
        if renderer is None:
            renderer = CellRendererText
        self.renderer = renderer()
        self.renderer.connect('editing-started', self.editing_started)
        if not isinstance(self.renderer, CellRendererBinary):
            self.renderer.connect_after('editing-started', send_keys,
                view.treeview)
        self.renderer.set_property('yalign', 0)
        self.view = view

    @property
    def field_name(self):
        return self.attrs['name']

    @property
    def model_name(self):
        return self.view.screen.model_name

    @realized
    @CellCache.cache
    def setter(self, column, cell, store, iter):
        record = store.get_value(iter, 0)
        text = self.get_textual_value(record)

        if isinstance(cell, CellRendererToggle):
            cell.set_active(bool(text))
        else:
            cell.set_sensitive(not (record.deleted or record.removed))
            if isinstance(cell,
                    (CellRendererText, CellRendererDate, CellRendererCombo)):
                cell.set_property('strikethrough', record.deleted)
            cell.set_property('text', text)
            fg_color = self.get_color(record)
            cell.set_property('foreground', fg_color)
            if fg_color == 'black':
                cell.set_property('foreground-set', False)
            else:
                cell.set_property('foreground-set', True)

        field = record[self.attrs['name']]

        if self.attrs.get('type', field.attrs.get('type')) in \
                ('float', 'integer', 'biginteger', 'boolean',
                'numeric', 'timedelta'):
            align = 1
        else:
            align = 0

        editable = getattr(self.view.treeview, 'editable', False)
        states = ('invisible',)
        if editable:
            states = ('readonly', 'required', 'invisible')

        field.state_set(record, states=states)
        invisible = field.get_state_attrs(record).get('invisible', False)
        cell.set_property('visible', not invisible)

        if editable:
            readonly = self.attrs.get('readonly',
                field.get_state_attrs(record).get('readonly', False))
            if invisible:
                readonly = True

            if not isinstance(cell, CellRendererToggle):
                bg_color = 'white'
                if field.get_state_attrs(record).get('invalid', False):
                    bg_color = COLORS.get('invalid', 'white')
                elif bool(int(
                            field.get_state_attrs(record).get('required', 0))):
                    bg_color = COLORS.get('required', 'white')
                cell.set_property('background', bg_color)
                if bg_color == 'white':
                    cell.set_property('background-set', False)
                else:
                    cell.set_property('background-set', True)
                    cell.set_property('foreground-set',
                        not (record.deleted or record.removed))

            if isinstance(cell, CellRendererToggle):
                cell.set_property('activatable', not readonly)
            elif isinstance(cell, (gtk.CellRendererProgress,
                        CellRendererButton, gtk.CellRendererPixbuf)):
                pass
            else:
                cell.set_property('editable', not readonly)
        else:
            if isinstance(cell, CellRendererToggle):
                cell.set_property('activatable', False)
<<<<<<< HEAD
        self._format_set(record, field, cell)
=======

>>>>>>> 6729adc1
        cell.set_property('xalign', align)

    def _set_foreground(self, value, cell):
        cell.set_property('foreground', value)

    def _set_background(self, value, cell):
        cell.set_property('background', value)

    def _set_font(self, value, cell):
        cell.set_property('font', value)

    def _format_set(self, record, field, cell):
        functions = {
            'color': self._set_foreground,
            'fg': self._set_foreground,
            'bg': self._set_background,
            'font': self._set_font
            }
        if getattr(self.attrs, 'states', None):
            attrs = record.expr_eval(field.get_state_attrs(record)['states'])
            states = record.expr_eval(self.attrs['states']).copy()
            states.update(attrs)
        else:
            states = record.expr_eval(field.get_state_attrs(record)['states'])
        if isinstance(cell, CellRendererText) and \
                cell.get_property('font') != 'Normal':
            cell.set_property('font', 'Normal')
        for attr in states.keys():
            if not states[attr]:
                continue
            key = attr.split('_')
            if key[0] == 'field':
                key = key[1:]
            if key[0] == 'label':
                continue
            if key[0] in functions:
                if len(key) != 2:
                    err = 'Wrong key format [type]_[style]_[value]: '
                    err += attr
                    raise ValueError(err)
                functions[key[0]](key[1], cell)

    def open_remote(self, record, create, changed=False, text=None,
            callback=None):
        raise NotImplementedError

    def get_textual_value(self, record):
        if not record:
            return ''
        return record[self.attrs['name']].get_client(record)

    def value_from_text(self, record, text, callback=None):
        field = record[self.attrs['name']]
        field.set_client(record, text)
        if callback:
            callback()

    def editing_started(self, cell, editable, path):
        return False

    def _get_record_field(self, path):
        store = self.view.treeview.get_model()
        record = store.get_value(store.get_iter(path), 0)
        field = record.group.fields[self.attrs['name']]
        return record, field


class Char(GenericText):

    @realized
    @CellCache.cache
    def setter(self, column, cell, store, iter_):
        super(Char, self).setter(column, cell, store, iter_)
        cell.set_property('single-paragraph-mode', True)


class Text(GenericText):
    pass


class Int(GenericText):

    def __init__(self, view, attrs, renderer=None):
        if renderer is None:
            renderer = CellRendererInteger
        super(Int, self).__init__(view, attrs, renderer=renderer)
        self.factor = float(attrs.get('factor', 1))

    def get_textual_value(self, record):
        if not record:
            return ''
        return record[self.attrs['name']].get_client(
            record, factor=self.factor)

    def value_from_text(self, record, text, callback=None):
        field = record[self.attrs['name']]
        field.set_client(record, text, factor=self.factor)
        if callback:
            callback()


class Boolean(GenericText):

    def __init__(self, view, attrs=None,
            renderer=None):
        if renderer is None:
            renderer = CellRendererToggle
        super(Boolean, self).__init__(view, attrs, renderer=renderer)
        self.renderer.connect('toggled', self._sig_toggled)

    def _sig_toggled(self, renderer, path):
        store = self.view.treeview.get_model()
        record = store.get_value(store.get_iter(path), 0)
        field = record[self.attrs['name']]
        if not self.attrs.get('readonly',
                field.get_state_attrs(record).get('readonly', False)):
            value = record[self.attrs['name']].get_client(record)
            record[self.attrs['name']].set_client(record, int(not value))
            self.view.treeview.set_cursor(path)
        return True


class URL(Char):

    @realized
    @CellCache.cache
    def setter(self, column, cell, store, iter):
        super(URL, self).setter(column, cell, store, iter)
        record = store.get_value(iter, 0)
        field = record[self.attrs['name']]
        field.state_set(record, states=('readonly',))
        readonly = field.get_state_attrs(record).get('readonly', False)
        cell.set_property('visible', not readonly)


class Date(GenericText):

    def __init__(self, view, attrs, renderer=None):
        if renderer is None:
            renderer = CellRendererDate
        super(Date, self).__init__(view, attrs, renderer=renderer)

    @realized
    def setter(self, column, cell, store, iter):
        record = store.get_value(iter, 0)
        field = record[self.attrs['name']]
        self.renderer.props.format = self.get_format(record, field)
        super(Date, self).setter(column, cell, store, iter)

    def get_format(self, record, field):
        if field and record:
            return field.date_format(record)
        else:
            return '%x'

    def get_textual_value(self, record):
        if not record:
            return ''
        value = record[self.attrs['name']].get_client(record)
        if value:
            return datetime_strftime(value, self.renderer.props.format)
        else:
            return ''


class Time(Date):

    def __init__(self, view, attrs, renderer=None):
        if renderer is None:
            renderer = CellRendererTime
        super(Time, self).__init__(view, attrs, renderer=renderer)

    def get_format(self, record, field):
        if field and record:
            return field.time_format(record)
        else:
            return '%X'

    def get_textual_value(self, record):
        if not record:
            return ''
        value = record[self.attrs['name']].get_client(record)
        if value is not None:
            return value.strftime(self.renderer.props.format)
        else:
            return ''


class TimeDelta(GenericText):
    pass


class Float(Int):

    def __init__(self, view, attrs, renderer=None):
        if renderer is None:
            renderer = CellRendererFloat
        super(Float, self).__init__(view, attrs, renderer=renderer)

    @realized
    def setter(self, column, cell, store, iter):
        super(Float, self).setter(column, cell, store, iter)
        record = store.get_value(iter, 0)
        field = record[self.attrs['name']]
        digits = field.digits(record, factor=self.factor)
        cell.digits = digits


class Binary(GenericText):

    def __init__(self, view, attrs, renderer=None):
        self.filename = attrs.get('filename')
        if renderer is None:
            renderer = partial(CellRendererBinary, bool(self.filename))
        super(Binary, self).__init__(view, attrs, renderer=renderer)
        self.renderer.connect('select', self.select_binary)
        self.renderer.connect('open', self.open_binary)
        self.renderer.connect('save', self.save_binary)
        self.renderer.connect('clear', self.clear_binary)

    def get_textual_value(self, record):
        pass

    def value_from_text(self, record, text, callback=None):
        if callback:
            callback()

    @realized
    @CellCache.cache
    def setter(self, column, cell, store, iter):
        record = store.get_value(iter, 0)
        field = record[self.attrs['name']]
        if hasattr(field, 'get_size'):
            size = field.get_size(record)
        else:
            size = len(field.get(record))
        cell.set_property('size', common.humanize(size) if size else '')

        states = ('invisible',)
        if getattr(self.view.treeview, 'editable', False):
            states = ('readonly', 'required', 'invisible')

        field.state_set(record, states=states)
        invisible = field.get_state_attrs(record).get('invisible', False)
        cell.set_property('visible', not invisible)

        if getattr(self.view.treeview, 'editable', False):
            readonly = self.attrs.get('readonly',
                field.get_state_attrs(record).get('readonly', False))
            if invisible:
                readonly = True
            cell.set_property('editable', not readonly)

    def select_binary(self, renderer, path):
        record, field = self._get_record_field(path)
        filename = ''
        filename = file_selection(_('Open...'))
        if filename:
            field.set_client(record, open(filename, 'rb').read())
            if self.filename:
                filename_field = record.group.fields[self.filename]
                filename_field.set_client(record, os.path.basename(filename))

    def open_binary(self, renderer, path):
        if not self.filename:
            return
        dtemp = tempfile.mkdtemp(prefix='tryton_')
        record, field = self._get_record_field(path)
        filename_field = record.group.fields.get(self.filename)
        filename = filename_field.get(record)
        if not filename:
            return
        root, ext = os.path.splitext(filename)
        filename = ''.join([slugify(root), os.extsep, slugify(ext)])
        file_path = os.path.join(dtemp, filename)
        with open(file_path, 'wb') as fp:
            if hasattr(field, 'get_data'):
                fp.write(field.get_data(record))
            else:
                fp.write(field.get(record))
        root, type_ = os.path.splitext(filename)
        if type_:
            type_ = type_[1:]
        file_open(file_path, type_)

    def save_binary(self, renderer, path):
        filename = ''
        record, field = self._get_record_field(path)
        if self.filename:
            filename_field = record.group.fields.get(self.filename)
            filename = filename_field.get(record)
        filename = file_selection(_('Save As...'), filename=filename,
            action=gtk.FILE_CHOOSER_ACTION_SAVE)
        if filename:
            with open(filename, 'wb') as fp:
                if hasattr(field, 'get_data'):
                    fp.write(field.get_data(record))
                else:
                    fp.write(field.get(record))

    def clear_binary(self, renderer, path):
        record, field = self._get_record_field(path)
        field.set_client(record, False)


class Image(GenericText):

    def __init__(self, view, attrs=None, renderer=None):
        if renderer is None:
            renderer = gtk.CellRendererPixbuf
        super(Image, self).__init__(view, attrs, renderer)
        self.renderer.set_fixed_size(self.attrs.get('width', -1),
            self.attrs.get('height', -1))

    @realized
    @CellCache.cache
    def setter(self, column, cell, store, iter_):
        record = store.get_value(iter_, 0)
        field = record[self.field_name]
        value = field.get_client(record)
        if isinstance(value, (int, long)):
            if value > common.BIG_IMAGE_SIZE:
                value = None
            else:
                value = field.get_data(record)
        pixbuf = data2pixbuf(value)
        if (self.attrs.get('width', -1) != -1 or
                self.attrs.get('height', -1) != -1):
            pixbuf = common.resize_pixbuf(pixbuf,
                self.attrs['width'], self.attrs['height'])
        cell.set_property('pixbuf', pixbuf)

    def get_textual_value(self, record):
        if not record:
            return ''
        return str(record[self.attrs['name']].get_size(record))


class M2O(GenericText):

    def __init__(self, view, attrs, renderer=None):
        if renderer is None and int(attrs.get('completion', 1)):
            renderer = partial(CellRendererTextCompletion, self.set_completion)
        super(M2O, self).__init__(view, attrs, renderer=renderer)

    def value_from_text(self, record, text, callback=None):
        field = record.group.fields[self.attrs['name']]
        if not text:
            field.set_client(record, (None, ''))
            if callback:
                callback()
            return

        relation = record[self.attrs['name']].attrs['relation']
        domain = record[self.attrs['name']].domain_get(record)
        context = record[self.attrs['name']].context_get(record)
        win = self.search_remote(record, relation, text, domain=domain,
            context=context, callback=callback)
        if len(win.screen.group) == 1:
            win.response(None, gtk.RESPONSE_OK)
        else:
            win.show()

    def open_remote(self, record, create=True, changed=False, text=None,
            callback=None):
        field = record.group.fields[self.attrs['name']]
        relation = field.attrs['relation']

        access = common.MODELACCESS[relation]
        if (create
                and not (self.attrs.get('create', True) and access['create'])):
            return
        elif not access['read']:
            return

        domain = field.domain_get(record)
        context = field.context_get(record)
        if create:
            obj_id = None
        elif not changed:
            obj_id = field.get(record)
        else:
            self.search_remote(record, relation, text, domain=domain,
                context=context, callback=callback).show()
            return
        screen = Screen(relation, domain=domain, context=context,
            mode=['form'], view_ids=self.attrs.get('view_ids', '').split(','),
            exclude_field=field.attrs.get('relation_field'))

        def open_callback(result):
            if result:
                value = (screen.current_record.id,
                    screen.current_record.rec_name())
                field.set_client(record, value, force_change=True)
            if callback:
                callback()
        if obj_id:
            screen.load([obj_id])
            WinForm(screen, open_callback, save_current=True)
        else:
            WinForm(screen, open_callback, new=True, save_current=True)

    def search_remote(self, record, relation, text, domain=None,
            context=None, callback=None):
        field = record.group.fields[self.attrs['name']]
        relation = field.attrs['relation']
        access = common.MODELACCESS[relation]
        create_access = self.attrs.get('create', True) and access['create']

        def search_callback(found):
            value = None
            if found:
                value = found[0]
            field.set_client(record, value)
            if callback:
                callback()
        win = WinSearch(relation, search_callback, sel_multi=False,
            context=context, domain=domain,
            view_ids=self.attrs.get('view_ids', '').split(','),
            new=create_access)
        win.screen.search_filter(quote(text.decode('utf-8')))
        return win

    def set_completion(self, entry, path):
        if entry.get_completion():
            entry.set_completion(None)
        access = common.MODELACCESS[self.attrs['relation']]
        completion = get_completion(
            search=access['read'],
            create=self.attrs.get('create', True) and access['create'])
        completion.connect('match-selected', self._completion_match_selected,
            path)
        completion.connect('action-activated',
            self._completion_action_activated, path)
        entry.set_completion(completion)
        entry.connect('key-press-event', self._key_press, path)
        entry.connect('changed', self._update_completion, path)

    def _key_press(self, entry, event, path):
        record, field = self._get_record_field(path)
        if (field.get(record) is not None
                and event.keyval in (gtk.keysyms.Delete,
                    gtk.keysyms.BackSpace)):
            entry.set_text('')
            field.set_client(record, None)
        return False

    def _completion_match_selected(self, completion, model, iter_, path):
        record, field = self._get_record_field(path)
        rec_name, record_id = model.get(iter_, 0, 1)
        field.set_client(record, (record_id, rec_name))

        completion.get_entry().set_text(rec_name)
        completion_model = completion.get_model()
        completion_model.clear()
        completion_model.search_text = rec_name
        return True

    def _update_completion(self, entry, path):
        record, field = self._get_record_field(path)
        if field.get(record) is not None:
            return
        model = field.attrs['relation']
        update_completion(entry, record, field, model)

    def _completion_action_activated(self, completion, index, path):
        record, field = self._get_record_field(path)
        entry = completion.get_entry()
        entry.handler_block(entry.editing_done_id)

        def callback():
            entry.handler_unblock(entry.editing_done_id)
            entry.set_text(field.get_client(record))
        if index == 0:
            self.open_remote(record, create=False, changed=True,
                text=entry.get_text(), callback=callback)
        elif index == 1:
            self.open_remote(record, create=True, callback=callback)
        else:
            entry.handler_unblock(entry.editing_done_id)


class O2O(M2O):
    pass


class O2M(GenericText):

    @realized
    def setter(self, column, cell, store, iter):
        super(O2M, self).setter(column, cell, store, iter)
        cell.set_property('xalign', 0.5)

    def get_textual_value(self, record):
        return '( ' + str(len(record[self.attrs['name']]
                .get_eval(record))) + ' )'

    def value_from_text(self, record, text, callback=None):
        if callback:
            callback()

    def open_remote(self, record, create=True, changed=False, text=None,
            callback=None):
        group = record.value[self.attrs['name']]
        field = record.group.fields[self.attrs['name']]
        relation = field.attrs['relation']
        context = field.context_get(record)

        access = common.MODELACCESS[relation]
        if not access['read']:
            return

        screen = Screen(relation, mode=['tree', 'form'],
            view_ids=self.attrs.get('view_ids', '').split(','),
            exclude_field=field.attrs.get('relation_field'))
        screen.pre_validate = bool(int(self.attrs.get('pre_validate', 0)))
        screen.group = group

        def open_callback(result):
            if callback:
                callback()
        WinForm(screen, open_callback, view_type='tree', context=context)


class M2M(O2M):

    def open_remote(self, record, create=True, changed=False, text=None,
            callback=None):
        group = record.value[self.attrs['name']]
        field = record.group.fields[self.attrs['name']]
        relation = field.attrs['relation']
        context = field.context_get(record)
        domain = field.domain_get(record)

        screen = Screen(relation, mode=['tree', 'form'],
            view_ids=self.attrs.get('view_ids', '').split(','),
            exclude_field=field.attrs.get('relation_field'))
        screen.group = group

        def open_callback(result):
            if callback:
                callback()
        WinForm(screen, open_callback, view_type='tree', domain=domain,
            context=context)


class Selection(GenericText, SelectionMixin, PopdownMixin):

    def __init__(self, *args, **kwargs):
        if 'renderer' not in kwargs:
            kwargs['renderer'] = CellRendererCombo
        super(Selection, self).__init__(*args, **kwargs)
        self.init_selection()
        self.renderer.set_property('model',
            self.get_popdown_model(self.selection)[0])
        self.renderer.set_property('text-column', 0)

    def get_textual_value(self, record):
        field = record[self.attrs['name']]
        self.update_selection(record, field)
        value = field.get(record)
        text = dict(self.selection).get(value, '')
        if value and not text:
            text = self.get_inactive_selection(value)
        return text

    def value_from_text(self, record, text, callback=None):
        if callback:
            callback()

    def editing_started(self, cell, editable, path):
        super(Selection, self).editing_started(cell, editable, path)
        store = self.view.treeview.get_model()
        record = store.get_value(store.get_iter(path), 0)
        field = record[self.attrs['name']]

        set_value = lambda *a: self.set_value(editable, record, field)
        editable.child.connect('activate', set_value)
        editable.child.connect('focus-out-event', set_value)
        editable.connect('changed', set_value)

        self.update_selection(record, field)
        self.set_popdown(self.selection, editable)

        value = field.get(record)
        if not self.set_popdown_value(editable, value):
            self.get_inactive_selection(value)
            self.set_popdown_value(editable, value)
        return False

    def set_value(self, editable, record, field):
        value = self.get_popdown_value(editable)
        if 'relation' in self.attrs and value:
            value = (value, editable.get_active_text())
        field.set_client(record, value)
        return False


class Reference(GenericText, SelectionMixin):

    def __init__(self, view, attrs, renderer=None):
        super(Reference, self).__init__(view, attrs, renderer=renderer)
        self.init_selection()

    def get_textual_value(self, record):
        field = record[self.attrs['name']]
        self.update_selection(record, field)
        value = field.get_client(record)
        if not value:
            model, name = '', ''
        else:
            model, name = value
        if model:
            return dict(self.selection).get(model, model) + ',' + name
        else:
            return name

    def value_from_text(self, record, text, callback=None):
        if callback:
            callback()


class ProgressBar(object):
    orientations = {
        'left_to_right': gtk.PROGRESS_LEFT_TO_RIGHT,
        'right_to_left': gtk.PROGRESS_RIGHT_TO_LEFT,
        'bottom_to_top': gtk.PROGRESS_BOTTOM_TO_TOP,
        'top_to_bottom': gtk.PROGRESS_TOP_TO_BOTTOM,
    }

    def __init__(self, view, attrs):
        super(ProgressBar, self).__init__()
        self.view = view
        self.attrs = attrs
        self.renderer = gtk.CellRendererProgress()
        orientation = self.orientations.get(self.attrs.get('orientation',
            'left_to_right'), gtk.PROGRESS_LEFT_TO_RIGHT)
        self.renderer.set_property('orientation', orientation)
        self.renderer.set_property('yalign', 0)

    @realized
    @CellCache.cache
    def setter(self, column, cell, store, iter):
        record = store.get_value(iter, 0)
        field = record[self.attrs['name']]
        field.state_set(record, states=('invisible',))
        invisible = field.get_state_attrs(record).get('invisible', False)
        cell.set_property('visible', not invisible)
        text = self.get_textual_value(record)
        if text:
            text = _('%s%%') % text
        cell.set_property('text', text)
        value = field.get(record) or 0.0
        cell.set_property('value', value * 100)

    def open_remote(self, record, create, changed=False, text=None,
            callback=None):
        raise NotImplementedError

    def get_textual_value(self, record):
        return record[self.attrs['name']].get_client(record, factor=100) or ''

    def value_from_text(self, record, text, callback=None):
        field = record[self.attrs['name']]
        field.set_client(record, float(text))
        if callback:
            callback()


class Button(object):

    def __init__(self, view, attrs):
        super(Button, self).__init__()
        self.attrs = attrs
        self.renderer = CellRendererButton(attrs.get('string', _('Unknown')))
        self.view = view

        self.renderer.connect('clicked', self.button_clicked)
        self.renderer.set_property('yalign', 0)

    @realized
    @CellCache.cache
    def setter(self, column, cell, store, iter):
        record = store.get_value(iter, 0)
        states = record.expr_eval(self.attrs.get('states', {}))
        if record.group.readonly or record.readonly:
            states['readonly'] = True
        invisible = states.get('invisible', False)
        cell.set_property('visible', not invisible)
        readonly = states.get('readonly', False)
        cell.set_property('sensitive', not readonly)
        parent = record.parent if record else None
        while parent:
            if parent.modified:
                cell.set_property('sensitive', False)
                break
            parent = parent.parent
        # TODO icon

    def button_clicked(self, widget, path):
        if not path:
            return True
        store = self.view.treeview.get_model()
        record = store.get_value(store.get_iter(path), 0)

        state_changes = record.expr_eval(
            self.attrs.get('states', {}))
        if state_changes.get('invisible') \
                or state_changes.get('readonly'):
            return True
        widget.handler_block_by_func(self.button_clicked)
        try:
            self.view.screen.button(self.attrs)
        finally:
            widget.handler_unblock_by_func(self.button_clicked)<|MERGE_RESOLUTION|>--- conflicted
+++ resolved
@@ -271,11 +271,7 @@
         else:
             if isinstance(cell, CellRendererToggle):
                 cell.set_property('activatable', False)
-<<<<<<< HEAD
         self._format_set(record, field, cell)
-=======
-
->>>>>>> 6729adc1
         cell.set_property('xalign', align)
 
     def _set_foreground(self, value, cell):
