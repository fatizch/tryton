# This file is part of Tryton.  The COPYRIGHT file at the top level of
# this repository contains the full copyright notices and license terms.
import datetime
import os
import gtk
import gettext
import webbrowser

from functools import wraps, partial

from tryton.gui.window.win_search import WinSearch
from tryton.gui.window.win_form import WinForm
from tryton.gui.window.view_form.screen import Screen
<<<<<<< HEAD
from tryton.common import COLORS, file_selection, file_open, slugify
=======
from tryton.common import file_selection, file_open, file_write
>>>>>>> 00453e62
import tryton.common as common
from tryton.common.cellrendererbutton import CellRendererButton
from tryton.common.cellrenderertext import CellRendererText, \
    CellRendererTextCompletion
from tryton.common.cellrenderertoggle import CellRendererToggle
from tryton.common.cellrenderercombo import CellRendererCombo
from tryton.common.cellrendererinteger import CellRendererInteger
from tryton.common.cellrendererfloat import CellRendererFloat
from tryton.common.cellrendererbinary import CellRendererBinary
from tryton.common.cellrendererclickablepixbuf import \
    CellRendererClickablePixbuf
from tryton.common import data2pixbuf
from tryton.common.completion import get_completion, update_completion
from tryton.common.selection import SelectionMixin, PopdownMixin
from tryton.common.datetime_ import CellRendererDate, CellRendererTime
from tryton.common.datetime_strftime import datetime_strftime
from tryton.common.domain_parser import quote
from tryton.config import CONFIG

_ = gettext.gettext


def send_keys(renderer, editable, position, treeview):
    editable.connect('key_press_event', treeview.on_keypressed)
    editable.editing_done_id = editable.connect('editing_done',
            treeview.on_editing_done)
    if isinstance(editable, (gtk.ComboBoxEntry, gtk.ComboBox)):
        def changed(combobox):
            # "changed" signal is also triggered by text editing
            # so only trigger editing-done if a row is active
            if combobox.get_active_iter():
                treeview.on_editing_done(combobox)
        editable.connect('changed', changed)


def realized(func):
    "Decorator for treeview realized"
    @wraps(func)
    def wrapper(self, *args, **kwargs):
        if (hasattr(self.view.treeview, 'get_realized')
                and not self.view.treeview.get_realized()):
            return
        return func(self, *args, **kwargs)
    return wrapper


class CellCache(list):

    methods = ('set_active', 'set_sensitive', 'set_property')

    def apply(self, cell):
        for method, args, kwargs in self:
            getattr(cell, method)(*args, **kwargs)

    def decorate(self, cell):
        def decorate(func):
            @wraps(func)
            def wrapper(*args, **kwargs):
                self.append((func.__name__, args, kwargs))
                return func(*args, **kwargs)
            wrapper.previous = func
            return wrapper

        for method in self.methods:
            if getattr(cell, method, None):
                setattr(cell, method, decorate(getattr(cell, method)))
        cell.decorated = True
        return cell

    def undecorate(self, cell):
        for method in self.methods:
            if getattr(cell, method, None):
                setattr(cell, method, getattr(cell, method).previous)
        del cell.decorated

    @classmethod
    def cache(cls, func):
        @wraps(func)
        def wrapper(self, column, cell, store, iter):
            if not hasattr(self, 'display_counters'):
                self.display_counters = {}
            if not hasattr(self, 'cell_caches'):
                self.cell_caches = {}
            record = store.get_value(iter, 0)
            counter = self.view.treeview.display_counter
            if (self.display_counters.get((record.model_name, record.id)) !=
                    counter):
                if getattr(cell, 'decorated', None):
                    func(self, column, cell, store, iter)
                else:
                    cache = cls()
                    cache.decorate(cell)
                    func(self, column, cell, store, iter)
                    cache.undecorate(cell)
                    self.cell_caches[(record.model_name, record.id)] = cache
                    self.display_counters[(record.model_name, record.id)] = \
                        counter
            else:
                self.cell_caches[(record.model_name, record.id)].apply(cell)
        return wrapper


class Cell(object):

    def get_color(self, record):
        return record.expr_eval(self.view.attributes.get('colors', '"black"'))


class Affix(Cell):

    def __init__(self, view, attrs, protocol=None):
        super(Affix, self).__init__()
        self.attrs = attrs
        self.protocol = protocol
        self.icon = attrs.get('icon')
        if protocol:
            self.renderer = CellRendererClickablePixbuf()
            self.renderer.connect('clicked', self.clicked)
            if not self.icon:
                self.icon = 'tryton-public'
        elif self.icon:
            self.renderer = gtk.CellRendererPixbuf()
        else:
            self.renderer = gtk.CellRendererText()
        self.view = view

    @realized
    @CellCache.cache
    def setter(self, column, cell, store, iter_):
        record = store.get_value(iter_, 0)
        field = record[self.attrs['name']]
        field.state_set(record, states=('invisible',))
        invisible = field.get_state_attrs(record).get('invisible', False)
        cell.set_property('visible', not invisible)
        if self.icon:
            if self.icon in record.group.fields:
                value = record[self.icon].get_client(record) or ''
            else:
                value = self.icon
            pixbuf = common.IconFactory.get_pixbuf(value, gtk.ICON_SIZE_BUTTON)
            cell.set_property('pixbuf', pixbuf)
        else:
            text = self.attrs.get('string', '')
            if not text:
                text = field.get_client(record) or ''
            cell.set_property('text', text)
            fg_color = self.get_color(record)
            cell.set_property('foreground', fg_color)
            if fg_color == 'black':
                cell.set_property('foreground-set', False)
            else:
                cell.set_property('foreground-set', True)

    def clicked(self, renderer, path):
        store = self.view.treeview.get_model()
        record = store.get_value(store.get_iter(path), 0)
        value = record[self.attrs['name']].get(record)
        if value:
            if self.protocol == 'email':
                value = 'mailto:%s' % value
            elif self.protocol == 'callto':
                value = 'callto:%s' % value
            elif self.protocol == 'sip':
                value = 'sip:%s' % value
            webbrowser.open(value, new=2)


class GenericText(Cell):
    align = 0

    def __init__(self, view, attrs, renderer=None):
        super(GenericText, self).__init__()
        self.attrs = attrs
        if renderer is None:
            renderer = CellRendererText
        self.renderer = renderer()
        self.renderer.connect('editing-started', self.editing_started)
        if not isinstance(self.renderer, CellRendererBinary):
            self.renderer.connect_after('editing-started', send_keys,
                view.treeview)
        self.renderer.set_property('yalign', 0)
        self.view = view

    @property
    def field_name(self):
        return self.attrs['name']

    @property
    def model_name(self):
        return self.view.screen.model_name

    @realized
    @CellCache.cache
    def setter(self, column, cell, store, iter):
        record = store.get_value(iter, 0)
        text = self.get_textual_value(record)

        if isinstance(cell, CellRendererToggle):
            cell.set_active(bool(text))
        else:
            cell.set_sensitive(not (record.deleted or record.removed))
            if isinstance(cell,
                    (CellRendererText, CellRendererDate, CellRendererCombo)):
                cell.set_property('strikethrough', record.deleted)
            cell.set_property('text', text)
            fg_color = self.get_color(record)
            cell.set_property('foreground', fg_color)
            if fg_color == 'black':
                cell.set_property('foreground-set', False)
            else:
                cell.set_property('foreground-set', True)

        field = record[self.attrs['name']]

        editable = getattr(self.view.treeview, 'editable', False)
        states = ('invisible',)
        if editable:
            states = ('readonly', 'required', 'invisible')

        field.state_set(record, states=states)
        invisible = field.get_state_attrs(record).get('invisible', False)
        cell.set_property('visible', not invisible)
        # Sometimes, the treeview with fixed height mode computes a too big
        # height for not visible cell with text
        # We can force an empty text because not visible cell can not be edited
        # and so value_from_text is never called.
        if invisible and not isinstance(cell, CellRendererToggle):
            cell.set_property('text', '')

        if editable:
            readonly = self.attrs.get('readonly',
                field.get_state_attrs(record).get('readonly', False))
            if invisible:
                readonly = True

            if not isinstance(cell, CellRendererToggle):
                bg_color = 'white'
                if field.get_state_attrs(record).get('invalid', False):
                    bg_color = COLORS.get('invalid', 'white')
                elif bool(int(
                            field.get_state_attrs(record).get('required', 0))):
                    bg_color = COLORS.get('required', 'white')
                cell.set_property('background', bg_color)
                if bg_color == 'white':
                    cell.set_property('background-set', False)
                else:
                    cell.set_property('background-set', True)
                    cell.set_property('foreground-set',
                        not (record.deleted or record.removed))

            if isinstance(cell, CellRendererToggle):
                cell.set_property('activatable', not readonly)
            elif isinstance(cell, (gtk.CellRendererProgress,
                        CellRendererButton, gtk.CellRendererPixbuf)):
                pass
            else:
                cell.set_property('editable', not readonly)
        else:
            if isinstance(cell, CellRendererToggle):
                cell.set_property('activatable', False)
        # ABD See #3428
        self._format_set(record, field, cell)
        cell.set_property('xalign', self.align)

    def _set_foreground(self, value, cell):
        cell.set_property('foreground', value)

    def _set_background(self, value, cell):
        cell.set_property('background', value)

    def _set_font(self, value, cell):
        cell.set_property('font', value)

    def _format_set(self, record, field, cell):
        functions = {
            'color': self._set_foreground,
            'fg': self._set_foreground,
            'bg': self._set_background,
            'font': self._set_font
            }
        attrs = record.expr_eval(field.get_state_attrs(record).
            get('states', {}))
        states = record.expr_eval(self.attrs.get('states', {})).copy()
        states.update(attrs)
        if isinstance(cell, CellRendererText) and \
                cell.get_property('font') != 'Normal':
            cell.set_property('font', 'Normal')
        for attr in states.keys():
            if not states[attr]:
                continue
            key = attr.split('_')
            if key[0] == 'field':
                key = key[1:]
            if key[0] == 'label':
                continue
            if isinstance(states[attr], basestring):
                key.append(states[attr])
            if key[0] in functions:
                if len(key) != 2:
                    err = 'Wrong key format [type]_[style]_[value]: '
                    err += attr
                    raise ValueError(err)
                functions[key[0]](key[1], cell)

    def open_remote(self, record, create, changed=False, text=None,
            callback=None):
        raise NotImplementedError

    def get_textual_value(self, record):
        if not record:
            return ''
        return record[self.attrs['name']].get_client(record)

    def value_from_text(self, record, text, callback=None):
        field = record[self.attrs['name']]
        field.set_client(record, text)
        if callback:
            callback()

    def editing_started(self, cell, editable, path):
        return False

    def _get_record_field(self, path):
        store = self.view.treeview.get_model()
        record = store.get_value(store.get_iter(path), 0)
        field = record.group.fields[self.attrs['name']]
        return record, field


class Char(GenericText):

    @realized
    @CellCache.cache
    def setter(self, column, cell, store, iter_):
        super(Char, self).setter(column, cell, store, iter_)
        cell.set_property('single-paragraph-mode', True)


class Text(GenericText):
    pass


class Int(GenericText):
    align = 1

    def __init__(self, view, attrs, renderer=None):
        if renderer is None:
            renderer = CellRendererInteger
        super(Int, self).__init__(view, attrs, renderer=renderer)
        self.factor = float(attrs.get('factor', 1))

    def get_textual_value(self, record):
        if not record:
            return ''
        return record[self.attrs['name']].get_client(
            record, factor=self.factor)

    def value_from_text(self, record, text, callback=None):
        field = record[self.attrs['name']]
        field.set_client(record, text, factor=self.factor)
        if callback:
            callback()


class Boolean(GenericText):
    align = 0.5

    def __init__(self, view, attrs=None,
            renderer=None):
        if renderer is None:
            renderer = CellRendererToggle
        super(Boolean, self).__init__(view, attrs, renderer=renderer)
        self.renderer.connect('toggled', self._sig_toggled)

    def _sig_toggled(self, renderer, path):
        store = self.view.treeview.get_model()
        record = store.get_value(store.get_iter(path), 0)
        field = record[self.attrs['name']]
        if not self.attrs.get('readonly',
                field.get_state_attrs(record).get('readonly', False)):
            value = record[self.attrs['name']].get_client(record)
            record[self.attrs['name']].set_client(record, int(not value))
            self.view.treeview.set_cursor(path)
        return True


class URL(Char):

    @realized
    @CellCache.cache
    def setter(self, column, cell, store, iter):
        super(URL, self).setter(column, cell, store, iter)
        record = store.get_value(iter, 0)
        field = record[self.attrs['name']]
        field.state_set(record, states=('readonly',))
        readonly = field.get_state_attrs(record).get('readonly', False)
        cell.set_property('visible', not readonly)


class Date(GenericText):

    def __init__(self, view, attrs, renderer=None):
        if renderer is None:
            renderer = CellRendererDate
        super(Date, self).__init__(view, attrs, renderer=renderer)

    @realized
    def setter(self, column, cell, store, iter):
        record = store.get_value(iter, 0)
        field = record[self.attrs['name']]
        self.renderer.props.format = self.get_format(record, field)
        super(Date, self).setter(column, cell, store, iter)

    def get_format(self, record, field):
        if field and record:
            return field.date_format(record)
        else:
            return '%x'

    def get_textual_value(self, record):
        if not record:
            return ''
        value = record[self.attrs['name']].get_client(record)
        if value:
            return datetime_strftime(value, self.renderer.props.format)
        else:
            return ''


class Time(Date):

    def __init__(self, view, attrs, renderer=None):
        if renderer is None:
            renderer = CellRendererTime
        super(Time, self).__init__(view, attrs, renderer=renderer)

    def get_format(self, record, field):
        if field and record:
            return field.time_format(record)
        else:
            return '%X'

    def get_textual_value(self, record):
        if not record:
            return ''
        value = record[self.attrs['name']].get_client(record)
        if value is not None:
            if isinstance(value, datetime.datetime):
                value = value.time()
            return value.strftime(self.renderer.props.format)
        else:
            return ''


class TimeDelta(GenericText):
    align = 1


class Float(Int):

    def __init__(self, view, attrs, renderer=None):
        if renderer is None:
            renderer = CellRendererFloat
        super(Float, self).__init__(view, attrs, renderer=renderer)

    @realized
    def setter(self, column, cell, store, iter):
        super(Float, self).setter(column, cell, store, iter)
        record = store.get_value(iter, 0)
        field = record[self.attrs['name']]
        digits = field.digits(record, factor=self.factor)
        cell.digits = digits


class Binary(GenericText):
    align = 0.5

    def __init__(self, view, attrs, renderer=None):
        self.filename = attrs.get('filename')
        if renderer is None:
            renderer = partial(CellRendererBinary, bool(self.filename))
        super(Binary, self).__init__(view, attrs, renderer=renderer)
        self.renderer.connect('select', self.select_binary)
        self.renderer.connect('open', self.open_binary)
        self.renderer.connect('save', self.save_binary)
        self.renderer.connect('clear', self.clear_binary)

    def get_textual_value(self, record):
        pass

    def value_from_text(self, record, text, callback=None):
        if callback:
            callback()

    @realized
    @CellCache.cache
    def setter(self, column, cell, store, iter):
        record = store.get_value(iter, 0)
        field = record[self.attrs['name']]
        if hasattr(field, 'get_size'):
            size = field.get_size(record)
        else:
            size = len(field.get(record))
        cell.set_property('size', common.humanize(size) if size else '')

        states = ('invisible',)
        if getattr(self.view.treeview, 'editable', False):
            states = ('readonly', 'required', 'invisible')

        field.state_set(record, states=states)
        invisible = field.get_state_attrs(record).get('invisible', False)
        cell.set_property('visible', not invisible)

        if getattr(self.view.treeview, 'editable', False):
            readonly = self.attrs.get('readonly',
                field.get_state_attrs(record).get('readonly', False))
            if invisible:
                readonly = True
            cell.set_property('editable', not readonly)

    def select_binary(self, renderer, path):
        record, field = self._get_record_field(path)
        filename = ''
        filename = file_selection(_('Open...'))
        if filename:
            field.set_client(record, open(filename, 'rb').read())
            if self.filename:
                filename_field = record.group.fields[self.filename]
                filename_field.set_client(record, os.path.basename(filename))

    def open_binary(self, renderer, path):
        if not self.filename:
            return
        record, field = self._get_record_field(path)
        filename_field = record.group.fields.get(self.filename)
        filename = filename_field.get(record)
        if not filename:
            return
        file_path = file_write(filename, self.get_data(record, field))
        root, type_ = os.path.splitext(filename)
        if type_:
            type_ = type_[1:]
        file_open(file_path, type_)

    def save_binary(self, renderer, path):
        filename = ''
        record, field = self._get_record_field(path)
        if self.filename:
            filename_field = record.group.fields.get(self.filename)
            filename = filename_field.get(record)
        filename = file_selection(_('Save As...'), filename=filename,
            action=gtk.FILE_CHOOSER_ACTION_SAVE)
        if filename:
            with open(filename, 'wb') as fp:
                fp.write(self.get_data(record, field))

    def get_data(self, record, field):
        if hasattr(field, 'get_data'):
            data = field.get_data(record)
        else:
            data = field.get(record)
        if isinstance(data, str):
            data = data.encode('utf-8')
        return data

    def clear_binary(self, renderer, path):
        record, field = self._get_record_field(path)
        if self.filename:
            filename_field = record.group.fields[self.filename]
            filename_field.set_client(record, None)
        field.set_client(record, None)


class Image(GenericText):
    align = 0.5

    def __init__(self, view, attrs=None, renderer=None):
        if renderer is None:
            renderer = gtk.CellRendererPixbuf
        super(Image, self).__init__(view, attrs, renderer)
        self.renderer.set_fixed_size(self.attrs.get('width', -1),
            self.attrs.get('height', -1))

    @realized
    @CellCache.cache
    def setter(self, column, cell, store, iter_):
        record = store.get_value(iter_, 0)
        field = record[self.field_name]
        value = field.get_client(record)
        if isinstance(value, int):
            if value > CONFIG['image.max_size']:
                value = None
            else:
                value = field.get_data(record)
        pixbuf = data2pixbuf(value)
        width = self.attrs.get('width', -1)
        height = self.attrs.get('height', -1)
<<<<<<< HEAD
        if width != -1 or height != -1:
=======
        if pixbuf and (width != -1 or height != -1):
>>>>>>> 00453e62
            pixbuf = common.resize_pixbuf(pixbuf, width, height)
        cell.set_property('pixbuf', pixbuf)

    def get_textual_value(self, record):
        if not record:
            return ''
        return str(record[self.attrs['name']].get_size(record))


class M2O(GenericText):

    def __init__(self, view, attrs, renderer=None):
        if renderer is None and int(attrs.get('completion', 1)):
            renderer = partial(CellRendererTextCompletion, self.set_completion)
        super(M2O, self).__init__(view, attrs, renderer=renderer)

    def value_from_text(self, record, text, callback=None):
        field = record.group.fields[self.attrs['name']]
        if not text:
            field.set_client(record, (None, ''))
            if callback:
                callback()
            return

        field = record[self.attrs['name']]
        win = self.search_remote(record, field, text, callback=callback)
        if len(win.screen.group) == 1:
            win.response(None, gtk.RESPONSE_OK)
        else:
            win.show()

    def editing_started(self, cell, editable, path):
        super(M2O, self).editing_started(cell, editable, path)
        record, field = self._get_record_field(path)

        def changed(editable):
            text = editable.get_text()
            if field.get_client(record) != text:
                field.set_client(record, (None, ''))

            if field.get(record):
<<<<<<< HEAD
                stock1, tooltip1 = 'tryton-open', _("Open the record <F2>")
                stock2, tooltip2 = 'tryton-clear', _("Clear the field <Del>")
            else:
                stock1, tooltip1 = None, ''
                stock2, tooltip2 = 'tryton-find', _("Search a record <F2>")
            for pos, stock, tooltip in [
                    (gtk.ENTRY_ICON_PRIMARY, stock1, tooltip1),
                    (gtk.ENTRY_ICON_SECONDARY, stock2, tooltip2)]:
                editable.set_icon_from_stock(pos, stock)
=======
                icon1, tooltip1 = 'tryton-open', _("Open the record <F2>")
                icon2, tooltip2 = 'tryton-clear', _("Clear the field <Del>")
            else:
                icon1, tooltip1 = None, ''
                icon2, tooltip2 = 'tryton-search', _("Search a record <F2>")
            for pos, icon, tooltip in [
                    (gtk.ENTRY_ICON_PRIMARY, icon1, tooltip1),
                    (gtk.ENTRY_ICON_SECONDARY, icon2, tooltip2)]:
                if icon:
                    pixbuf = common.IconFactory.get_pixbuf(
                        icon, gtk.ICON_SIZE_MENU)
                else:
                    pixbuf = None
                editable.set_icon_from_pixbuf(pos, pixbuf)
>>>>>>> 00453e62
                editable.set_icon_tooltip_text(pos, tooltip)

        def icon_press(editable, icon_pos, event):
            value = field.get(record)
            if icon_pos == gtk.ENTRY_ICON_SECONDARY and value:
                field.set_client(record, (None, ''))
                editable.set_text('')
            elif value:
                self.open_remote(record, create=False, changed=False)
            else:
                self.open_remote(
                    record, create=False, changed=True,
                    text=editable.get_text())

        editable.connect('icon-press', icon_press)
        editable.connect('changed', changed)
        changed(editable)
        return False

    def open_remote(self, record, create=True, changed=False, text=None,
            callback=None):
        field = record.group.fields[self.attrs['name']]
        relation = field.attrs['relation']

        access = common.MODELACCESS[relation]
        if (create
                and not (self.attrs.get('create', True) and access['create'])):
            return
        elif not access['read']:
            return

        domain = field.domain_get(record)
        context = field.get_context(record)
        if create:
            obj_id = None
        elif not changed:
            obj_id = field.get(record)
        else:
            self.search_remote(record, field, text, callback=callback).show()
            return

        screen = Screen(relation, domain=domain, context=context,
            mode=['form'], view_ids=self.attrs.get('view_ids', '').split(','),
            exclude_field=field.attrs.get('relation_field'))

        def open_callback(result):
            if result:
                value = (screen.current_record.id,
                    screen.current_record.rec_name())
                field.set_client(record, value, force_change=True)
            if callback:
                callback()
        if obj_id:
            screen.load([obj_id])
            WinForm(screen, open_callback, save_current=True,
                title=field.attrs.get('string'))
        else:
            WinForm(screen, open_callback, new=True, save_current=True,
                title=field.attrs.get('string'), rec_name=text)

    def search_remote(self, record, field, text, callback=None):
        relation = field.attrs['relation']
        domain = field.domain_get(record)
        context = field.get_search_context(record)
        order = field.get_search_order(record)
        access = common.MODELACCESS[relation]
        create_access = self.attrs.get('create', True) and access['create']

        def search_callback(found):
            value = None
            if found:
                value = found[0]
            field.set_client(record, value)
            if callback:
                callback()
        win = WinSearch(relation, search_callback, sel_multi=False,
            context=context, domain=domain,
            order=order, view_ids=self.attrs.get('view_ids', '').split(','),
            new=create_access, title=self.attrs.get('string'))
        win.screen.search_filter(quote(text))
        return win

    def set_completion(self, entry, path):
        if entry.get_completion():
            entry.set_completion(None)
        access = common.MODELACCESS[self.attrs['relation']]
        completion = get_completion(
            search=access['read'],
            create=self.attrs.get('create', True) and access['create'])
        completion.connect('match-selected', self._completion_match_selected,
            path)
        completion.connect('action-activated',
            self._completion_action_activated, path)
        entry.set_completion(completion)
        entry.connect('key-press-event', self._key_press, path)
        entry.connect('changed', self._update_completion, path)

    def _key_press(self, entry, event, path):
        record, field = self._get_record_field(path)
        if (field.get(record) is not None
                and event.keyval in (gtk.keysyms.Delete,
                    gtk.keysyms.BackSpace)):
            entry.set_text('')
            field.set_client(record, None)
        return False

    def _completion_match_selected(self, completion, model, iter_, path):
        record, field = self._get_record_field(path)
        rec_name, record_id = model.get(iter_, 0, 1)
        field.set_client(record, (record_id, rec_name))

        completion.get_entry().set_text(rec_name)
        completion_model = completion.get_model()
        completion_model.clear()
        completion_model.search_text = rec_name
        return True

    def _update_completion(self, entry, path):
        record, field = self._get_record_field(path)
        if field.get(record) is not None:
            return
        model = field.attrs['relation']
        update_completion(entry, record, field, model)

    def _completion_action_activated(self, completion, index, path):
        record, field = self._get_record_field(path)
        entry = completion.get_entry()
        entry.handler_block(entry.editing_done_id)

        def callback():
            entry.handler_unblock(entry.editing_done_id)
            entry.set_text(field.get_client(record))
        if index == 0:
            self.open_remote(record, create=False, changed=True,
                text=entry.get_text(), callback=callback)
        elif index == 1:
            self.open_remote(record, create=True, callback=callback)
        else:
            entry.handler_unblock(entry.editing_done_id)


class O2O(M2O):
    pass


class O2M(GenericText):
    align = 0.5

    def get_textual_value(self, record):
        return '( ' + str(len(record[self.attrs['name']]
                .get_eval(record))) + ' )'

    def value_from_text(self, record, text, callback=None):
        if callback:
            callback()

    def open_remote(self, record, create=True, changed=False, text=None,
            callback=None):
        group = record.value[self.attrs['name']]
        field = record.group.fields[self.attrs['name']]
        relation = field.attrs['relation']
        context = field.get_context(record)

        access = common.MODELACCESS[relation]
        if not access['read']:
            return

        screen = Screen(relation, mode=['tree', 'form'],
            view_ids=self.attrs.get('view_ids', '').split(','),
            exclude_field=field.attrs.get('relation_field'))
        screen.pre_validate = bool(int(self.attrs.get('pre_validate', 0)))
        screen.group = group

        def open_callback(result):
            if callback:
                callback()
        WinForm(screen, open_callback, view_type='tree', context=context,
            title=field.attrs.get('string'))


class M2M(O2M):

    def open_remote(self, record, create=True, changed=False, text=None,
            callback=None):
        group = record.value[self.attrs['name']]
        field = record.group.fields[self.attrs['name']]
        relation = field.attrs['relation']
        context = field.get_context(record)
        domain = field.domain_get(record)

        screen = Screen(relation, mode=['tree', 'form'],
            view_ids=self.attrs.get('view_ids', '').split(','),
            exclude_field=field.attrs.get('relation_field'))
        screen.group = group

        def open_callback(result):
            if callback:
                callback()
        WinForm(screen, open_callback, view_type='tree', domain=domain,
            context=context, title=field.attrs.get('string'))


class Selection(GenericText, SelectionMixin, PopdownMixin):

    def __init__(self, *args, **kwargs):
        if 'renderer' not in kwargs:
            kwargs['renderer'] = CellRendererCombo
        super(Selection, self).__init__(*args, **kwargs)
        self.init_selection()
        # Use a variable let Python holding reference when calling set_property
        model = self.get_popdown_model(self.selection)[0]
        self.renderer.set_property('model', model)
        self.renderer.set_property('text-column', 0)

    def get_textual_value(self, record):
        field = record[self.attrs['name']]
        self.update_selection(record, field)
        value = field.get(record)
        text = dict(self.selection).get(value, '')
        if value and not text:
            text = self.get_inactive_selection(value)
        return text

    def value_from_text(self, record, text, callback=None):
        if callback:
            callback()

    def editing_started(self, cell, editable, path):
        super(Selection, self).editing_started(cell, editable, path)
        store = self.view.treeview.get_model()
        record = store.get_value(store.get_iter(path), 0)
        field = record[self.attrs['name']]

        def set_value(*a):
            return self.set_value(editable, record, field)
        editable.get_child().connect('activate', set_value)
        editable.get_child().connect('focus-out-event', set_value)
        editable.connect('changed', set_value)

        self.update_selection(record, field)
        self.set_popdown(self.selection, editable)

        value = field.get(record)
        if not self.set_popdown_value(editable, value):
            self.get_inactive_selection(value)
            self.set_popdown_value(editable, value)
        return False

    def set_value(self, editable, record, field):
        value = self.get_popdown_value(editable)
        if 'relation' in self.attrs and value:
            value = (value, editable.get_active_text())
        field.set_client(record, value)
        return False


class Reference(GenericText, SelectionMixin):

    def __init__(self, view, attrs, renderer=None):
        super(Reference, self).__init__(view, attrs, renderer=renderer)
        self.init_selection()

    def get_textual_value(self, record):
        field = record[self.attrs['name']]
        self.update_selection(record, field)
        value = field.get_client(record)
        if not value:
            model, name = '', ''
        else:
            model, name = value
        if model:
            return dict(self.selection).get(model, model) + ',' + name
        else:
            return name

    def value_from_text(self, record, text, callback=None):
        if callback:
            callback()


class ProgressBar(object):
    align = 0.5
    orientations = {
        'left_to_right': gtk.PROGRESS_LEFT_TO_RIGHT,
        'right_to_left': gtk.PROGRESS_RIGHT_TO_LEFT,
        'bottom_to_top': gtk.PROGRESS_BOTTOM_TO_TOP,
        'top_to_bottom': gtk.PROGRESS_TOP_TO_BOTTOM,
    }

    def __init__(self, view, attrs):
        super(ProgressBar, self).__init__()
        self.view = view
        self.attrs = attrs
        self.renderer = gtk.CellRendererProgress()
        orientation = self.orientations.get(self.attrs.get('orientation',
            'left_to_right'), gtk.PROGRESS_LEFT_TO_RIGHT)
        if hasattr(self.renderer, 'set_orientation'):
            self.renderer.set_orientation(orientation)
        else:
            self.renderer.set_property('orientation', orientation)
        self.renderer.set_property('yalign', 0)

    @realized
    @CellCache.cache
    def setter(self, column, cell, store, iter):
        record = store.get_value(iter, 0)
        field = record[self.attrs['name']]
        field.state_set(record, states=('invisible',))
        invisible = field.get_state_attrs(record).get('invisible', False)
        cell.set_property('visible', not invisible)
        text = self.get_textual_value(record)
        if text:
            text = _('%s%%') % text
        cell.set_property('text', text)
        value = field.get(record) or 0.0
        cell.set_property('value', value * 100)

    def open_remote(self, record, create, changed=False, text=None,
            callback=None):
        raise NotImplementedError

    def get_textual_value(self, record):
        return record[self.attrs['name']].get_client(record, factor=100) or ''

    def value_from_text(self, record, text, callback=None):
        field = record[self.attrs['name']]
        field.set_client(record, float(text))
        if callback:
            callback()


class Button(object):

    def __init__(self, view, attrs):
        super(Button, self).__init__()
        self.attrs = attrs
        self.renderer = CellRendererButton(attrs.get('string', _('Unknown')))
        self.view = view

        self.renderer.connect('clicked', self.button_clicked)
        self.renderer.set_property('yalign', 0)

    @realized
    @CellCache.cache
    def setter(self, column, cell, store, iter):
        record = store.get_value(iter, 0)
        states = record.expr_eval(self.attrs.get('states', {}))
        if record.group.readonly or record.readonly:
            states['readonly'] = True
        invisible = states.get('invisible', False)
        cell.set_property('visible', not invisible)
        readonly = states.get('readonly', False)
        cell.set_property('sensitive', not readonly)
        parent = record.parent if record else None
        while parent:
            if parent.modified:
                cell.set_property('sensitive', False)
                break
            parent = parent.parent
        # TODO icon

    def button_clicked(self, widget, path):
        if not path:
            return True
        store = self.view.treeview.get_model()
        record = store.get_value(store.get_iter(path), 0)

        state_changes = record.expr_eval(
            self.attrs.get('states', {}))
        if state_changes.get('invisible') \
                or state_changes.get('readonly'):
            return True
        widget.handler_block_by_func(self.button_clicked)
        try:
            self.view.screen.button(self.attrs)
        finally:
            widget.handler_unblock_by_func(self.button_clicked)<|MERGE_RESOLUTION|>--- conflicted
+++ resolved
@@ -11,11 +11,7 @@
 from tryton.gui.window.win_search import WinSearch
 from tryton.gui.window.win_form import WinForm
 from tryton.gui.window.view_form.screen import Screen
-<<<<<<< HEAD
-from tryton.common import COLORS, file_selection, file_open, slugify
-=======
-from tryton.common import file_selection, file_open, file_write
->>>>>>> 00453e62
+from tryton.common import COLORS, file_selection, file_open, file_write
 import tryton.common as common
 from tryton.common.cellrendererbutton import CellRendererButton
 from tryton.common.cellrenderertext import CellRendererText, \
@@ -303,7 +299,7 @@
         if isinstance(cell, CellRendererText) and \
                 cell.get_property('font') != 'Normal':
             cell.set_property('font', 'Normal')
-        for attr in states.keys():
+        for attr in list(states.keys()):
             if not states[attr]:
                 continue
             key = attr.split('_')
@@ -311,7 +307,7 @@
                 key = key[1:]
             if key[0] == 'label':
                 continue
-            if isinstance(states[attr], basestring):
+            if isinstance(states[attr], str):
                 key.append(states[attr])
             if key[0] in functions:
                 if len(key) != 2:
@@ -613,11 +609,7 @@
         pixbuf = data2pixbuf(value)
         width = self.attrs.get('width', -1)
         height = self.attrs.get('height', -1)
-<<<<<<< HEAD
-        if width != -1 or height != -1:
-=======
         if pixbuf and (width != -1 or height != -1):
->>>>>>> 00453e62
             pixbuf = common.resize_pixbuf(pixbuf, width, height)
         cell.set_property('pixbuf', pixbuf)
 
@@ -659,17 +651,6 @@
                 field.set_client(record, (None, ''))
 
             if field.get(record):
-<<<<<<< HEAD
-                stock1, tooltip1 = 'tryton-open', _("Open the record <F2>")
-                stock2, tooltip2 = 'tryton-clear', _("Clear the field <Del>")
-            else:
-                stock1, tooltip1 = None, ''
-                stock2, tooltip2 = 'tryton-find', _("Search a record <F2>")
-            for pos, stock, tooltip in [
-                    (gtk.ENTRY_ICON_PRIMARY, stock1, tooltip1),
-                    (gtk.ENTRY_ICON_SECONDARY, stock2, tooltip2)]:
-                editable.set_icon_from_stock(pos, stock)
-=======
                 icon1, tooltip1 = 'tryton-open', _("Open the record <F2>")
                 icon2, tooltip2 = 'tryton-clear', _("Clear the field <Del>")
             else:
@@ -684,7 +665,6 @@
                 else:
                     pixbuf = None
                 editable.set_icon_from_pixbuf(pos, pixbuf)
->>>>>>> 00453e62
                 editable.set_icon_tooltip_text(pos, tooltip)
 
         def icon_press(editable, icon_pos, event):
