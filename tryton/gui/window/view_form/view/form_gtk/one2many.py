--- conflicted
+++ resolved
@@ -606,16 +606,12 @@
         if record:
             domain = field.domain_get(record)
             size_limit = record.expr_eval(self.attrs.get('size'))
-<<<<<<< HEAD
-        if self.screen.get_domain() != domain:
-=======
         if self._readonly:
             if size_limit is None:
                 size_limit = len(self.screen.group)
             else:
                 size_limit = min(size_limit, len(self.screen.group))
-        if self.screen.domain != domain:
->>>>>>> 8983541f
+        if self.screen.get_domain() != domain:
             self.screen.domain = domain
         self.screen.size_limit = size_limit
         self.screen.display()
