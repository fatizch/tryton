# This file is part of Tryton.  The COPYRIGHT file at the top level of
# this repository contains the full copyright notices and license terms.
import gettext

from gi.repository import Gdk, Gtk

import tryton.common as common
from .widget import Widget
from tryton.common.completion import get_completion, update_completion
from tryton.common.domain_parser import quote
from tryton.common.underline import set_underline
from tryton.gui.window.view_form.screen import Screen
from tryton.gui.window.win_search import WinSearch
from tryton.gui.window.win_form import WinForm

_ = gettext.gettext


class Many2Many(Widget):
    expand = True

    def __init__(self, view, attrs):
        super(Many2Many, self).__init__(view, attrs)

        self.widget = Gtk.Frame()
        self.widget.set_shadow_type(Gtk.ShadowType.NONE)
        self.widget.get_accessible().set_name(attrs.get('string', ''))
        vbox = Gtk.VBox(homogeneous=False, spacing=5)
        self.widget.add(vbox)
        self._readonly = True
        self._required = False
        self._position = 0

        hbox = Gtk.HBox(homogeneous=False, spacing=0)
        hbox.set_border_width(2)

        self.title = Gtk.Label(
            label=set_underline(attrs.get('string', '')),
            use_underline=True, halign=Gtk.Align.START)
        hbox.pack_start(self.title, expand=True, fill=True, padding=0)

        hbox.pack_start(Gtk.VSeparator(), expand=False, fill=True, padding=0)

        tooltips = common.Tooltips()

        self.wid_text = Gtk.Entry()
        self.wid_text.set_placeholder_text(_('Search'))
        self.wid_text.set_property('width_chars', 13)
        self.focus_out_id = self.wid_text.connect(
            'focus-out-event', self._focus_out)
        self.focus_out = True
        hbox.pack_start(self.wid_text, expand=True, fill=True, padding=0)

        if int(self.attrs.get('completion', 1)):
            self.wid_completion = get_completion(
                create=self.attrs.get('create', True)
                and common.MODELACCESS[self.attrs['relation']]['create'])
            self.wid_completion.connect('match-selected',
                self._completion_match_selected)
            self.wid_completion.connect('action-activated',
                self._completion_action_activated)
            self.wid_text.set_completion(self.wid_completion)
            self.wid_text.connect('changed', self._update_completion)
        else:
            self.wid_completion = None

        self.but_add = Gtk.Button(can_focus=False)
        tooltips.set_tip(self.but_add, _('Add existing record'))
        self.but_add.connect('clicked', self._sig_add)
        self.but_add.add(common.IconFactory.get_image(
                'tryton-add', Gtk.IconSize.SMALL_TOOLBAR))
        self.but_add.set_relief(Gtk.ReliefStyle.NONE)
        hbox.pack_start(self.but_add, expand=False, fill=False, padding=0)

        self.but_remove = Gtk.Button(can_focus=False)
        tooltips.set_tip(self.but_remove, _('Remove selected record'))
        self.but_remove.connect('clicked', self._sig_remove)
        self.but_remove.add(common.IconFactory.get_image(
                'tryton-remove', Gtk.IconSize.SMALL_TOOLBAR))
        self.but_remove.set_relief(Gtk.ReliefStyle.NONE)
        hbox.pack_start(self.but_remove, expand=False, fill=False, padding=0)

        tooltips.enable()

        frame = Gtk.Frame()
        frame.add(hbox)
<<<<<<< HEAD
        if attrs.get('expand_toolbar'):
            frame.set_shadow_type(gtk.SHADOW_NONE)
        else:
            frame.set_shadow_type(gtk.SHADOW_OUT)
            vbox.pack_start(frame, expand=False, fill=True)
=======
        frame.set_shadow_type(Gtk.ShadowType.OUT)
        vbox.pack_start(frame, expand=False, fill=True, padding=0)
>>>>>>> 9d0013bf

        self.screen = Screen(attrs['relation'],
            view_ids=attrs.get('view_ids', '').split(','),
            mode=['tree'], views_preload=attrs.get('views', {}),
            row_activate=self._on_activate,
            limit=None)
        self.screen.signal_connect(self, 'record-message', self._sig_label)

        vbox.pack_start(self.screen.widget, expand=True, fill=True, padding=0)

        self.title.set_mnemonic_widget(
            self.screen.current_view.mnemonic_widget)

        self.screen.widget.connect('key_press_event', self.on_keypress)
        self.wid_text.connect('key_press_event', self.on_keypress)

    def _color_widget(self):
        if hasattr(self.screen.current_view, 'treeview'):
            return self.screen.current_view.treeview
        return super(Many2Many, self)._color_widget()

    def on_keypress(self, widget, event):
        editable = self.wid_text.get_editable()
        activate_keys = [Gdk.KEY_Tab, Gdk.KEY_ISO_Left_Tab]
        remove_keys = [Gdk.KEY_Delete, Gdk.KEY_KP_Delete]
        if not self.wid_completion:
            activate_keys.append(Gdk.KEY_Return)
        if widget == self.screen.widget:
            if event.keyval == Gdk.KEY_F3 and editable:
                self._sig_add()
                return True
            elif event.keyval == Gdk.KEY_F2:
                self._sig_edit()
                return True
            elif event.keyval in remove_keys and editable:
                self._sig_remove()
                return True
        elif widget == self.wid_text:
            if event.keyval == Gdk.KEY_F3:
                self._sig_new()
                return True
            elif event.keyval == Gdk.KEY_F2:
                self._sig_add()
                return True
            elif event.keyval in activate_keys and self.wid_text.get_text():
                self._sig_add()
                self.wid_text.grab_focus()
        return False

    def destroy(self):
        self.wid_text.disconnect(self.focus_out_id)
        self.screen.destroy()

    def _sig_add(self, *args):
        if not self.focus_out:
            return
        domain = self.field.domain_get(self.record)
        add_remove = self.record.expr_eval(self.attrs.get('add_remove'))
        if add_remove:
            domain = [domain, add_remove]
        context = self.field.get_search_context(self.record)
        order = self.field.get_search_order(self.record)
        value = self.wid_text.get_text()

        self.focus_out = False

        def callback(result):
            self.focus_out = True
            if result:
                ids = [x[0] for x in result]
                self.screen.load(ids, modified=True)
                self.screen.display(res_id=ids[0])
            self.screen.set_cursor()
            self.wid_text.set_text('')
        win = WinSearch(self.attrs['relation'], callback, sel_multi=True,
            context=context, domain=domain, order=order,
            view_ids=self.attrs.get('view_ids', '').split(','),
            views_preload=self.attrs.get('views', {}),
            new=self.attrs.get('create', True),
            title=self.attrs.get('string'))
        win.screen.search_filter(quote(value))
        if len(win.screen.group) == 1:
            win.response(None, Gtk.ResponseType.OK)
        else:
            win.show()

    def _sig_remove(self, *args):
        self.screen.remove(remove=True)

    def _on_activate(self):
        self._sig_edit()

    def _get_screen_form(self):
        domain = self.field.domain_get(self.record)
        add_remove = self.record.expr_eval(self.attrs.get('add_remove'))
        if add_remove:
            domain = [domain, add_remove]
        context = self.field.get_context(self.record)
        # Remove the first tree view as mode is form only
        view_ids = self.attrs.get('view_ids', '').split(',')[1:]
        return Screen(self.attrs['relation'], domain=domain,
            view_ids=view_ids,
            mode=['form'], views_preload=self.attrs.get('views', {}),
            context=context)

    def _sig_edit(self):
        if not self.screen.current_record:
            return
        # Create a new screen that is not linked to the parent otherwise on the
        # save of the record will trigger the save of the parent
        screen = self._get_screen_form()
        screen.load([self.screen.current_record.id])

        def callback(result):
            if result:
                screen.current_record.save()
                # Force a reload on next display
                self.screen.current_record.cancel()
                # Force a display to clear the CellCache
                self.screen.display()
        WinForm(screen, callback, title=self.attrs.get('string'))

    def _sig_new(self):
        screen = self._get_screen_form()

        def callback(result):
            self.focus_out = True
            if result:
                record = screen.current_record
                self.screen.load([record.id], modified=True)
            self.wid_text.set_text('')
            self.wid_text.grab_focus()

        self.focus_out = False
        WinForm(screen, callback, new=True, save_current=True,
            title=self.attrs.get('string'), rec_name=self.wid_text.get_text())

    def _readonly_set(self, value):
        self._readonly = value
        self._set_button_sensitive()
        self.wid_text.set_sensitive(not value)
        self.wid_text.set_editable(not value)
        self._set_label_state()

    def _required_set(self, value):
        self._required = value
        self._set_label_state()

    def _set_label_state(self):
        common.apply_label_attributes(
            self.title, self._readonly, self._required)

    def _set_button_sensitive(self):
        if self.record and self.field:
            field_size = self.record.expr_eval(self.attrs.get('size'))
            m2m_size = len(self.field.get_eval(self.record))
            size_limit = (field_size is not None
                and m2m_size >= field_size >= 0)
        else:
            size_limit = False

        self.but_add.set_sensitive(bool(
                not self._readonly
                and not size_limit))
        self.but_remove.set_sensitive(bool(
                not self._readonly
                and self._position))

    def _sig_label(self, screen, signal_data):
        self._position = signal_data[0]
        self._set_button_sensitive()

    def display(self):
        super(Many2Many, self).display()
        if not self.field:
            self.screen.new_group()
            self.screen.current_record = None
            self.screen.parent = None
            self.screen.display()
            return False
        new_group = self.field.get_client(self.record)
        if id(self.screen.group) != id(new_group):
            self.screen.group = new_group
        self.screen.display()
        return True

    def set_value(self):
        self.screen.current_view.set_value()
        return True

    def _completion_match_selected(self, completion, model, iter_):
        record_id, = model.get(iter_, 1)
        self.screen.load([record_id], modified=True)
        self.wid_text.set_text('')
        self.wid_text.grab_focus()

        completion_model = self.wid_completion.get_model()
        completion_model.clear()
        completion_model.search_text = self.wid_text.get_text()
        return True

    def _update_completion(self, widget):
        if self._readonly:
            return
        if not self.record:
            return
        model = self.attrs['relation']
        update_completion(self.wid_text, self.record, self.field, model)

    def _completion_action_activated(self, completion, index):
        if index == 0:
            self._sig_add()
            self.wid_text.grab_focus()
        elif index == 1:
            self._sig_new()<|MERGE_RESOLUTION|>--- conflicted
+++ resolved
@@ -84,16 +84,12 @@
 
         frame = Gtk.Frame()
         frame.add(hbox)
-<<<<<<< HEAD
+        # XXX: support expand_toolbar
         if attrs.get('expand_toolbar'):
-            frame.set_shadow_type(gtk.SHADOW_NONE)
+            frame.set_shadow_type(Gtk.ShadowType.NONE)
         else:
-            frame.set_shadow_type(gtk.SHADOW_OUT)
-            vbox.pack_start(frame, expand=False, fill=True)
-=======
-        frame.set_shadow_type(Gtk.ShadowType.OUT)
-        vbox.pack_start(frame, expand=False, fill=True, padding=0)
->>>>>>> 9d0013bf
+            frame.set_shadow_type(Gtk.ShadowType.OUT)
+            vbox.pack_start(frame, expand=False, fill=True, padding=0)
 
         self.screen = Screen(attrs['relation'],
             view_ids=attrs.get('view_ids', '').split(','),
