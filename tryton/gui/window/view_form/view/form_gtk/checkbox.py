--- conflicted
+++ resolved
@@ -32,10 +32,6 @@
             return False
         self.widget.handler_block_by_func(self.sig_activate)
         try:
-<<<<<<< HEAD
-            self.widget.set_active(bool(field.get(record)))
-=======
             self.widget.set_active(bool(self.field.get(self.record)))
->>>>>>> 9d0013bf
         finally:
             self.widget.handler_unblock_by_func(self.sig_activate)