--- conflicted
+++ resolved
@@ -77,12 +77,8 @@
         try:
             self.widget.props.active = bool(value)
         finally:
-<<<<<<< HEAD
-            self.widget.handler_unblock_by_func(self.parent_widget.sig_activate)
-=======
             self.widget.handler_unblock_by_func(
                 self.parent_widget.sig_activate)
->>>>>>> 1059664c
 
     def set_readonly(self, readonly):
         self.widget.set_sensitive(not readonly)
