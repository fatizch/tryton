# This file is part of Tryton.  The COPYRIGHT file at the top level of this
# repository contains the full copyright notices and license terms.

import operator
import locale
import decimal
import gettext
from decimal import Decimal
from collections import OrderedDict

from gi.repository import GLib, GObject, Gtk

from .widget import Widget

from tryton.gui.window.win_search import WinSearch
from tryton.common import Tooltips, timezoned_date, untimezoned_date, \
        IconFactory
from tryton.common.selection import selection_shortcuts
from tryton.common.completion import get_completion, update_completion
from tryton.common.datetime_ import Date, DateTime
from tryton.common.domain_parser import quote
from tryton.common.entry_position import reset_position
from tryton.common.number_entry import NumberEntry
from tryton.common.underline import set_underline
from tryton.common.domain_inversion import eval_domain
from tryton.common.widget_style import widget_class
from tryton.pyson import PYSONDecoder

_ = gettext.gettext


class DictEntry(object):
    expand = True
    fill = True

    def __init__(self, name, parent_widget):
        self.name = name
        self.definition = parent_widget.field.keys[name]
        self.parent_widget = parent_widget
        self.widget = self.create_widget()

    def create_widget(self):
        widget = Gtk.Entry()
        widget.connect('key-press-event', self.parent_widget.send_modified)
        widget.connect('focus-out-event',
            lambda w, e: self.parent_widget._focus_out())
        widget.props.activates_default = True
        widget.connect('activate', self.parent_widget.sig_activate)
        return widget

    def modified(self, value):
        return self.get_value() != value.get(self.name)

    def get_value(self):
        return self.widget.get_text()

    def set_value(self, value):
        self.widget.set_text(value or '')
        reset_position(self.widget)

    def set_readonly(self, readonly):
        self.widget.set_editable(not readonly)


class DictBooleanEntry(DictEntry):

    def create_widget(self):
<<<<<<< HEAD
        widget = gtk.CheckButton()
=======
        widget = Gtk.CheckButton()
>>>>>>> 9d0013bf
        widget.connect('toggled', self.parent_widget.sig_activate)
        widget.connect('focus-out-event', lambda w, e:
            self.parent_widget._focus_out())
        return widget

    def get_value(self):
        return self.widget.props.active

    def set_value(self, value):
        self.widget.handler_block_by_func(self.parent_widget.sig_activate)
        try:
            self.widget.props.active = bool(value)
        finally:
            self.widget.handler_unblock_by_func(
                self.parent_widget.sig_activate)

    def set_readonly(self, readonly):
        self.widget.set_sensitive(not readonly)


class DictSelectionEntry(DictEntry):
    expand = False
    fill = False

    def create_widget(self):
        widget = Gtk.ComboBox(has_entry=True)

        # customizing entry
        child = widget.get_child()
        child.props.activates_default = True
        child.connect('changed', self.parent_widget.send_modified)
        child.connect('focus-out-event',
            lambda w, e: self.parent_widget._focus_out())
        child.connect('activate',
            lambda w: self.parent_widget._focus_out())
        widget.connect('notify::active',
            lambda w, e: self.parent_widget._focus_out())
        widget.connect(
            'scroll-event',
            lambda c, e: c.stop_emission_by_name('scroll-event'))
        selection_shortcuts(widget)

        # setting completion and selection
        model = Gtk.ListStore(GObject.TYPE_STRING)
        model.append(('',))
        self._selection = {'': None}
        width = 10
        selection = self.definition['selection']
        if self.definition.get('sorted', True):
            selection.sort(key=operator.itemgetter(1))
        for value, name in selection:
            name = str(name)
            self._selection[name] = value
            model.append((name,))
            width = max(width, len(name))
        widget.set_model(model)
        widget.set_entry_text_column(0)
        child.set_width_chars(width)
        completion = Gtk.EntryCompletion()
        completion.set_inline_selection(True)
        completion.set_model(model)
        child.set_completion(completion)
        completion.set_text_column(0)
        return widget

    def get_value(self):
        child = self.widget.get_child()
        if not child:  # widget is destroyed
            return
        text = child.get_text()
        value = None
        if text:
            for txt, val in list(self._selection.items()):
                if not val:
                    continue
                if txt[:len(text)].lower() == text.lower():
                    value = val
                    if len(txt) == len(text):
                        break
        return value

    def set_value(self, value):
        values = dict(self.definition['selection'])
        child = self.widget.get_child()
        child.set_text(values.get(value, ''))
        reset_position(child)

    def set_readonly(self, readonly):
        self.widget.set_sensitive(not readonly)


class DictIntegerEntry(DictEntry):
    expand = False
    fill = False

    def create_widget(self):
        widget = NumberEntry()
        widget.connect('key-press-event', self.parent_widget.send_modified)
        widget.connect('focus-out-event',
            lambda w, e: self.parent_widget._focus_out())
        widget.props.activates_default = True
        widget.connect('activate', self.parent_widget.sig_activate)
        return widget

    def get_value(self):
        return int(self.widget.value)

    def set_value(self, value):
        if value is not None:
            txt_val = locale.format('%d', value, True)
        else:
            txt_val = ''
        self.widget.set_text(txt_val)
        reset_position(self.widget)


class DictFloatEntry(DictIntegerEntry):

    @property
    def digits(self):
        record = self.parent_widget.record
        if record:
            digits = record.expr_eval(self.definition.get('digits'))
            if not digits or any(d is None for d in digits):
                return
            return digits

    @property
    def width(self):
        digits = self.digits
        if digits:
            return sum(digits)
        else:
            return 18

    def get_value(self):
        return self.widget.value

    def set_value(self, value):
        digits = self.digits
        if digits:
            self.widget.digits = digits[1]
        else:
            self.widget.digits = None
        self.widget.set_width_chars(self.width)
        if value is not None:
            txt_val = locale.format('%.*f', (digits[1], value), True)
        else:
            txt_val = ''
        self.widget.set_text(txt_val)
        reset_position(self.widget)


class DictNumericEntry(DictFloatEntry):

    def get_value(self):
        txt_value = self.widget.get_text()
        if txt_value:
            try:
                return locale.atof(txt_value, Decimal)
            except decimal.InvalidOperation:
                pass
        return None


class DictDateTimeEntry(DictEntry):
    expand = False
    fill = False

    def create_widget(self):
        widget = DateTime()
        record = self.parent_widget.record
        field = self.parent_widget.field
        if record and field:
            format_ = field.time_format(record)
            widget.props.format = format_
        widget.connect('key_press_event', self.parent_widget.send_modified)
        widget.connect('focus-out-event', lambda w, e:
            self.parent_widget._focus_out())
        return widget

    def get_value(self):
        return untimezoned_date(self.widget.props.value)

    def set_value(self, value):
        self.widget.props.value = timezoned_date(value)


class DictDateEntry(DictEntry):
    expand = False
    fill = False

    def create_widget(self):
        widget = Date()
        record = self.parent_widget.record
        field = self.parent_widget.field
        if record and field:
            format_ = field.date_format(record)
            widget.props.format = format_
        widget.connect('key_press_event', self.parent_widget.send_modified)
        widget.connect('focus-out-event', lambda w, e:
            self.parent_widget._focus_out())
        return widget

    def get_value(self):
        return self.widget.props.value

    def set_value(self, value):
        self.widget.props.value = value


DICT_ENTRIES = {
    'char': DictEntry,
    'boolean': DictBooleanEntry,
    'selection': DictSelectionEntry,
    'datetime': DictDateTimeEntry,
    'date': DictDateEntry,
    'integer': DictIntegerEntry,
    'float': DictFloatEntry,
    'numeric': DictNumericEntry,
    }


class DictWidget(Widget):

    def __init__(self, view, attrs):
        super(DictWidget, self).__init__(view, attrs)
        self.schema_model = attrs['schema_model']
        self.fields = {}
        self.buttons = {}
        self.rows = {}

<<<<<<< HEAD
        self.widget = gtk.Frame()
        type_ = gtk.SHADOW_NONE
        # FEA#5633 Allow to not display label on group
        if not attrs.get('no_label', 0.0):
            label = gtk.Label(set_underline(attrs.get('string', '')))
            label.set_use_underline(True)
            self.widget.set_label_widget(label)
            type_ = gtk.SHADOW_OUT

        self.widget.set_shadow_type(type_)
=======
        self.widget = Gtk.Frame()
        label = Gtk.Label(label=set_underline(attrs.get('string', '')))
        label.set_use_underline(True)
        self.widget.set_label_widget(label)
        self.widget.set_shadow_type(Gtk.ShadowType.OUT)
>>>>>>> 9d0013bf

        vbox = Gtk.VBox()
        self.widget.add(vbox)

        self.grid = Gtk.Grid(column_spacing=3, row_spacing=3)
        vbox.pack_start(self.grid, expand=True, fill=True, padding=0)

<<<<<<< HEAD
        no_command = attrs.get('no_command', 0.0)
        hbox = gtk.HBox()
        hbox.set_border_width(2)
        self.wid_text = gtk.Entry()
        # JCA: specific
        if not no_command:
            self.wid_text.set_placeholder_text(_('Search'))
            self.wid_text.props.width_chars = 13
            self.wid_text.connect('activate', self._sig_activate)
            hbox.pack_start(self.wid_text, expand=True, fill=True)
            label.set_mnemonic_widget(self.wid_text)
            if int(self.attrs.get('completion', 1)):
                self.wid_completion = get_completion(search=False,
                    create=False)
                self.wid_completion.connect('match-selected',
                    self._completion_match_selected)
                self.wid_text.set_completion(self.wid_completion)
                self.wid_text.connect('changed', self._update_completion)
            else:
                self.wid_completion = None

            self.but_add = gtk.Button()
            self.but_add.connect('clicked', self._sig_add)
            self.but_add.add(IconFactory.get_image(
                    'tryton-add', gtk.ICON_SIZE_SMALL_TOOLBAR))
            self.but_add.set_relief(gtk.RELIEF_NONE)
            hbox.pack_start(self.but_add, expand=False, fill=False)
            hbox.set_focus_chain([self.wid_text])
        vbox.pack_start(hbox, expand=True, fill=True)
=======
        hbox = Gtk.HBox()
        hbox.set_border_width(2)
        self.wid_text = Gtk.Entry()
        self.wid_text.set_placeholder_text(_('Search'))
        self.wid_text.props.width_chars = 13
        self.wid_text.connect('activate', self._sig_activate)
        hbox.pack_start(self.wid_text, expand=True, fill=True, padding=0)
        label.set_mnemonic_widget(self.wid_text)

        if int(self.attrs.get('completion', 1)):
            self.wid_completion = get_completion(search=False, create=False)
            self.wid_completion.connect('match-selected',
                self._completion_match_selected)
            self.wid_text.set_completion(self.wid_completion)
            self.wid_text.connect('changed', self._update_completion)
        else:
            self.wid_completion = None

        self.but_add = Gtk.Button(can_focus=False)
        self.but_add.connect('clicked', self._sig_add)
        self.but_add.add(
            IconFactory.get_image('tryton-add', Gtk.IconSize.SMALL_TOOLBAR))
        self.but_add.set_relief(Gtk.ReliefStyle.NONE)
        hbox.pack_start(self.but_add, expand=False, fill=False, padding=0)
        vbox.pack_start(hbox, expand=True, fill=True, padding=0)
>>>>>>> 9d0013bf

        self.tooltips = Tooltips()
        if not no_command:
            self.tooltips.set_tip(self.but_add, _('Add value'))
        self.tooltips.enable()

        self._readonly = False
        self._record_id = None

    @property
    def _invalid_widget(self):
        return self.wid_text

    def _new_remove_btn(self):
        but_remove = Gtk.Button()
        but_remove.add(
            IconFactory.get_image('tryton-remove', Gtk.IconSize.SMALL_TOOLBAR))
        but_remove.set_relief(Gtk.ReliefStyle.NONE)
        return but_remove

    def _sig_activate(self, *args):
        if self.wid_text.get_editable():
            self._sig_add()

    def _sig_add(self, *args):
        context = self.field.get_context(self.record)
        value = self.wid_text.get_text()
        domain = self.field.domain_get(self.record)

        def callback(result):
            if result:
                self.add_new_keys([r[0] for r in result])
            self.wid_text.set_text('')

        win = WinSearch(self.schema_model, callback, sel_multi=True,
            context=context, domain=domain, new=False)
        win.screen.search_filter(quote(value))
        win.show()

    def add_new_keys(self, ids):
        new_keys = self.field.add_new_keys(ids, self.record)
        self.send_modified()
        focus = False
        for key_name in new_keys:
            if key_name not in self.fields:
                self.add_line(key_name)
                if not focus:
                    # Use idle add because it can be called from the callback
                    # of WinSearch while the popup is still there
                    GLib.idle_add(self.fields[key_name].widget.grab_focus)
                    focus = True

    def _sig_remove(self, button, key, modified=True):
        del self.fields[key]
        if not self.attrs.get('no_command', 0.0) and self.buttons.get(key):
            del self.buttons[key]
        for widget in self.rows[key]:
            self.grid.remove(widget)
            widget.destroy()
        del self.rows[key]
        if modified:
            self.send_modified()
            self.set_value()

    def set_value(self):
        self.field.set_client(self.record, self.get_value())

    def get_value(self):
        return dict((key, widget.get_value())
            for key, widget in list(self.fields.items()))

    @property
    def modified(self):
        if self.record and self.field:
            value = self.field.get_client(self.record)
            return any(widget.modified(value)
                for widget in self.fields.values())
        return False

    def _readonly_set(self, readonly):
        self._readonly = readonly
        self._set_button_sensitive()
        for widget in list(self.fields.values()):
            widget.set_readonly(readonly)
        # JCA: Specific
        if not self.attrs.get('no_command', 0.0):
            self.wid_text.set_sensitive(not readonly)
            self.wid_text.set_editable(not readonly)

    def _set_button_sensitive(self):
        if not self.attrs.get('no_command', 0.0):
            self.but_add.set_sensitive(bool(
                    not self._readonly
                    and self.attrs.get('create', True)))
        for button in self.buttons.values():
            button.set_sensitive(bool(
                    not self._readonly
                    and self.attrs.get('delete', True)))

    def add_line(self, key):
        key_schema = self.field.keys[key]
        self.fields[key] = DICT_ENTRIES[key_schema['type_']](key, self)
        field = self.fields[key]
<<<<<<< HEAD
        alignment = gtk.Alignment(
            float(self.attrs.get('xalign', 0.0)),
            float(self.attrs.get('yalign', 0.5)),
            float(self.attrs.get('xexpand', 1.0)),
            float(self.attrs.get('yexpand', 1.0)))
        hbox = gtk.HBox()
        hbox.pack_start(field.widget, expand=field.expand, fill=field.fill)
        alignment.add(hbox)
        n_rows = self.table.props.n_rows
        self.table.resize(n_rows + 1, 3)
        text = key_schema['string'] + _(':')
        label = gtk.Label(set_underline(text))
        label.set_use_underline(True)
        label.set_alignment(1., .5)
        self.table.attach(label, 0, 1, n_rows - 1, n_rows,
            xoptions=gtk.FILL, yoptions=False, xpadding=4, ypadding=4)
        label.set_mnemonic_widget(field.widget)
        label.show()
        self.table.attach(alignment, 1, 2, n_rows - 1, n_rows,
            xoptions=gtk.FILL | gtk.EXPAND, yoptions=False, xpadding=4,
            ypadding=3)
        alignment.show_all()
        if not self.attrs.get('no_command', 0.0):
            remove_but = self._new_remove_btn()
            self.tooltips.set_tip(remove_but, _('Remove "%s"') %
                key_schema['string'])
            self.table.attach(remove_but, 2, 3, n_rows - 1, n_rows,
                xoptions=gtk.FILL, yoptions=False, xpadding=2)
            remove_but.connect('clicked', self._sig_remove, key)
            remove_but.show_all()
            self.rows[key] = [label, alignment, remove_but]
        else:
            self.rows[key] = [label, alignment]
=======
        text = key_schema['string'] + _(':')
        label = Gtk.Label(
            label=set_underline(text),
            use_underline=True, halign=Gtk.Align.END)
        self.grid.attach_next_to(
            label, None, Gtk.PositionType.BOTTOM, 1, 1)
        label.set_mnemonic_widget(field.widget)
        label.show()
        hbox = Gtk.HBox(hexpand=True)
        hbox.pack_start(
            field.widget, expand=field.expand, fill=field.fill, padding=0)
        self.grid.attach_next_to(
            hbox, label, Gtk.PositionType.RIGHT, 1, 1)
        hbox.show_all()
        remove_but = self._new_remove_btn()
        self.tooltips.set_tip(remove_but, _('Remove "%s"') %
            key_schema['string'])
        self.grid.attach_next_to(
            remove_but, hbox, Gtk.PositionType.RIGHT, 1, 1)
        remove_but.connect('clicked', self._sig_remove, key)
        remove_but.show_all()
        self.rows[key] = [label, hbox, remove_but]
        self.buttons[key] = remove_but
>>>>>>> 9d0013bf

    def display(self):
        super(DictWidget, self).display()

        if not self.field:
            return

        record_id = self.record.id if self.record else None
        if record_id != self._record_id:
            for key in list(self.fields.keys()):
                self._sig_remove(None, key, modified=False)
            self._record_id = record_id

        value = self.field.get_client(self.record) if self.field else {}
        new_key_names = set(value.keys()) - set(self.field.keys)
        if new_key_names:
            self.field.add_keys(list(new_key_names), self.record)
        decoder = PYSONDecoder()
<<<<<<< HEAD

        # ABDC: Allow dictschema to be ordered by a sequence
        value_ordered = OrderedDict()
        use_sequence = any(
            x[1].get('sequence_order', None) for x in field.keys.items())
        if use_sequence:
            for skey, svalues in sorted(field.keys.items(),
                    key=lambda x: x[1]['sequence_order']):
                if skey not in value:
                    continue
                value_ordered[skey] = value[skey]

        def _loop_order_hook():
            if use_sequence:
                return value_ordered.items()
            else:
                return ((key, val) for key, val in sorted(value.items()))

        for key, val in _loop_order_hook():
            if key not in field.keys:
=======
        for key, val in sorted(value.items()):
            if key not in self.field.keys:
>>>>>>> 9d0013bf
                continue
            if key not in self.fields:
                self.add_line(key)
            widget = self.fields[key]
            widget.set_value(val)
            widget.set_readonly(self._readonly)
            key_domain = decoder.decode(
                self.field.keys[key].get('domain') or '[]')
            widget_class(
                widget.widget, 'invalid', not eval_domain(key_domain, value))
        for key in set(self.fields.keys()) - set(value.keys()):
            self._sig_remove(None, key, modified=False)

        self._set_button_sensitive()

    def _completion_match_selected(self, completion, model, iter_):
        record_id, = model.get(iter_, 1)
        self.add_new_keys([record_id])
        self.wid_text.set_text('')

        completion_model = self.wid_completion.get_model()
        completion_model.clear()
        completion_model.search_text = self.wid_text.get_text()
        return True

    def _update_completion(self, widget):
        if not self.wid_text.get_editable():
            return
        if not self.record:
            return
        update_completion(self.wid_text, self.record, self.field,
            self.schema_model)<|MERGE_RESOLUTION|>--- conflicted
+++ resolved
@@ -65,11 +65,7 @@
 class DictBooleanEntry(DictEntry):
 
     def create_widget(self):
-<<<<<<< HEAD
-        widget = gtk.CheckButton()
-=======
         widget = Gtk.CheckButton()
->>>>>>> 9d0013bf
         widget.connect('toggled', self.parent_widget.sig_activate)
         widget.connect('focus-out-event', lambda w, e:
             self.parent_widget._focus_out())
@@ -302,24 +298,13 @@
         self.buttons = {}
         self.rows = {}
 
-<<<<<<< HEAD
-        self.widget = gtk.Frame()
-        type_ = gtk.SHADOW_NONE
+        self.widget = Gtk.Frame()
         # FEA#5633 Allow to not display label on group
         if not attrs.get('no_label', 0.0):
-            label = gtk.Label(set_underline(attrs.get('string', '')))
+            label = Gtk.Label(label=set_underline(attrs.get('string', '')))
             label.set_use_underline(True)
             self.widget.set_label_widget(label)
-            type_ = gtk.SHADOW_OUT
-
-        self.widget.set_shadow_type(type_)
-=======
-        self.widget = Gtk.Frame()
-        label = Gtk.Label(label=set_underline(attrs.get('string', '')))
-        label.set_use_underline(True)
-        self.widget.set_label_widget(label)
-        self.widget.set_shadow_type(Gtk.ShadowType.OUT)
->>>>>>> 9d0013bf
+            self.widget.set_shadow_type(Gtk.ShadowType.OUT)
 
         vbox = Gtk.VBox()
         self.widget.add(vbox)
@@ -327,21 +312,21 @@
         self.grid = Gtk.Grid(column_spacing=3, row_spacing=3)
         vbox.pack_start(self.grid, expand=True, fill=True, padding=0)
 
-<<<<<<< HEAD
+        hbox = Gtk.HBox()
+        hbox.set_border_width(2)
+        self.wid_text = Gtk.Entry()
+        # JCA: specific
         no_command = attrs.get('no_command', 0.0)
-        hbox = gtk.HBox()
-        hbox.set_border_width(2)
-        self.wid_text = gtk.Entry()
-        # JCA: specific
         if not no_command:
             self.wid_text.set_placeholder_text(_('Search'))
             self.wid_text.props.width_chars = 13
             self.wid_text.connect('activate', self._sig_activate)
-            hbox.pack_start(self.wid_text, expand=True, fill=True)
+            hbox.pack_start(self.wid_text, expand=True, fill=True, padding=0)
             label.set_mnemonic_widget(self.wid_text)
+
             if int(self.attrs.get('completion', 1)):
-                self.wid_completion = get_completion(search=False,
-                    create=False)
+                self.wid_completion = get_completion(
+                    search=False, create=False)
                 self.wid_completion.connect('match-selected',
                     self._completion_match_selected)
                 self.wid_text.set_completion(self.wid_completion)
@@ -349,41 +334,14 @@
             else:
                 self.wid_completion = None
 
-            self.but_add = gtk.Button()
+            self.but_add = Gtk.Button(can_focus=False)
             self.but_add.connect('clicked', self._sig_add)
-            self.but_add.add(IconFactory.get_image(
-                    'tryton-add', gtk.ICON_SIZE_SMALL_TOOLBAR))
-            self.but_add.set_relief(gtk.RELIEF_NONE)
-            hbox.pack_start(self.but_add, expand=False, fill=False)
-            hbox.set_focus_chain([self.wid_text])
-        vbox.pack_start(hbox, expand=True, fill=True)
-=======
-        hbox = Gtk.HBox()
-        hbox.set_border_width(2)
-        self.wid_text = Gtk.Entry()
-        self.wid_text.set_placeholder_text(_('Search'))
-        self.wid_text.props.width_chars = 13
-        self.wid_text.connect('activate', self._sig_activate)
-        hbox.pack_start(self.wid_text, expand=True, fill=True, padding=0)
-        label.set_mnemonic_widget(self.wid_text)
-
-        if int(self.attrs.get('completion', 1)):
-            self.wid_completion = get_completion(search=False, create=False)
-            self.wid_completion.connect('match-selected',
-                self._completion_match_selected)
-            self.wid_text.set_completion(self.wid_completion)
-            self.wid_text.connect('changed', self._update_completion)
-        else:
-            self.wid_completion = None
-
-        self.but_add = Gtk.Button(can_focus=False)
-        self.but_add.connect('clicked', self._sig_add)
-        self.but_add.add(
-            IconFactory.get_image('tryton-add', Gtk.IconSize.SMALL_TOOLBAR))
-        self.but_add.set_relief(Gtk.ReliefStyle.NONE)
-        hbox.pack_start(self.but_add, expand=False, fill=False, padding=0)
+            self.but_add.add(
+                IconFactory.get_image(
+                    'tryton-add', Gtk.IconSize.SMALL_TOOLBAR))
+            self.but_add.set_relief(Gtk.ReliefStyle.NONE)
+            hbox.pack_start(self.but_add, expand=False, fill=False, padding=0)
         vbox.pack_start(hbox, expand=True, fill=True, padding=0)
->>>>>>> 9d0013bf
 
         self.tooltips = Tooltips()
         if not no_command:
@@ -487,41 +445,6 @@
         key_schema = self.field.keys[key]
         self.fields[key] = DICT_ENTRIES[key_schema['type_']](key, self)
         field = self.fields[key]
-<<<<<<< HEAD
-        alignment = gtk.Alignment(
-            float(self.attrs.get('xalign', 0.0)),
-            float(self.attrs.get('yalign', 0.5)),
-            float(self.attrs.get('xexpand', 1.0)),
-            float(self.attrs.get('yexpand', 1.0)))
-        hbox = gtk.HBox()
-        hbox.pack_start(field.widget, expand=field.expand, fill=field.fill)
-        alignment.add(hbox)
-        n_rows = self.table.props.n_rows
-        self.table.resize(n_rows + 1, 3)
-        text = key_schema['string'] + _(':')
-        label = gtk.Label(set_underline(text))
-        label.set_use_underline(True)
-        label.set_alignment(1., .5)
-        self.table.attach(label, 0, 1, n_rows - 1, n_rows,
-            xoptions=gtk.FILL, yoptions=False, xpadding=4, ypadding=4)
-        label.set_mnemonic_widget(field.widget)
-        label.show()
-        self.table.attach(alignment, 1, 2, n_rows - 1, n_rows,
-            xoptions=gtk.FILL | gtk.EXPAND, yoptions=False, xpadding=4,
-            ypadding=3)
-        alignment.show_all()
-        if not self.attrs.get('no_command', 0.0):
-            remove_but = self._new_remove_btn()
-            self.tooltips.set_tip(remove_but, _('Remove "%s"') %
-                key_schema['string'])
-            self.table.attach(remove_but, 2, 3, n_rows - 1, n_rows,
-                xoptions=gtk.FILL, yoptions=False, xpadding=2)
-            remove_but.connect('clicked', self._sig_remove, key)
-            remove_but.show_all()
-            self.rows[key] = [label, alignment, remove_but]
-        else:
-            self.rows[key] = [label, alignment]
-=======
         text = key_schema['string'] + _(':')
         label = Gtk.Label(
             label=set_underline(text),
@@ -545,7 +468,6 @@
         remove_but.show_all()
         self.rows[key] = [label, hbox, remove_but]
         self.buttons[key] = remove_but
->>>>>>> 9d0013bf
 
     def display(self):
         super(DictWidget, self).display()
@@ -564,14 +486,13 @@
         if new_key_names:
             self.field.add_keys(list(new_key_names), self.record)
         decoder = PYSONDecoder()
-<<<<<<< HEAD
 
         # ABDC: Allow dictschema to be ordered by a sequence
         value_ordered = OrderedDict()
         use_sequence = any(
-            x[1].get('sequence_order', None) for x in field.keys.items())
+            x[1].get('sequence_order', None) for x in self.field.keys.items())
         if use_sequence:
-            for skey, svalues in sorted(field.keys.items(),
+            for skey, svalues in sorted(self.field.keys.items(),
                     key=lambda x: x[1]['sequence_order']):
                 if skey not in value:
                     continue
@@ -584,11 +505,7 @@
                 return ((key, val) for key, val in sorted(value.items()))
 
         for key, val in _loop_order_hook():
-            if key not in field.keys:
-=======
-        for key, val in sorted(value.items()):
             if key not in self.field.keys:
->>>>>>> 9d0013bf
                 continue
             if key not in self.fields:
                 self.add_line(key)
