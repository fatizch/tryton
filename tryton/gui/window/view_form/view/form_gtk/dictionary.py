--- conflicted
+++ resolved
@@ -330,7 +330,6 @@
         self.table.set_border_width(0)
         vbox.pack_start(self.table, expand=True, fill=True)
 
-<<<<<<< HEAD
         if not attrs.get('no_command', 0.0):
             hbox = gtk.HBox()
             hbox.set_border_width(2)
@@ -339,6 +338,16 @@
             self.wid_text.props.width_chars = 13
             self.wid_text.connect('activate', self._sig_activate)
             hbox.pack_start(self.wid_text, expand=True, fill=True)
+
+		    if int(self.attrs.get('completion', 1)):
+		        self.wid_completion = get_completion()
+		        self.wid_completion.connect('match-selected',
+		            self._completion_match_selected)
+		        self.wid_text.set_completion(self.wid_completion)
+		        self.wid_text.connect('changed', self._update_completion)
+		    else:
+		        self.wid_completion = None
+
             self.but_add = gtk.Button()
             self.but_add.connect('clicked', self._sig_add)
             img_add = gtk.Image()
@@ -348,45 +357,14 @@
             self.but_add.add(img_add)
             self.but_add.set_relief(gtk.RELIEF_NONE)
             hbox.pack_start(self.but_add, expand=False, fill=False)
+
+		    hbox.set_focus_chain([self.wid_text])
+		    vbox.pack_start(hbox, expand=True, fill=True)
+
             self.tooltips = Tooltips()
             self.tooltips.set_tip(self.but_add, _('Add value'))
             self.tooltips.enable()
 
-            hbox.set_focus_chain([self.wid_text])
-            vbox.pack_start(hbox, expand=True, fill=True)
-=======
-        hbox = gtk.HBox()
-        hbox.set_border_width(2)
-        self.wid_text = PlaceholderEntry()
-        self.wid_text.set_placeholder_text(_('Search'))
-        self.wid_text.props.width_chars = 13
-        self.wid_text.connect('activate', self._sig_activate)
-        hbox.pack_start(self.wid_text, expand=True, fill=True)
-
-        if int(self.attrs.get('completion', 1)):
-            self.wid_completion = get_completion()
-            self.wid_completion.connect('match-selected',
-                self._completion_match_selected)
-            self.wid_text.set_completion(self.wid_completion)
-            self.wid_text.connect('changed', self._update_completion)
-        else:
-            self.wid_completion = None
-
-        self.but_add = gtk.Button()
-        self.but_add.connect('clicked', self._sig_add)
-        img_add = gtk.Image()
-        img_add.set_from_stock('tryton-list-add', gtk.ICON_SIZE_SMALL_TOOLBAR)
-        img_add.set_alignment(0.5, 0.5)
-        self.but_add.add(img_add)
-        self.but_add.set_relief(gtk.RELIEF_NONE)
-        hbox.pack_start(self.but_add, expand=False, fill=False)
-        hbox.set_focus_chain([self.wid_text])
-        vbox.pack_start(hbox, expand=True, fill=True)
-
-        self.tooltips = Tooltips()
-        self.tooltips.set_tip(self.but_add, _('Add value'))
-        self.tooltips.enable()
->>>>>>> 0e432e12
 
         self._readonly = False
         self._record_id = None
