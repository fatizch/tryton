# This file is part of Tryton.  The COPYRIGHT file at the top level of this
# repository contains the full copyright notices and license terms.

import operator
import gobject
import gtk
import locale
import decimal
import gettext
from decimal import Decimal

from .widget import Widget
from tryton.config import CONFIG
from tryton.gui.window.win_search import WinSearch
from tryton.common import RPCExecute, RPCException, timezoned_date, \
    datetime_strftime, Tooltips
from tryton.common.date_widget import DateEntry
from tryton.common.placeholder_entry import PlaceholderEntry
from tryton.common.selection import selection_shortcuts
from tryton.translate import date_format

_ = gettext.gettext


class DictEntry(object):
    expand = True
    fill = True

    def __init__(self, name, parent_widget):
        self.name = name
        self.definition = parent_widget.keys[name]
        self.parent_widget = parent_widget
        self.widget = self.create_widget()

    def create_widget(self):
        widget = gtk.Entry()
        widget.connect('key-press-event', self.parent_widget.send_modified)
        widget.connect('focus-out-event',
            lambda w, e: self.parent_widget._focus_out())
        return widget

    def modified(self, value):
        return self.get_value() != value.get(self.name)

    def get_value(self):
        return self.widget.get_text()

    def set_value(self, value):
        return self.widget.set_text(value or '')

    def set_readonly(self, readonly):
        self.widget.set_editable(not readonly)


class DictBooleanEntry(DictEntry):

    def create_widget(self):
        widget = gtk.CheckButton()
        widget.connect('toggled', self.parent_widget.send_modified)
        widget.connect('focus-out-event', lambda w, e:
            self.parent_widget._focus_out())
        return widget

    def get_value(self):
        return self.widget.props.active

    def set_value(self, value):
        self.widget.props.active = bool(value)

    def set_readonly(self, readonly):
        self.widget.set_sensitive(not readonly)


class DictSelectionEntry(DictEntry):
    expand = False
    fill = False

    def create_widget(self):
        widget = gtk.ComboBoxEntry()

        # customizing entry
        widget.child.props.activates_default = True
        widget.child.connect('changed', self.parent_widget.send_modified)
        widget.child.connect('focus-out-event',
            lambda w, e: self.parent_widget._focus_out())
        widget.child.connect('activate',
            lambda w: self.parent_widget._focus_out())
        widget.connect('notify::active',
            lambda w, e: self.parent_widget._focus_out())
        selection_shortcuts(widget)

        # setting completion and selection
        model = gtk.ListStore(gobject.TYPE_STRING)
        model.append(('',))
        self._selection = {'': None}
        width = 10
        selection = self.definition['selection']
        if self.definition.get('sorted', True):
            selection.sort(key=operator.itemgetter(1))
        for value, name in selection:
            name = str(name)
            self._selection[name] = value
            model.append((name,))
            width = max(width, len(name))
        widget.set_model(model)
        widget.set_text_column(0)
        widget.child.set_width_chars(width)
        completion = gtk.EntryCompletion()
        completion.set_inline_selection(True)
        completion.set_model(model)
        widget.child.set_completion(completion)
        completion.set_text_column(0)
        return widget

    def get_value(self):
        if not self.widget.child:  # widget is destroyed
            return
        text = self.widget.child.get_text()
        value = None
        if text:
            for txt, val in self._selection.items():
                if not val:
                    continue
                if txt[:len(text)].lower() == text.lower():
                    value = val
                    if len(txt) == len(text):
                        break
        return value

    def set_value(self, value):
        values = dict(self.definition['selection'])
        self.widget.child.set_text(values.get(value, ''))

    def set_readonly(self, readonly):
        self.widget.set_sensitive(not readonly)


class DictIntegerEntry(DictEntry):
    expand = False
    fill = False

    def create_widget(self):
        widget = super(DictIntegerEntry, self).create_widget()
        widget.set_width_chars(8)
        widget.set_max_length(0)
        widget.set_alignment(1.0)
        widget.connect('insert-text', self.sig_insert_text)
        return widget

    def sig_insert_text(self, entry, new_text, new_text_length, position):
        value = entry.get_text()
        position = entry.get_position()
        new_value = value[:position] + new_text + value[position:]
        if new_value == '-':
            return
        try:
            locale.atoi(new_value)
        except ValueError:
            entry.stop_emission('insert-text')

    def get_value(self):
        txt_value = self.widget.get_text()
        if txt_value:
            try:
                return locale.atoi(txt_value)
            except ValueError:
                pass
        return None

    def set_value(self, value):
        if value is not None:
            txt_val = locale.format('%d', value, True)
        else:
            txt_val = ''
        self.widget.set_text(txt_val)


class DictFloatEntry(DictIntegerEntry):

    def digits(self):
        default = (16, 2)
        record = self.parent_widget.record
        if not record:
            return default
        return tuple(y if x is None else x for x, y in zip(
                record.expr_eval(self.definition.get('digits', default)),
                default))

    def sig_insert_text(self, entry, new_text, new_text_length, position):
        value = entry.get_text()
        position = entry.get_position()
        new_value = value[:position] + new_text + value[position:]
        decimal_point = locale.localeconv()['decimal_point']

        if new_value in ('-', decimal_point):
            return

        digits = self.digits()

        try:
            locale.atof(new_value)
        except ValueError:
            entry.stop_emission('insert-text')
            return

        new_int = new_value
        new_decimal = ''
        if decimal_point in new_value:
            new_int, new_decimal = new_value.rsplit(decimal_point, 1)

        if (len(new_int) > digits[0]
                or len(new_decimal) > digits[1]):
            entry.stop_emission('insert-text')

    def get_value(self):
        txt_value = self.widget.get_text()
        if txt_value:
            try:
                return locale.atof(txt_value)
            except ValueError:
                pass
        return None

    def set_value(self, value):
        digits = self.digits()
        if value is not None:
            txt_val = locale.format('%.' + str(digits[1]) + 'f', value, True)
        else:
            txt_val = ''
        self.widget.set_width_chars(sum(digits))
        self.widget.set_text(txt_val)


class DictNumericEntry(DictFloatEntry):

    def get_value(self):
        txt_value = self.widget.get_text()
        if txt_value:
            try:
                return locale.atof(txt_value, Decimal)
            except decimal.InvalidOperation:
                pass
        return None


class DictDateTimeEntry(DictEntry):
    expand = False
    fill = False

    def create_widget(self):
        widget = DateEntry('')
        widget.set_format(self.get_format())
        widget.connect('key_press_event', self.parent_widget.send_modified)
        widget.connect('focus-out-event', lambda w, e:
            self.parent_widget._focus_out())
        return widget

    def modified(self, value):
        if value.get(self.name):
            text = datetime_strftime(timezoned_date(value[self.name]),
                self.get_format())
        else:
            text = ''
        return self.widget.compute_date(self.widget.get_text()) != text

    def get_format(self):
        return date_format() + ' %H:%M:%S'  # got to find a way

    def get_value(self):
        return self.widget.date_get()

    def set_value(self, value):
        self.widget.date_set(value)
        txt = self.widget.get_text()
        if txt:
            if len(txt) > self.widget.get_width_chars():
                self.widget.set_width_chars(len(txt))


class DictDateEntry(DictDateTimeEntry):

    def modified(self, value):
        if value.get(self.name):
            text = datetime_strftime(value[self.name], self.get_format())
        else:
            text = ''
        return self.widget.compute_date(self.widget.get_text()) != text

    def get_format(self):
        return date_format()

    def get_value(self):
        dt = super(DictDateEntry, self).get_value()
        return dt.date() if dt else None


DICT_ENTRIES = {
    'char': DictEntry,
    'boolean': DictBooleanEntry,
    'selection': DictSelectionEntry,
    'datetime': DictDateTimeEntry,
    'date': DictDateEntry,
    'integer': DictIntegerEntry,
    'float': DictFloatEntry,
    'numeric': DictNumericEntry,
    }


class DictWidget(Widget):

    def __init__(self, view, attrs):
        super(DictWidget, self).__init__(view, attrs)
        self.schema_model = attrs['schema_model']
        self.keys = {}
        self.fields = {}
        self.buttons = {}
        self.rows = {}

        self.widget = gtk.Frame(attrs.get('string', ''))
        self.widget.set_shadow_type(gtk.SHADOW_OUT)

        vbox = gtk.VBox()
        self.widget.add(vbox)

        self.table = gtk.Table(1, 3, homogeneous=False)
        self.table.set_col_spacings(0)
        self.table.set_row_spacings(0)
        self.table.set_border_width(0)
        vbox.pack_start(self.table, expand=True, fill=True)

        if not attrs.get('no_command', 0.0):
            hbox = gtk.HBox()
            hbox.set_border_width(2)
            self.wid_text = PlaceholderEntry()
            self.wid_text.set_placeholder_text(_('Search'))
            self.wid_text.props.width_chars = 13
            self.wid_text.connect('activate', self._sig_activate)
            hbox.pack_start(self.wid_text, expand=True, fill=True)
            self.but_add = gtk.Button()
            self.but_add.connect('clicked', self._sig_add)
            img_add = gtk.Image()
            img_add.set_from_stock(
                'tryton-list-add', gtk.ICON_SIZE_SMALL_TOOLBAR)
            img_add.set_alignment(0.5, 0.5)
            self.but_add.add(img_add)
            self.but_add.set_relief(gtk.RELIEF_NONE)
            hbox.pack_start(self.but_add, expand=False, fill=False)
            self.tooltips = Tooltips()
            self.tooltips.set_tip(self.but_add, _('Add value'))
            self.tooltips.enable()

            hbox.set_focus_chain([self.wid_text])
            vbox.pack_start(hbox, expand=True, fill=True)

        self._readonly = False
        self._record_id = None

    def _new_remove_btn(self):
        but_remove = gtk.Button()
        img_remove = gtk.Image()
        img_remove.set_from_stock('tryton-list-remove',
            gtk.ICON_SIZE_SMALL_TOOLBAR)
        img_remove.set_alignment(0.5, 0.5)
        but_remove.add(img_remove)
        but_remove.set_relief(gtk.RELIEF_NONE)
        return but_remove

    def _sig_activate(self, *args):
        if self.wid_text.get_editable():
            self._sig_add()

    def _sig_add(self, *args):
        context = self.field.context_get(self.record)
        value = self.wid_text.get_text()
        domain = self.field.domain_get(self.record)
        dom = [('rec_name', 'ilike', '%%%s%%' % value)] if value else []
        dom.append(('id', 'not in',
                [self.keys[f]['id'] for f in self.fields]))
        try:
            ids = RPCExecute('model', self.schema_model, 'search',
                domain + dom, 0, CONFIG['client.limit'], None, context=context)
        except RPCException:
            return False

        def callback(result):
            if result:
                self.send_modified()
                try:
                    new_fields = RPCExecute('model', self.schema_model,
                        'get_keys', [r[0] for r in result],
                        context=context)
                except RPCException:
                    new_fields = []
                for new_field in new_fields:
                    if new_field['name'] not in self.fields:
                        self.keys[new_field['name']] = new_field
                        self.add_line(new_field['name'])
            self.wid_text.set_text('')

        if len(ids) != 1:
            WinSearch(self.schema_model, callback, sel_multi=True, ids=ids,
                context=context, domain=domain, new=False)
        else:
            callback([(id, None) for id in ids])

    def _sig_remove(self, button, key, modified=True):
        del self.fields[key]
        if not self.attrs.get('no_command', 0.0):
            del self.buttons[key]
        for widget in self.rows[key]:
            self.table.remove(widget)
            widget.destroy()
        del self.rows[key]
        if modified:
            self.send_modified()
            self.set_value(self.record, self.field)

    def set_value(self, record, field):
        field.set_client(record, self.get_value())

    def get_value(self):
        return dict((key, widget.get_value())
            for key, widget in self.fields.items())

    @property
    def modified(self):
        if self.record and self.field:
            value = self.field.get_client(self.record)
            return any(widget.modified(value)
                for widget in self.fields.itervalues())
        return False

    def _readonly_set(self, readonly):
        self._readonly = readonly
        self._set_button_sensitive()
        for widget in self.fields.values():
            widget.set_readonly(readonly)
        if not self.attrs.get('no_command', 0.0):
            self.wid_text.set_editable(not readonly)

    def _set_button_sensitive(self):
        if not self.attrs.get('no_command', 0.0):
            self.but_add.set_sensitive(bool(
                    not self._readonly
                    and self.attrs.get('create', True)))
        for button in self.buttons.itervalues():
            button.set_sensitive(bool(
                    not self._readonly
                    and self.attrs.get('delete', True)))

    def add_line(self, key):
        self.fields[key] = DICT_ENTRIES[self.keys[key]['type_']](key, self)
        field = self.fields[key]
        alignment = gtk.Alignment(
            float(self.attrs.get('xalign', 0.0)),
            float(self.attrs.get('yalign', 0.5)),
            float(self.attrs.get('xexpand', 1.0)),
            float(self.attrs.get('yexpand', 1.0)))
        hbox = gtk.HBox()
        hbox.pack_start(field.widget, expand=field.expand, fill=field.fill)
        alignment.add(hbox)
        n_rows = self.table.props.n_rows
        self.table.resize(n_rows + 1, 3)
        if gtk.widget_get_default_direction() == gtk.TEXT_DIR_RTL:
            text = _(':') + self.keys[key]['string']
        else:
            text = self.keys[key]['string'] + _(':')
        label = gtk.Label(text)
        label.set_alignment(1., .5)
        self.table.attach(label, 0, 1, n_rows - 1, n_rows,
            xoptions=gtk.FILL, yoptions=False, xpadding=4, ypadding=4)
        label.show()
        self.table.attach(alignment, 1, 2, n_rows - 1, n_rows,
            xoptions=gtk.FILL | gtk.EXPAND, yoptions=False, xpadding=4,
            ypadding=3)
        alignment.show_all()
<<<<<<< HEAD
        if not self.attrs.get('no_command', 0.0):
            remove_but = self._new_remove_btn()
            self.tooltips.set_tip(remove_but, _('Remove "%s"') %
                self.keys[key]['string'])
            self.table.attach(remove_but, 2, 3, n_rows - 1, n_rows,
                xoptions=gtk.FILL, yoptions=False, xpadding=2)
            remove_but.connect('clicked', self._sig_remove, key)
            remove_but.show_all()
            self.rows[key] = [label, alignment, remove_but]
            self.buttons[key] = remove_but
        else:
            self.rows[key] = [label, alignment]

    def get_key_descs(self, keys):
        context = self.field.context_get(self.record)
        try:
            key_ids = RPCExecute('model', self.schema_model, 'search',
                [('name', 'in', keys)], 0, CONFIG['client.limit'],
                None, context=context)
            if not key_ids:
                return
            key_descriptions = RPCExecute('model', self.schema_model,
                'get_keys', key_ids, context=context)
            for key_desc in key_descriptions:
                self.keys[key_desc['name']] = key_desc
        except RPCException:
            pass
=======
        remove_but = self._new_remove_btn()
        self.tooltips.set_tip(remove_but, _('Remove "%s"') %
            self.keys[key]['string'])
        self.table.attach(remove_but, 2, 3, n_rows - 1, n_rows,
            xoptions=gtk.FILL, yoptions=False, xpadding=2)
        remove_but.connect('clicked', self._sig_remove, key)
        remove_but.show_all()
        self.rows[key] = [label, alignment, remove_but]
        self.buttons[key] = remove_but

    def add_keys(self, keys):
        context = self.field.context_get(self.record)
        batchlen = min(10, CONFIG['client.limit'])
        for i in xrange(0, len(keys), batchlen):
            sub_keys = keys[i:i + batchlen]
            try:
                key_ids = RPCExecute('model', self.schema_model, 'search',
                    [('name', 'in', sub_keys)], 0, CONFIG['client.limit'],
                    None, context=context)
                if not key_ids:
                    continue
                values = RPCExecute('model', self.schema_model,
                    'get_keys', key_ids, context=context)
                if not values:
                    continue
            except RPCException:
                pass
            self.keys.update({k['name']: k for k in values})
>>>>>>> aa10ce40

    def display(self, record, field):
        super(DictWidget, self).display(record, field)

        if field is None:
            return

        record_id = record.id if record else None
        if record_id != self._record_id:
            for key in self.fields.keys():
                self._sig_remove(None, key, modified=False)
            self._record_id = record_id

        value = field.get_client(record) if field else {}
<<<<<<< HEAD
        value_keys = sorted(value.iterkeys())
        new_keys = [key for key in value_keys if not key in self.keys]
        if new_keys:
            self.get_key_descs(new_keys)
        for key in value_keys:
            val = value[key]
=======
        new_key_names = set(value.iterkeys()) - set(self.keys)
        if new_key_names:
            self.add_keys(list(new_key_names))
        for key, val in sorted(value.iteritems()):
>>>>>>> aa10ce40
            if key not in self.fields:
                self.add_line(key)
            if key not in self.keys:
                continue
            widget = self.fields[key]
            widget.set_value(val)
            widget.set_readonly(self._readonly)
        for key in set(self.fields.keys()) - set(value.keys()):
            self._sig_remove(None, key, modified=False)

        self._set_button_sensitive()<|MERGE_RESOLUTION|>--- conflicted
+++ resolved
@@ -474,7 +474,6 @@
             xoptions=gtk.FILL | gtk.EXPAND, yoptions=False, xpadding=4,
             ypadding=3)
         alignment.show_all()
-<<<<<<< HEAD
         if not self.attrs.get('no_command', 0.0):
             remove_but = self._new_remove_btn()
             self.tooltips.set_tip(remove_but, _('Remove "%s"') %
@@ -487,31 +486,6 @@
             self.buttons[key] = remove_but
         else:
             self.rows[key] = [label, alignment]
-
-    def get_key_descs(self, keys):
-        context = self.field.context_get(self.record)
-        try:
-            key_ids = RPCExecute('model', self.schema_model, 'search',
-                [('name', 'in', keys)], 0, CONFIG['client.limit'],
-                None, context=context)
-            if not key_ids:
-                return
-            key_descriptions = RPCExecute('model', self.schema_model,
-                'get_keys', key_ids, context=context)
-            for key_desc in key_descriptions:
-                self.keys[key_desc['name']] = key_desc
-        except RPCException:
-            pass
-=======
-        remove_but = self._new_remove_btn()
-        self.tooltips.set_tip(remove_but, _('Remove "%s"') %
-            self.keys[key]['string'])
-        self.table.attach(remove_but, 2, 3, n_rows - 1, n_rows,
-            xoptions=gtk.FILL, yoptions=False, xpadding=2)
-        remove_but.connect('clicked', self._sig_remove, key)
-        remove_but.show_all()
-        self.rows[key] = [label, alignment, remove_but]
-        self.buttons[key] = remove_but
 
     def add_keys(self, keys):
         context = self.field.context_get(self.record)
@@ -531,7 +505,6 @@
             except RPCException:
                 pass
             self.keys.update({k['name']: k for k in values})
->>>>>>> aa10ce40
 
     def display(self, record, field):
         super(DictWidget, self).display(record, field)
@@ -546,19 +519,10 @@
             self._record_id = record_id
 
         value = field.get_client(record) if field else {}
-<<<<<<< HEAD
-        value_keys = sorted(value.iterkeys())
-        new_keys = [key for key in value_keys if not key in self.keys]
-        if new_keys:
-            self.get_key_descs(new_keys)
-        for key in value_keys:
-            val = value[key]
-=======
         new_key_names = set(value.iterkeys()) - set(self.keys)
         if new_key_names:
             self.add_keys(list(new_key_names))
         for key, val in sorted(value.iteritems()):
->>>>>>> aa10ce40
             if key not in self.fields:
                 self.add_line(key)
             if key not in self.keys:
