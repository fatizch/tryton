# This file is part of Tryton.  The COPYRIGHT file at the top level of this
# repository contains the full copyright notices and license terms.
import gtk
import gobject

from .widget import Widget
from tryton.common.selection import SelectionMixin
from tryton.common.treeviewcontrol import TreeViewControl


class MultiSelection(Widget, SelectionMixin):
    expand = True

    def __init__(self, view, attrs):
        super(MultiSelection, self).__init__(view, attrs)

        self.widget = gtk.ScrolledWindow()
        self.widget.set_policy(gtk.POLICY_AUTOMATIC, gtk.POLICY_AUTOMATIC)
        self.widget.set_shadow_type(gtk.SHADOW_ETCHED_IN)
        self.widget.get_accessible().set_name(attrs.get('string', ''))

        self.model = gtk.ListStore(gobject.TYPE_INT, gobject.TYPE_STRING)
        self.tree = TreeViewControl()
        self.tree.set_model(self.model)
        self.tree.set_search_column(1)
        self.tree.connect('focus-out-event', lambda *a: self._focus_out())
        self.tree.set_headers_visible(False)
        selection = self.tree.get_selection()
        selection.set_mode(gtk.SELECTION_MULTIPLE)
        selection.connect('changed', self.changed)
        self.widget.add(self.tree)
        name_column = gtk.TreeViewColumn()
        name_cell = gtk.CellRendererText()
        name_column.pack_start(name_cell)
        name_column.add_attribute(name_cell, 'text', 1)
        self.tree.append_column(name_column)

        self.nullable_widget = False
        self.init_selection()
        self.id2path = {}

<<<<<<< HEAD
    def _color_widget(self):
        return self.tree
=======
    def _readonly_set(self, readonly):
        super(MultiSelection, self)._readonly_set(readonly)
        selection = self.tree.get_selection()
        selection.set_select_function(lambda info: not readonly)
>>>>>>> 440dae87

    @property
    def modified(self):
        if self.record and self.field:
            group = set(r.id for r in self.field.get_client(self.record))
            value = set(self.get_value())
            return value != group
        return False

    def changed(self, selection):
        def focus_out():
            if self.widget.props.window:
                self._focus_out()
        # Must be deferred because it triggers a display of the form
        gobject.idle_add(focus_out)

    def get_value(self):
        model, paths = self.tree.get_selection().get_selected_rows()
        return [model[path][0] for path in paths]

    def set_value(self, record, field):
        field.set_client(record, self.get_value())

    def display(self, record, field):
        selection = self.tree.get_selection()
        selection.handler_block_by_func(self.changed)
        try:
            # Remove select_function to allow update,
            # it will be set back in the super call
            selection.set_select_function(lambda info: True)
            self.update_selection(record, field)
            self.model.clear()
            if field is None:
                return
            id2path = {}
            for idx, (value, name) in enumerate(self.selection):
                self.model.append((value, name))
                id2path[value] = idx
            selection.unselect_all()
            group = field.get_client(record)
            for element in group:
                if (element not in group.record_removed
                        and element not in group.record_deleted
                        and element.id in id2path):
                    selection.select_path(id2path[element.id])
            super(MultiSelection, self).display(record, field)
        finally:
            selection.handler_unblock_by_func(self.changed)<|MERGE_RESOLUTION|>--- conflicted
+++ resolved
@@ -39,15 +39,13 @@
         self.init_selection()
         self.id2path = {}
 
-<<<<<<< HEAD
     def _color_widget(self):
         return self.tree
-=======
+
     def _readonly_set(self, readonly):
         super(MultiSelection, self)._readonly_set(readonly)
         selection = self.tree.get_selection()
         selection.set_select_function(lambda info: not readonly)
->>>>>>> 440dae87
 
     @property
     def modified(self):
