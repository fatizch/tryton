--- conflicted
+++ resolved
@@ -124,11 +124,7 @@
                 domain = self.field.domain_get(self.record)
                 context = self.field.get_search_context(self.record)
                 order = self.field.get_search_order(self.record)
-<<<<<<< HEAD
-                text = self.wid_text.get_text().decode('utf-8')
-=======
                 text = self.wid_text.get_text()
->>>>>>> 00453e62
 
                 def callback(result):
                     if result:
@@ -219,11 +215,7 @@
             domain = self.field.domain_get(self.record)
             context = self.field.get_search_context(self.record)
             order = self.field.get_search_order(self.record)
-<<<<<<< HEAD
-            text = self.wid_text.get_text().decode('utf-8')
-=======
             text = self.wid_text.get_text()
->>>>>>> 00453e62
 
             def callback(result):
                 if result:
@@ -313,13 +305,8 @@
             return False
         self.set_text(field.get_client(record))
         if self.has_target(field.get(record)):
-<<<<<<< HEAD
-            stock1, tooltip1 = 'tryton-open', _('Open the record <F2>')
-            stock2, tooltip2 = 'tryton-clear', _('Clear the field <Del>')
-=======
             icon1, tooltip1 = 'tryton-open', _('Open the record <F2>')
             icon2, tooltip2 = 'tryton-clear', _('Clear the field <Del>')
->>>>>>> 00453e62
         else:
             icon1, tooltip1 = None, ''
             icon2, tooltip2 = 'tryton-search', _('Search a record <F2>')
