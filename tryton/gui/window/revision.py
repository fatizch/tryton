--- conflicted
+++ resolved
@@ -45,13 +45,7 @@
         hbox.pack_start(label, expand=True, fill=True, padding=0)
         list_store = Gtk.ListStore(str, str)
         # Set model on instantiation to get the default cellrenderer as text
-<<<<<<< HEAD
-        combobox = gtk.ComboBoxEntry(model=list_store)
-        # JCA : Force set text colmn for gtk2
-        combobox.set_text_column(0)
-=======
         combobox = Gtk.ComboBox(model=list_store, has_entry=True)
->>>>>>> 9d0013bf
         self.entry = combobox.get_child()
         self.entry.connect('focus-out-event', self.focus_out)
         self.entry.connect('activate', self.activate)
