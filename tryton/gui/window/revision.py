# This file is part of Tryton.  The COPYRIGHT file at the top level of
# this repository contains the full copyright notices and license terms.
import gtk
import gettext

from tryton.config import TRYTON_ICON
from tryton.common import get_toplevel_window
from tryton.common.datetime_strftime import datetime_strftime
from tryton.common.datetime_ import date_parse

_ = gettext.gettext


class Revision(object):
    'Ask revision'

    def __init__(self, revisions, revision=None, format_='%x %H:%M:%S.%f'):
        self.parent = get_toplevel_window()
        self.win = gtk.Dialog(_('Revision'), self.parent,
            gtk.DIALOG_MODAL | gtk.DIALOG_DESTROY_WITH_PARENT,
            (gtk.STOCK_CANCEL, gtk.RESPONSE_CANCEL,
                gtk.STOCK_OK, gtk.RESPONSE_OK))
        self.win.set_default_response(gtk.RESPONSE_OK)
        self.win.set_icon(TRYTON_ICON)
        self.win.vbox.set_spacing(3)
        self.win.vbox.pack_start(gtk.Label(
                _('Select a revision')), expand=False, fill=True)
        self.win.vbox.pack_start(gtk.HSeparator())
        hbox = gtk.HBox(spacing=3)
        label = gtk.Label(_('Revision:'))
        hbox.pack_start(label, expand=True, fill=True)
        list_store = gtk.ListStore(str, str)
<<<<<<< HEAD
        combobox = gtk.ComboBoxEntry()
        combobox.set_model(list_store)
        # JCA : Force set text colmn for gtk2
        combobox.set_text_column(0)
=======
        # Set model on instantiation to get the default cellrenderer as text
        combobox = gtk.ComboBoxEntry(model=list_store)
>>>>>>> d6504157
        self.entry = combobox.get_child()
        self.entry.connect('focus-out-event', self.focus_out)
        self.entry.connect('activate', self.activate)
        label.set_mnemonic_widget(self.entry)
        combobox.connect('changed', self.changed)
        self.entry.set_property('activates_default', True)
        self._format = format_
        if revision:
            self.entry.set_text(datetime_strftime(revision, self._format))
            self._value = revision
            active = -1
        else:
            self._value = None
            active = 0
        list_store.append(('', ''))
        for i, (rev, id_, name) in enumerate(revisions, 1):
            list_store.append((datetime_strftime(rev, self._format), name))
            if rev == revision:
                active = i
        combobox.set_active(active)
        cell = gtk.CellRendererText()
        combobox.pack_start(cell, True)
        combobox.add_attribute(cell, 'text', 1)
        hbox.pack_start(combobox, expand=True, fill=True)
        combobox.set_entry_text_column(0)
        self.win.vbox.pack_start(hbox, expand=True, fill=True)
        self.win.show_all()

    def focus_out(self, entry, event):
        self.parse()
        self.update()
        return False

    def activate(self, entry):
        self.parse()
        self.update()
        return False

    def changed(self, combobox):
        # "changed" signal is also triggered by text editing
        # so only parse when a row is active
        if combobox.get_active_iter():
            self.parse()
            self.update()
        return False

    def parse(self):
        text = self.entry.get_text()
        value = None
        if text:
            try:
                value = date_parse(text, self._format)
            except ValueError:
                pass
        self._value = value

    def update(self):
        if not self._value:
            self.entry.set_text('')
        else:
            self.entry.set_text(datetime_strftime(self._value, self._format))

    def run(self):
        response = self.win.run()
        revision = None
        if response == gtk.RESPONSE_OK:
            revision = self._value
        self.parent.present()
        self.win.destroy()
        return revision<|MERGE_RESOLUTION|>--- conflicted
+++ resolved
@@ -30,15 +30,10 @@
         label = gtk.Label(_('Revision:'))
         hbox.pack_start(label, expand=True, fill=True)
         list_store = gtk.ListStore(str, str)
-<<<<<<< HEAD
-        combobox = gtk.ComboBoxEntry()
-        combobox.set_model(list_store)
+        # Set model on instantiation to get the default cellrenderer as text
+        combobox = gtk.ComboBoxEntry(model=list_store)
         # JCA : Force set text colmn for gtk2
         combobox.set_text_column(0)
-=======
-        # Set model on instantiation to get the default cellrenderer as text
-        combobox = gtk.ComboBoxEntry(model=list_store)
->>>>>>> d6504157
         self.entry = combobox.get_child()
         self.entry.connect('focus-out-event', self.focus_out)
         self.entry.connect('activate', self.activate)
