--- conflicted
+++ resolved
@@ -18,11 +18,6 @@
         self.parent = get_toplevel_window()
         self.win = gtk.Dialog(_('Email'), self.parent,
             gtk.DIALOG_MODAL | gtk.DIALOG_DESTROY_WITH_PARENT)
-<<<<<<< HEAD
-        cancel_button = self.win.add_button('gtk-cancel', gtk.RESPONSE_CANCEL)
-        cancel_button.set_always_show_image(True)
-        ok_button = self.win.add_button('gtk-ok', gtk.RESPONSE_OK)
-=======
         Main().add_window(self.win)
         cancel_button = self.win.add_button(
             set_underline(_("Cancel")), gtk.RESPONSE_CANCEL)
@@ -33,7 +28,6 @@
             set_underline(_("OK")), gtk.RESPONSE_OK)
         ok_button.set_image(IconFactory.get_image(
                 'tryton-ok', gtk.ICON_SIZE_BUTTON))
->>>>>>> 00453e62
         ok_button.set_always_show_image(True)
         self.win.set_default_response(gtk.RESPONSE_OK)
         self.win.set_icon(TRYTON_ICON)
