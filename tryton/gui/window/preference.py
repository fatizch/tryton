# This file is part of Tryton.  The COPYRIGHT file at the top level of
# this repository contains the full copyright notices and license terms.
"Preference"
import gettext
import gtk
import copy

import tryton.rpc as rpc
from tryton.common import RPCExecute, RPCException, IconFactory
from tryton.common.underline import set_underline
from tryton.config import TRYTON_ICON
from tryton.gui import Main
from tryton.gui.window.nomodal import NoModal
from tryton.gui.window.view_form.screen import Screen

_ = gettext.gettext


class Preference(NoModal):
    "Preference window"

    def __init__(self, user, callback):
        NoModal.__init__(self)
        self.callback = callback
        self.win = gtk.Dialog(_('Preferences'), self.parent,
            gtk.DIALOG_DESTROY_WITH_PARENT)
        Main().add_window(self.win)
        self.win.set_position(gtk.WIN_POS_CENTER_ON_PARENT)
        self.win.set_icon(TRYTON_ICON)

        self.accel_group = gtk.AccelGroup()
        self.win.add_accel_group(self.accel_group)

<<<<<<< HEAD
        self.but_cancel = self.win.add_button(gtk.STOCK_CANCEL,
                gtk.RESPONSE_CANCEL)
        self.but_cancel.set_always_show_image(True)
        self.but_ok = self.win.add_button(gtk.STOCK_OK, gtk.RESPONSE_OK)
=======
        self.but_cancel = self.win.add_button(
            set_underline(_("Cancel")), gtk.RESPONSE_CANCEL)
        self.but_cancel.set_image(IconFactory.get_image(
                'tryton-cancel', gtk.ICON_SIZE_BUTTON))
        self.but_cancel.set_always_show_image(True)
        self.but_ok = self.win.add_button(
            set_underline(_("OK")), gtk.RESPONSE_OK)
        self.but_ok.set_image(IconFactory.get_image(
                'tryton-ok', gtk.ICON_SIZE_BUTTON))
>>>>>>> 00453e62
        self.but_ok.set_always_show_image(True)
        self.but_ok.add_accelerator('clicked', self.accel_group,
                gtk.keysyms.Return, gtk.gdk.CONTROL_MASK, gtk.ACCEL_VISIBLE)

        self.win.set_default_response(gtk.RESPONSE_OK)
        self.win.connect('response', self.response)

        try:
            view = RPCExecute('model', 'res.user',
                'get_preferences_fields_view')
        except RPCException:
            self.win.destroy()
            self.win = None
            return

        title = gtk.Label(_('Edit User Preferences'))
        title.show()
        self.win.vbox.pack_start(title, expand=False, fill=True)
        self.screen = Screen('res.user', mode=[])
        # Reset readonly set automaticly by MODELACCESS
        self.screen.readonly = False
        self.screen.group.readonly = False
        self.screen.group.skip_model_access = True
        self.screen.add_view(view)
        self.screen.switch_view()
        self.screen.new(default=False)

        try:
            preferences = RPCExecute('model', 'res.user', 'get_preferences',
                False)
        except RPCException:
            self.win.destroy()
            self.win = None
            return
        self.screen.current_record.cancel()
        self.screen.current_record.set(preferences)
        self.screen.current_record.id = rpc._USER
        self.screen.current_record.validate(softvalidation=True)
        self.screen.display(set_cursor=True)

        self.screen.widget.show()
        self.win.vbox.pack_start(self.screen.widget)
        self.win.set_title(_('Preference'))

        width, height = self.parent.get_size()
<<<<<<< HEAD
        # JCA: Lower New window size reduction to 5 percent
        self.win.set_default_size(int(width * 0.95), int(height * 0.95))
=======
        self.win.set_default_size(width, height)
>>>>>>> 00453e62

        self.register()
        self.win.show()

    def response(self, win, response_id):
        if response_id == gtk.RESPONSE_OK:
            if self.screen.current_record.validate():
                vals = copy.copy(self.screen.get())
                try:
<<<<<<< HEAD
                    Login(func)
                except TrytonError as exception:
                    if exception.faultCode == 'QueryCanceled':
                        return
                    raise
=======
                    RPCExecute('model', 'res.user', 'set_preferences', vals)
                except RPCException:
                    return
>>>>>>> 00453e62
        self.parent.present()
        self.destroy()
        self.callback()

    def destroy(self):
        self.screen.destroy()
        self.win.destroy()
        NoModal.destroy(self)<|MERGE_RESOLUTION|>--- conflicted
+++ resolved
@@ -31,12 +31,6 @@
         self.accel_group = gtk.AccelGroup()
         self.win.add_accel_group(self.accel_group)
 
-<<<<<<< HEAD
-        self.but_cancel = self.win.add_button(gtk.STOCK_CANCEL,
-                gtk.RESPONSE_CANCEL)
-        self.but_cancel.set_always_show_image(True)
-        self.but_ok = self.win.add_button(gtk.STOCK_OK, gtk.RESPONSE_OK)
-=======
         self.but_cancel = self.win.add_button(
             set_underline(_("Cancel")), gtk.RESPONSE_CANCEL)
         self.but_cancel.set_image(IconFactory.get_image(
@@ -46,7 +40,6 @@
             set_underline(_("OK")), gtk.RESPONSE_OK)
         self.but_ok.set_image(IconFactory.get_image(
                 'tryton-ok', gtk.ICON_SIZE_BUTTON))
->>>>>>> 00453e62
         self.but_ok.set_always_show_image(True)
         self.but_ok.add_accelerator('clicked', self.accel_group,
                 gtk.keysyms.Return, gtk.gdk.CONTROL_MASK, gtk.ACCEL_VISIBLE)
@@ -92,12 +85,7 @@
         self.win.set_title(_('Preference'))
 
         width, height = self.parent.get_size()
-<<<<<<< HEAD
-        # JCA: Lower New window size reduction to 5 percent
-        self.win.set_default_size(int(width * 0.95), int(height * 0.95))
-=======
         self.win.set_default_size(width, height)
->>>>>>> 00453e62
 
         self.register()
         self.win.show()
@@ -107,17 +95,9 @@
             if self.screen.current_record.validate():
                 vals = copy.copy(self.screen.get())
                 try:
-<<<<<<< HEAD
-                    Login(func)
-                except TrytonError as exception:
-                    if exception.faultCode == 'QueryCanceled':
-                        return
-                    raise
-=======
                     RPCExecute('model', 'res.user', 'set_preferences', vals)
                 except RPCException:
                     return
->>>>>>> 00453e62
         self.parent.present()
         self.destroy()
         self.callback()
