--- conflicted
+++ resolved
@@ -39,12 +39,8 @@
             destroy_with_parent=True)
         Main().add_window(self.win)
         self.win.set_icon(TRYTON_ICON)
-<<<<<<< HEAD
-        self.win.set_default_response(gtk.RESPONSE_APPLY)
-=======
         self.win.set_position(Gtk.WindowPosition.CENTER_ON_PARENT)
         self.win.set_default_response(Gtk.ResponseType.APPLY)
->>>>>>> 9d0013bf
         self.win.connect('response', self.response)
 
         self.win.set_default_size(*self.default_size())
