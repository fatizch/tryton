# This file is part of Tryton.  The COPYRIGHT file at the top level of
# this repository contains the full copyright notices and license terms.
import gtk
import gobject
import gettext

import tryton.common as common
from tryton.common.underline import set_underline
from tryton.config import TRYTON_ICON
from tryton.gui import Main
from tryton.gui.window.nomodal import NoModal
from tryton.gui.window.view_form.screen import Screen
from tryton.gui.window.win_form import WinForm

_ = gettext.gettext


class WinSearch(NoModal):

    def __init__(self, model, callback, sel_multi=True, context=None,
            domain=None, order=None, view_ids=None,
            views_preload=None, new=True, title=''):
        NoModal.__init__(self)
        if view_ids is None:
            view_ids = []
        if views_preload is None:
            views_preload = {}
        self.domain = domain or []
        self.context = context or {}
        self.order = order
        self.view_ids = view_ids
        self.views_preload = views_preload
        self.sel_multi = sel_multi
        self.callback = callback
        self.title = title

        self.win = gtk.Dialog(_('Search'), self.parent,
            gtk.DIALOG_DESTROY_WITH_PARENT)
        Main().add_window(self.win)
        self.win.set_icon(TRYTON_ICON)
<<<<<<< HEAD
        self.win.set_decorated(False)
=======
        self.win.set_position(gtk.WIN_POS_CENTER_ON_PARENT)
>>>>>>> 00453e62
        self.win.set_default_response(gtk.RESPONSE_APPLY)
        self.win.connect('response', self.response)

        parent_allocation = self.parent.get_allocation()
        width, height = parent_allocation.width, parent_allocation.height
        if self.parent != self.sensible_widget:
            width = max(width - 150, 0)
        self.win.set_default_size(min(600, width), min(400, height))

        self.accel_group = gtk.AccelGroup()
        self.win.add_accel_group(self.accel_group)

<<<<<<< HEAD
        self.but_cancel = self.win.add_button(gtk.STOCK_CANCEL,
            gtk.RESPONSE_CANCEL)
        self.but_cancel.set_always_show_image(True)
        self.but_find = self.win.add_button(gtk.STOCK_FIND, gtk.RESPONSE_APPLY)
        self.but_find.set_always_show_image(True)
        if new and common.MODELACCESS[model]['create']:
            self.but_new = self.win.add_button(gtk.STOCK_NEW,
                gtk.RESPONSE_ACCEPT)
            self.but_new.set_always_show_image(True)
            self.but_new.set_accel_path('<tryton>/Form/New', self.accel_group)

        self.but_ok = self.win.add_button(gtk.STOCK_OK, gtk.RESPONSE_OK)
=======
        self.but_cancel = self.win.add_button(
            set_underline(_("Cancel")), gtk.RESPONSE_CANCEL)
        self.but_cancel.set_image(common.IconFactory.get_image(
                'tryton-cancel', gtk.ICON_SIZE_BUTTON))
        self.but_cancel.set_always_show_image(True)
        self.but_find = self.win.add_button(
            set_underline(_("Search")), gtk.RESPONSE_APPLY)
        self.but_find.set_image(common.IconFactory.get_image(
                'tryton-search', gtk.ICON_SIZE_BUTTON))
        self.but_find.set_always_show_image(True)
        if new and common.MODELACCESS[model]['create']:
            self.but_new = self.win.add_button(
                set_underline(_("New")), gtk.RESPONSE_ACCEPT)
            self.but_new.set_image(common.IconFactory.get_image(
                    'tryton-create', gtk.ICON_SIZE_BUTTON))
            self.but_new.set_always_show_image(True)
            self.but_new.set_accel_path('<tryton>/Form/New', self.accel_group)

        self.but_ok = self.win.add_button(
            set_underline(_("OK")), gtk.RESPONSE_OK)
        self.but_ok.set_image(common.IconFactory.get_image(
                'tryton-ok', gtk.ICON_SIZE_BUTTON))
>>>>>>> 00453e62
        self.but_ok.set_always_show_image(True)
        self.but_ok.add_accelerator('clicked', self.accel_group,
                gtk.keysyms.Return, gtk.gdk.CONTROL_MASK, gtk.ACCEL_VISIBLE)

        hbox = gtk.HBox()
        hbox.show()
        self.win.vbox.pack_start(hbox, expand=False, fill=True)
        self.win.vbox.pack_start(gtk.HSeparator(), expand=False, fill=True)

        self.screen = Screen(model, domain=domain, mode=['tree'], order=order,
            context=context, view_ids=view_ids, views_preload=views_preload,
            row_activate=self.sig_activate, readonly=True)
        self.view = self.screen.current_view
        # Prevent to set tree_state
        self.screen.tree_states_done.add(id(self.view))
        sel = self.view.treeview.get_selection()
        self.win.set_title(_('Search %s') % self.title)

        if not sel_multi:
            sel.set_mode(gtk.SELECTION_SINGLE)
        else:
            sel.set_mode(gtk.SELECTION_MULTIPLE)
        self.win.vbox.pack_start(self.screen.widget, expand=True, fill=True)
        self.screen.widget.show()

        self.model_name = model

        self.register()

    def sig_activate(self, *args):
        self.view.treeview.emit_stop_by_name('row_activated')
        self.win.response(gtk.RESPONSE_OK)
        return True

    def destroy(self):
        self.screen.destroy()
        self.win.destroy()
        NoModal.destroy(self)

    def show(self):
        sensible_allocation = self.sensible_widget.get_allocation()
        self.win.resize(
            sensible_allocation.width, sensible_allocation.height)
        self.win.show()
<<<<<<< HEAD
        gobject.idle_add(
            common.center_window, self.win, self.parent, self.sensible_widget)
=======
>>>>>>> 00453e62

    def hide(self):
        self.win.hide()

    def response(self, win, response_id):
        res = None
        if response_id == gtk.RESPONSE_OK:
            res = [r.id for r in self.screen.selected_records]
        elif response_id == gtk.RESPONSE_APPLY:
            self.screen.search_filter(self.screen.screen_container.get_text())
            return
        elif response_id == gtk.RESPONSE_ACCEPT:
            # Remove first tree view as mode if form only
            view_ids = self.view_ids[1:]
            screen = Screen(self.model_name, domain=self.domain,
                context=self.context, order=self.order, mode=['form'],
                view_ids=view_ids, views_preload=self.views_preload)

            def callback(result):
                # JMO : TODO : see if that diff from tryton is needed
                if result and screen.save_current():
                    record = screen.current_record
                    res = [(record.id, record.value.get('rec_name', ''))]
                    self.callback(res)
                else:
                    self.callback(None)
            self.destroy()
            WinForm(
                screen, callback, new=True, save_current=True,
                title=self.title)
            return
        if res:
            group = self.screen.group
            res = [(id_, group.get(id_).value.get('rec_name', ''))
                for id_ in res]
        self.callback(res)
        self.destroy()<|MERGE_RESOLUTION|>--- conflicted
+++ resolved
@@ -1,7 +1,6 @@
 # This file is part of Tryton.  The COPYRIGHT file at the top level of
 # this repository contains the full copyright notices and license terms.
 import gtk
-import gobject
 import gettext
 
 import tryton.common as common
@@ -38,11 +37,6 @@
             gtk.DIALOG_DESTROY_WITH_PARENT)
         Main().add_window(self.win)
         self.win.set_icon(TRYTON_ICON)
-<<<<<<< HEAD
-        self.win.set_decorated(False)
-=======
-        self.win.set_position(gtk.WIN_POS_CENTER_ON_PARENT)
->>>>>>> 00453e62
         self.win.set_default_response(gtk.RESPONSE_APPLY)
         self.win.connect('response', self.response)
 
@@ -55,20 +49,6 @@
         self.accel_group = gtk.AccelGroup()
         self.win.add_accel_group(self.accel_group)
 
-<<<<<<< HEAD
-        self.but_cancel = self.win.add_button(gtk.STOCK_CANCEL,
-            gtk.RESPONSE_CANCEL)
-        self.but_cancel.set_always_show_image(True)
-        self.but_find = self.win.add_button(gtk.STOCK_FIND, gtk.RESPONSE_APPLY)
-        self.but_find.set_always_show_image(True)
-        if new and common.MODELACCESS[model]['create']:
-            self.but_new = self.win.add_button(gtk.STOCK_NEW,
-                gtk.RESPONSE_ACCEPT)
-            self.but_new.set_always_show_image(True)
-            self.but_new.set_accel_path('<tryton>/Form/New', self.accel_group)
-
-        self.but_ok = self.win.add_button(gtk.STOCK_OK, gtk.RESPONSE_OK)
-=======
         self.but_cancel = self.win.add_button(
             set_underline(_("Cancel")), gtk.RESPONSE_CANCEL)
         self.but_cancel.set_image(common.IconFactory.get_image(
@@ -91,7 +71,6 @@
             set_underline(_("OK")), gtk.RESPONSE_OK)
         self.but_ok.set_image(common.IconFactory.get_image(
                 'tryton-ok', gtk.ICON_SIZE_BUTTON))
->>>>>>> 00453e62
         self.but_ok.set_always_show_image(True)
         self.but_ok.add_accelerator('clicked', self.accel_group,
                 gtk.keysyms.Return, gtk.gdk.CONTROL_MASK, gtk.ACCEL_VISIBLE)
@@ -132,15 +111,7 @@
         NoModal.destroy(self)
 
     def show(self):
-        sensible_allocation = self.sensible_widget.get_allocation()
-        self.win.resize(
-            sensible_allocation.width, sensible_allocation.height)
         self.win.show()
-<<<<<<< HEAD
-        gobject.idle_add(
-            common.center_window, self.win, self.parent, self.sensible_widget)
-=======
->>>>>>> 00453e62
 
     def hide(self):
         self.win.hide()
@@ -160,8 +131,7 @@
                 view_ids=view_ids, views_preload=self.views_preload)
 
             def callback(result):
-                # JMO : TODO : see if that diff from tryton is needed
-                if result and screen.save_current():
+                if result:
                     record = screen.current_record
                     res = [(record.id, record.value.get('rec_name', ''))]
                     self.callback(res)
