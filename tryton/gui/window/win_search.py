# This file is part of Tryton.  The COPYRIGHT file at the top level of
# this repository contains the full copyright notices and license terms.
import gtk
import gettext
import tryton.common as common
from tryton.gui.window.view_form.screen import Screen
from tryton.config import TRYTON_ICON
from tryton.gui.window.win_form import WinForm
from tryton.gui.window.nomodal import NoModal

_ = gettext.gettext


class WinSearch(NoModal):

    def __init__(self, model, callback, sel_multi=True, context=None,
            domain=None, view_ids=None, views_preload=None, new=True,
            title=''):
        NoModal.__init__(self)
        if views_preload is None:
            views_preload = {}
        self.domain = domain or []
        self.context = context or {}
        self.sel_multi = sel_multi
        self.callback = callback
        self.title = title

        self.win = gtk.Dialog(_('Search'), self.parent,
            gtk.DIALOG_DESTROY_WITH_PARENT)
        self.win.set_icon(TRYTON_ICON)
        self.win.set_default_response(gtk.RESPONSE_APPLY)
        self.win.connect('response', self.response)

        self.accel_group = gtk.AccelGroup()
        self.win.add_accel_group(self.accel_group)

        self.but_cancel = self.win.add_button(gtk.STOCK_CANCEL,
            gtk.RESPONSE_CANCEL)
        self.but_find = self.win.add_button(gtk.STOCK_FIND, gtk.RESPONSE_APPLY)
        if new and common.MODELACCESS[model]['create']:
            self.but_new = self.win.add_button(gtk.STOCK_NEW,
                gtk.RESPONSE_ACCEPT)
            self.but_new.set_accel_path('<tryton>/Form/New', self.accel_group)

        self.but_ok = self.win.add_button(gtk.STOCK_OK, gtk.RESPONSE_OK)
        self.but_ok.add_accelerator('clicked', self.accel_group,
                gtk.keysyms.Return, gtk.gdk.CONTROL_MASK, gtk.ACCEL_VISIBLE)

        hbox = gtk.HBox()
        hbox.show()
        self.win.vbox.pack_start(hbox, expand=False, fill=True)
        self.win.vbox.pack_start(gtk.HSeparator(), expand=False, fill=True)
        scrollwindow = gtk.ScrolledWindow()
        scrollwindow.set_policy(gtk.POLICY_AUTOMATIC, gtk.POLICY_AUTOMATIC)
        self.win.vbox.pack_start(scrollwindow, expand=True, fill=True)

        self.screen = Screen(model, domain=domain, mode=['tree'],
            context=context, view_ids=view_ids, views_preload=views_preload,
            row_activate=self.sig_activate)
        self.view = self.screen.current_view
        self.view.unset_editable()
        # Prevent to set tree_state
        self.screen.tree_states_done.add(id(self.view))
        sel = self.view.treeview.get_selection()
        self.win.set_title(_('Search %s') % self.title)

        if not sel_multi:
            sel.set_mode(gtk.SELECTION_SINGLE)
        else:
            sel.set_mode(gtk.SELECTION_MULTIPLE)
        viewport = gtk.Viewport()
        viewport.set_shadow_type(gtk.SHADOW_NONE)
        viewport.add(self.screen.widget)
        self.screen.widget.show()
        viewport.show()
        scrollwindow.add(viewport)
        scrollwindow.show()

        self.model_name = model

        self.win.set_default_size(700, 500)

        self.register()
        sensible_allocation = self.sensible_widget.get_allocation()
        self.win.set_default_size(int(sensible_allocation.width * 0.95),
            int(sensible_allocation.height * 0.95))

    def sig_activate(self, *args):
        self.view.treeview.emit_stop_by_name('row_activated')
        self.win.response(gtk.RESPONSE_OK)
        return True

    def destroy(self):
        self.screen.destroy()
        self.win.destroy()
        NoModal.destroy(self)

    def show(self):
        self.win.show()
        common.center_window(self.win, self.parent, self.sensible_widget)

    def hide(self):
        self.win.hide()

    def response(self, win, response_id):
        res = None
        if response_id == gtk.RESPONSE_OK:
            res = [r.id for r in self.screen.selected_records]
        elif response_id == gtk.RESPONSE_APPLY:
            self.screen.search_filter(self.screen.screen_container.get_text())
            return
        elif response_id == gtk.RESPONSE_ACCEPT:
            screen = Screen(self.model_name, domain=self.domain,
                context=self.context, mode=['form'])

            def callback(result):
                if result and screen.save_current():
                    record = screen.current_record
                    res = [(record.id, record.value.get('rec_name', ''))]
                    self.callback(res)
                else:
                    self.callback(None)
            self.destroy()
<<<<<<< HEAD
            WinForm(screen, callback, new=True, save_current=True)
=======
            WinForm(screen, callback, new=True, title=self.title)
>>>>>>> acbb8c83
            return
        if res:
            group = self.screen.group
            res = [(id_, group.get(id_).value.get('rec_name', ''))
                for id_ in res]
        self.callback(res)
        self.destroy()<|MERGE_RESOLUTION|>--- conflicted
+++ resolved
@@ -121,11 +121,7 @@
                 else:
                     self.callback(None)
             self.destroy()
-<<<<<<< HEAD
-            WinForm(screen, callback, new=True, save_current=True)
-=======
-            WinForm(screen, callback, new=True, title=self.title)
->>>>>>> acbb8c83
+            WinForm(screen, callback, new=True, save_current=True, title=self.title)
             return
         if res:
             group = self.screen.group
