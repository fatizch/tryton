--- conflicted
+++ resolved
@@ -82,8 +82,8 @@
 
         self.register()
         sensible_allocation = self.sensible_widget.get_allocation()
-        self.win.set_default_size(int(sensible_allocation.width * 0.95),
-            int(sensible_allocation.height * 0.95))
+        self.win.set_default_size(int(sensible_allocation.width * 0.9),
+            int(sensible_allocation.height * 0.9))
 
     def sig_activate(self, *args):
         self.view.treeview.emit_stop_by_name('row_activated')
@@ -114,20 +114,17 @@
                 context=self.context, mode=['form'])
 
             def callback(result):
-                if result:
+                # MERGENOTE : see if that diff from tryton is needed
+                if result and screen.save_current():
                     record = screen.current_record
                     res = [(record.id, record.value.get('rec_name', ''))]
                     self.callback(res)
                 else:
                     self.callback(None)
             self.destroy()
-<<<<<<< HEAD
-            WinForm(screen, callback, new=True, save_current=True, title=self.title)
-=======
             WinForm(
                 screen, callback, new=True, save_current=True,
                 title=self.title)
->>>>>>> fbb18ab3
             return
         if res:
             group = self.screen.group
