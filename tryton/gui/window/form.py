--- conflicted
+++ resolved
@@ -240,17 +240,11 @@
         else:
             self.buttons['note'].set_stock_id('tryton-note')
         record = self.screen.current_record
-<<<<<<< HEAD
-        record_id = record.id if record else None
-        self.buttons['note'].props.sensitive = bool(
-            record_id >= 0 and record_id is not False)
-=======
         if not record or record.id < 0:
             sensitive = False
         else:
             sensitive = True
         self.buttons['note'].props.sensitive = sensitive
->>>>>>> 6729adc1
 
     def sig_switch(self, widget=None):
         if not self.modified_save():
