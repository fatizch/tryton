# This file is part of Tryton.  The COPYRIGHT file at the top level of
# this repository contains the full copyright notices and license terms.
"Form"
import csv
import gettext
import locale
import os
import tempfile

from gi.repository import Gdk, GLib, Gtk

from tryton.gui.window.view_form.screen import Screen
from tryton.action import Action
from tryton.gui import Main
from tryton.gui.window import Window
from tryton.gui.window.win_export import WinExport
from tryton.gui.window.win_import import WinImport
from tryton.gui.window.attachment import Attachment
from tryton.gui.window.note import Note
from tryton.gui.window.revision import Revision
from tryton.signal_event import SignalEvent
from tryton.common import message, sur, sur_3b, timezoned_date
import tryton.common as common
from tryton.common import RPCExecute, RPCException
from tryton.common.underline import set_underline
from tryton import plugins

from .tabcontent import TabContent

_ = gettext.gettext


class Form(SignalEvent, TabContent):
    "Form"

    def __init__(self, model, res_id=None, name='', **attributes):
        super(Form, self).__init__(**attributes)

        self.model = model
        self.res_id = res_id
        self.mode = attributes.get('mode')
        self.view_ids = attributes.get('view_ids')
        self.dialogs = []

        self.screen = Screen(self.model, **attributes)
        self.screen.widget.show()

        self.name = name

        self.create_tabcontent()

        self.set_buttons_sensitive()

        self.screen.signal_connect(self, 'record-message',
            self._record_message)

        self.screen.signal_connect(self, 'record-modified',
            lambda *a: GLib.idle_add(self._record_modified, *a))
        self.screen.signal_connect(self, 'record-saved', self._record_saved)
        self.screen.signal_connect(
            self, 'resources',
            lambda screen, resources: self.update_resources(resources))

        if res_id not in (None, False):
            if isinstance(res_id, int):
                res_id = [res_id]
            self.screen.load(res_id)
        else:
            if self.screen.current_view.view_type == 'form':
                self.sig_new(None, autosave=False)
            if self.screen.current_view.view_type \
                    in ('tree', 'graph', 'calendar'):
                self.screen.search_filter()

        self.update_revision()

    def get_toolbars(self):
        try:
            return RPCExecute('model', self.model, 'view_toolbar_get',
                context=self.screen.context)
        except RPCException:
            return {}

    def widget_get(self):
        return self.screen.widget

    def compare(self, model, attributes):
        if not attributes:
            return False
        return (self.model == model
            and self.res_id == attributes.get('res_id')
            and self.attributes.get('domain') == attributes.get('domain')
            and (self.attributes.get('mode') or []) == (
                attributes.get('mode') or [])
            and self.attributes.get('view_ids') == attributes.get('view_ids')
            and self.attributes.get('context') == attributes.get('context')
            and self.attributes.get('limit') == attributes.get('limit')
            and self.attributes.get('search_value') == (
                attributes.get('search_value')))

    def __hash__(self):
        return id(self)

    def destroy(self):
        super(Form, self).destroy()
        self.screen.signal_unconnect(self)
        self.screen.destroy()

    def sig_attach(self, widget=None):
        def window(widget):
            return Attachment(
                record, lambda: self.refresh_resources(reload=True))

        def add_file(widget):
            filenames = common.file_selection(_("Select"), multi=True)
            if filenames:
                attachment = window(widget)
                for filename in filenames:
                    attachment.add_file(filename)

        def activate(widget, callback):
            callback()

        button = self.buttons['attach']
        if widget != button:
            if button.props.sensitive:
                button.props.active = True
            return
        record = self.screen.current_record
        menu = button._menu = Gtk.Menu()
        for name, callback in Attachment.get_attachments(record):
            item = Gtk.MenuItem(label=name)
            item.connect('activate', activate, callback)
            menu.add(item)
        menu.add(Gtk.SeparatorMenuItem())
        add_item = Gtk.MenuItem(label=_("Add..."))
        add_item.connect('activate', add_file)
        menu.add(add_item)
        manage_item = Gtk.MenuItem(label=_("Manage..."))
        manage_item.connect('activate', window)
        menu.add(manage_item)
        menu.show_all()
        menu.connect('deactivate', self._popup_menu_hide, button)
        self.action_popup(button)

    def sig_note(self, widget=None):
        record = self.screen.current_record
        if not record or record.id < 0:
            return
        Note(record,
            lambda: self.refresh_resources(reload=True))

    def refresh_resources(self, reload=False):
        record = self.screen.current_record
        self.update_resources(
            record.get_resources(reload=reload) if record else None)

    def update_resources(self, resources):
        if not resources:
            resources = {}
        record = self.screen.current_record
        sensitive = record.id >= 0 if record else False

        def update(name, label, icon, badge):
            button = self.buttons[name]
            button.set_label(label)
            image = common.IconFactory.get_image(
                icon, Gtk.IconSize.LARGE_TOOLBAR, badge=badge)
            image.show()
            button.set_icon_widget(image)
            button.props.sensitive = sensitive

        attachment_count = resources.get('attachment_count', 0)
        badge = 1 if attachment_count else None
<<<<<<< HEAD
        label = _('Attachment(%s)') % attachment_count
=======
        label = _("Attachment (%s)") % attachment_count
>>>>>>> 9d0013bf
        update('attach', label, 'tryton-attach', badge)

        note_count = resources.get('note_count', 0)
        note_unread = resources.get('note_unread', 0)
        if note_unread:
            badge = 2
        elif note_count:
            badge = 1
        else:
            badge = None
<<<<<<< HEAD
        label = _('Note(%d/%d)') % (note_unread, note_count)
=======
        label = _("Note (%d/%d)") % (note_unread, note_count)
>>>>>>> 9d0013bf
        update('note', label, 'tryton-note', badge)

    def sig_switch(self, widget=None):
        if not self.modified_save():
            return
        self.screen.switch_view()

    def sig_logs(self, widget=None):
        current_record = self.screen.current_record
        if not current_record or current_record.id < 0:
            self.message_info(
                _('You have to select one record.'), Gtk.MessageType.INFO)
            return False

        fields = [
            ('id', _('ID:')),
            ('create_uid.rec_name', _('Creation User:')),
            ('create_date', _('Creation Date:')),
            ('write_uid.rec_name', _('Latest Modification by:')),
            ('write_date', _('Latest Modification Date:')),
        ]

        try:
            res = RPCExecute('model', self.model, 'read', [current_record.id],
                [x[0] for x in fields], context=self.screen.context)
        except RPCException:
            return
        date_format = self.screen.context.get('date_format', '%x')
        datetime_format = date_format + ' %H:%M:%S.%f'
        message_str = ''
        for line in res:
            for (key, val) in fields:
                value = str(line.get(key, False) or '/')
                if line.get(key, False) \
                        and key in ('create_date', 'write_date'):
                    date = timezoned_date(line[key])
                    value = date.strftime(datetime_format)
                message_str += val + ' ' + value + '\n'
        message_str += _('Model:') + ' ' + self.model
        message(message_str)
        return True

    def sig_revision(self, widget=None):
        if not self.modified_save():
            return
        current_id = (self.screen.current_record.id
            if self.screen.current_record else None)
        try:
            revisions = RPCExecute('model', self.model, 'history_revisions',
                [r.id for r in self.screen.selected_records])
        except RPCException:
            return
        revision = self.screen.context.get('_datetime')
        format_ = self.screen.context.get('date_format', '%x')
        format_ += ' %H:%M:%S.%f'
        revision = Revision(revisions, revision, format_).run()
        # Prevent too old revision in form view
        if (self.screen.current_view.view_type == 'form'
                and revision
                and revision < revisions[-1][0]):
                revision = revisions[-1][0]
        if revision != self.screen.context.get('_datetime'):
            self.screen.clear()
            # Update root group context that will be propagated
            self.screen.group._context['_datetime'] = revision
            if self.screen.current_view.view_type != 'form':
                self.screen.search_filter(
                    self.screen.screen_container.get_text())
            else:
                # Test if record exist in revisions
                self.screen.load([current_id])
            self.screen.display(set_cursor=True)
            self.update_revision()

    def update_revision(self):
        tooltips = common.Tooltips()
        revision = self.screen.context.get('_datetime')
        if revision:
            format_ = self.screen.context.get('date_format', '%x')
            format_ += ' %H:%M:%S.%f'
            revision_label = ' @ %s' % revision.strftime(format_)
            label = common.ellipsize(
                self.name, 80 - len(revision_label)) + revision_label
            tooltip = self.name + revision_label
        else:
            label = common.ellipsize(self.name, 80)
            tooltip = self.name
        self.title.set_markup(label)
        tooltips.set_tip(self.title, tooltip)
        self.set_buttons_sensitive(revision)

    def set_buttons_sensitive(self, revision=None):
        if not revision:
            access = common.MODELACCESS[self.model]
            for name, sensitive in [
                    ('new', access['create']),
                    ('save', access['create'] or access['write']),
                    ('remove', access['delete']),
                    ('copy', access['create']),
                    ('import', access['create']),
                    ]:
                if name in self.buttons:
                    self.buttons[name].props.sensitive = sensitive
                if name in self.menu_buttons:
                    self.menu_buttons[name].props.sensitive = sensitive
        else:
            for name in ['new', 'save', 'remove', 'copy', 'import']:
                if name in self.buttons:
                    self.buttons[name].props.sensitive = False
                if name in self.menu_buttons:
                    self.menu_buttons[name].props.sensitive = False

    def sig_remove(self, widget=None):
        if not common.MODELACCESS[self.model]['delete']:
            return
        if self.screen.current_view.view_type == 'form':
            msg = _('Are you sure to remove this record?')
        else:
            msg = _('Are you sure to remove those records?')
        if sur(msg):
            if not self.screen.remove(delete=True, force_remove=True):
                self.message_info(
                    _('Records not removed.'), Gtk.MessageType.ERROR)
            else:
                self.message_info(_('Records removed.'), Gtk.MessageType.INFO)
                self.screen.count_tab_domain()

    def sig_import(self, widget=None):
        WinImport(self.title.get_text(), self.model, self.screen.context)

    def sig_export(self, widget=None):
        if not self.modified_save():
            return
        export = WinExport(
            self.title.get_text(), self.model,
            [r.id for r in self.screen.selected_records],
            context=self.screen.context)
        for name in self.screen.current_view.get_fields():
            type = self.screen.group.fields[name].attrs['type']
            if type == 'selection':
                export.sel_field(name + '.translated')
            elif type == 'reference':
                export.sel_field(name + '.translated')
                export.sel_field(name + '/rec_name')
            else:
                export.sel_field(name)

    def do_export(self, widget, export):
        if not self.modified_save():
            return
        ids = [r.id for r in self.screen.selected_records]
        fields = [f['name'] for f in export['export_fields.']]
        data = RPCExecute(
            'model', self.model, 'export_data', ids, fields,
            context=self.screen.context)
        delimiter = ','
        if os.name == 'nt' and ',' == locale.localeconv()['decimal_point']:
            delimiter = ';'
        fileno, fname = tempfile.mkstemp(
            '.csv', common.slugify(export['name']) + '_')
        with open(fname, 'w') as fp:
            writer = csv.writer(fp, delimiter=delimiter)
            writer.writerow(fields)
            writer.writerows(data)
        os.close(fileno)
        common.file_open(fname, 'csv')

    def sig_new(self, widget=None, autosave=True):
        if not common.MODELACCESS[self.model]['create']:
            return
        if autosave:
            if not self.modified_save():
                return
        self.screen.new()
        self.message_info()
        self.activate_save()

    def sig_copy(self, widget=None):
        if not common.MODELACCESS[self.model]['create']:
            return
        if not self.modified_save():
            return
        if self.screen.copy():
            self.message_info(_('Working now on the duplicated record(s).'),
                Gtk.MessageType.INFO)
            self.screen.count_tab_domain()

    def sig_save(self, widget=None):
        if widget:
            # Called from button so we must save the tree state
            self.screen.save_tree_state()
        if not (common.MODELACCESS[self.model]['write']
                or common.MODELACCESS[self.model]['create']):
            return
        if self.screen.save_current():
            self.message_info(_('Record saved.'), Gtk.MessageType.INFO)
            self.screen.count_tab_domain()
            return True
        else:
            self.message_info(
                self.screen.invalid_message(), Gtk.MessageType.ERROR)
            return False

    def sig_previous(self, widget=None):
        if not self.modified_save():
            return
        self.screen.display_prev()
        self.message_info()
        self.activate_save()

    def sig_next(self, widget=None):
        if not self.modified_save():
            return
        self.screen.display_next()
        self.message_info()
        self.activate_save()

    def sig_reload(self, test_modified=True):
        if test_modified:
            if not self.modified_save():
                return False
        else:
            self.screen.save_tree_state(store=False)
        self.screen.cancel_current()
        set_cursor = False
        record_id = (self.screen.current_record.id
            if self.screen.current_record else None)
        if self.screen.current_view.view_type != 'form':
            self.screen.search_filter(self.screen.screen_container.get_text())
            for record in self.screen.group:
                if record.id == record_id:
                    self.screen.current_record = record
                    set_cursor = True
                    break
        self.screen.display(set_cursor=set_cursor)
        self.message_info()
        self.activate_save()
        self.screen.count_tab_domain()
        return True

    def sig_action(self, widget):
        if self.buttons['action'].props.sensitive:
            self.buttons['action'].props.active = True

    def sig_print(self, widget):
        if self.buttons['print'].props.sensitive:
            self.buttons['print'].props.active = True

    def sig_print_open(self, widget):
        if self.buttons['open'].props.sensitive:
            self.buttons['open'].props.active = True

    def sig_print_email(self, widget):
        if self.buttons['email'].props.sensitive:
            self.buttons['email'].props.active = True

    def sig_relate(self, widget):
        if self.buttons['relate'].props.sensitive:
            self.buttons['relate'].props.active = True

    def sig_copy_url(self, widget):
        if self.buttons['copy_url'].props.sensitive:
            self.buttons['copy_url'].props.active = True

    def sig_search(self, widget):
        search_container = self.screen.screen_container
        if hasattr(search_container, 'search_entry'):
            search_container.search_entry.grab_focus()

    def action_popup(self, widget):
        button, = widget.get_children()
        button.grab_focus()
        menu = widget._menu
        if not widget.props.active:
            menu.popdown()
            return

        def menu_position(menu, x, y, user_data):
            widget_allocation = widget.get_allocation()
            x, y = widget.get_window().get_root_coords(
                widget_allocation.x, widget_allocation.y)
            return (x, y + widget_allocation.height, False)
        menu.show_all()
        if hasattr(menu, 'popup_at_widget'):
            menu.popup_at_widget(
                widget, Gdk.Gravity.SOUTH_WEST, Gdk.Gravity.NORTH_WEST,
                Gtk.get_current_event())
        else:
            menu.popup(
                None, None, menu_position, None, 0,
                Gtk.get_current_event_time())

    def _record_message(self, screen, signal_data):
        name = '_'
        if signal_data[0]:
            name = str(signal_data[0])
        for button_id in ('print', 'relate', 'email', 'open', 'save',
                'attach'):
            button = self.buttons[button_id]
            can_be_sensitive = getattr(button, '_can_be_sensitive', True)
            if button_id in {'print', 'relate', 'email', 'open'}:
                action_type = button_id
                if button_id in {'email', 'open'}:
                    action_type = 'print'
                can_be_sensitive |= any(
                    b.attrs.get('keyword', 'action') == action_type
                    for b in screen.get_buttons())
            button.props.sensitive = (bool(signal_data[0])
                and can_be_sensitive)
        button_switch = self.buttons['switch']
        button_switch.props.sensitive = self.screen.number_of_views > 1

        msg = name + ' / ' + str(signal_data[1])
        if signal_data[1] < signal_data[2]:
            msg += _(' of ') + str(signal_data[2])
        self.status_label.set_text(msg)
        self.message_info()
        self.activate_save()

    def _record_modified(self, screen, signal_data):
        # As it is called via idle_add, the form could have been destroyed in
        # the meantime.
        if self.widget_get().props.window:
            self.activate_save()

    def _record_saved(self, screen, signal_data):
        self.activate_save()
        self.refresh_resources()

    def modified_save(self):
        self.screen.save_tree_state()
        self.screen.current_view.set_value()
        if self.screen.modified():
            value = sur_3b(
                _('This record has been modified\n'
                    'do you want to save it?'))
            if value == 'ok':
                return self.sig_save(None)
            if value == 'ko':
                return self.sig_reload(test_modified=False)
            return False
        return True

    def sig_close(self, widget=None):
        for dialog in reversed(self.dialogs[:]):
            dialog.destroy()
        return self.modified_save()

    def _action(self, action, atype):
        if not self.modified_save():
            return
        action = action.copy()
        record_id = (self.screen.current_record.id
            if self.screen.current_record else None)
        record_ids = [r.id for r in self.screen.selected_records]
        action = Action.evaluate(action, atype, self.screen.current_record)
        data = {
            'model': self.screen.model_name,
            'id': record_id,
            'ids': record_ids,
        }
        Action._exec_action(action, data, self.screen.group._context.copy())

    def activate_save(self):
        self.buttons['save'].props.sensitive = self.screen.modified()

    def sig_win_close(self, widget):
        Main().sig_win_close(widget)

    def create_toolbar(self, toolbars):
        gtktoolbar = super(Form, self).create_toolbar(toolbars)

        attach_btn = self.buttons['attach']
<<<<<<< HEAD
        attach_btn.drag_dest_set(gtk.DEST_DEFAULT_ALL, [
                gtk.TargetEntry.new('text/uri-list', 0, 0),
                gtk.TargetEntry.new('text/plain', 0, 0),
                ], gtk.gdk.ACTION_MOVE | gtk.gdk.ACTION_COPY)
=======
        attach_btn.drag_dest_set(
            Gtk.DestDefaults.ALL, [
                Gtk.TargetEntry.new('text/uri-list', 0, 0),
                Gtk.TargetEntry.new('text/plain', 0, 0),
                ],
            Gdk.DragAction.MOVE | Gdk.DragAction.COPY)
>>>>>>> 9d0013bf
        attach_btn.connect('drag_data_received',
            self.attach_drag_data_received)

        iconstock = {
            'print': 'tryton-print',
            'action': 'tryton-launch',
            'relate': 'tryton-link',
            'email': 'tryton-email',
            'open': 'tryton-print-open',
        }
        for action_type, special_action, action_name, tooltip in (
                ('action', 'action', _('Action'), _('Launch action')),
                ('relate', 'relate', _('Relate'), _('Open related records')),
                (None,) * 4,
                ('print', 'open', _('Report'), _('Open report')),
                ('print', 'email', _('E-Mail'), _('E-Mail report')),
                ('print', 'print', _('Print'), _('Print report')),
        ):
            if action_type is not None:
                tbutton = Gtk.ToggleToolButton()
                tbutton.set_icon_widget(common.IconFactory.get_image(
                        iconstock.get(special_action),
                        Gtk.IconSize.LARGE_TOOLBAR))
                tbutton.set_label(action_name)
                tbutton._menu = self._create_popup_menu(tbutton,
                    action_type, toolbars[action_type], special_action)
                tbutton.connect('toggled', self.action_popup)
                self.tooltips.set_tip(tbutton, tooltip)
                self.buttons[special_action] = tbutton
                if action_type != 'action':
                    tbutton._can_be_sensitive = bool(
                        tbutton._menu.get_children())
            else:
                tbutton = Gtk.SeparatorToolItem()
            gtktoolbar.insert(tbutton, -1)

        exports = toolbars['exports']
        if exports:
            tbutton = self.buttons['open']
            tbutton._can_be_sensitive = True
            menu = tbutton._menu
            if menu.get_children():
                menu.add(Gtk.SeparatorMenuItem())
            for export in exports:
                menuitem = Gtk.MenuItem(set_underline(export['name']))
                menuitem.set_use_underline(True)
                menuitem.connect('activate', self.do_export, export)
                menu.add(menuitem)

        gtktoolbar.insert(Gtk.SeparatorToolItem(), -1)

        url_button = Gtk.ToggleToolButton()
        url_button.set_icon_widget(
            common.IconFactory.get_image(
                'tryton-public', Gtk.IconSize.LARGE_TOOLBAR))
        url_button.set_label(_('_Copy URL'))
        url_button.set_use_underline(True)
        self.tooltips.set_tip(
            url_button, _('Copy URL into clipboard'))
        url_button._menu = url_menu = Gtk.Menu()
        url_menuitem = Gtk.MenuItem()
        url_menuitem.connect('activate', self.url_copy)
        url_menu.add(url_menuitem)
        url_menu.show_all()
        url_menu.connect('deactivate', self._popup_menu_hide, url_button)
        url_button.connect('toggled', self.url_set, url_menuitem)
        url_button.connect('toggled', self.action_popup)
        self.buttons['copy_url'] = url_button
        gtktoolbar.insert(url_button, -1)

        quick_actions = toolbars.get('quick_actions', [])
        if quick_actions:
            gtktoolbar.insert(gtk.SeparatorToolItem(), -1)
        for quick_action in quick_actions:
            icon = quick_action.get('icon.rec_name')
            if not icon:
                icon = 'tryton-executable'

            # Fix for #8825
            common.IconFactory.register_icon(icon)
            qbutton = gtk.ToolButton()
            qbutton.set_icon_widget(
                common.IconFactory.get_image(
                    icon, gtk.ICON_SIZE_LARGE_TOOLBAR))
            qbutton.set_label(quick_action['name'])
            qbutton.connect('clicked',
                lambda b: self._action(quick_action, 'quick_actions'))
            self.tooltips.set_tip(qbutton, _(quick_action['name']))
            gtktoolbar.insert(qbutton, -1)

        return gtktoolbar

    def _create_popup_menu(self, widget, keyword, actions, special_action):
        menu = Gtk.Menu()
        menu.connect('deactivate', self._popup_menu_hide, widget)
        widget.connect('toggled', self._update_popup_menu, menu, keyword)

        for action in actions:
            new_action = action.copy()
            if special_action == 'print':
                new_action['direct_print'] = True
            elif special_action == 'email':
                new_action['email_print'] = True
            menuitem = Gtk.MenuItem(label=set_underline(action['name']))
            menuitem.set_use_underline(True)
            menuitem.connect('activate', self._popup_menu_selected, widget,
                new_action, keyword)
            menu.add(menuitem)
        return menu

    def _popup_menu_selected(self, menuitem, togglebutton, action, keyword):
        event = Gtk.get_current_event()
        allow_similar = False
        if (event.state & Gdk.ModifierType.CONTROL_MASK
                or event.state & Gdk.ModifierType.MOD1_MASK):
            allow_similar = True
        with Window(hide_current=True, allow_similar=allow_similar):
            self._action(action, keyword)
        togglebutton.props.active = False

    def _popup_menu_hide(self, menuitem, togglebutton):
        togglebutton.props.active = False

    def _update_popup_menu(self, tbutton, menu, keyword):
        for item in menu.get_children():
            if getattr(item, '_update_action', False):
                menu.remove(item)

        buttons = [b for b in self.screen.get_buttons()
            if keyword == b.attrs.get('keyword', 'action')]
        if buttons and menu.get_children():
            separator = Gtk.SeparatorMenuItem()
            separator._update_action = True
            menu.add(separator)
        for button in buttons:
            menuitem = Gtk.MenuItem(
                label=set_underline(button.attrs.get('string', _('Unknown'))),
                use_underline=True)
            menuitem.connect('activate',
                lambda m, attrs: self.screen.button(attrs), button.attrs)
            menuitem._update_action = True
            menu.add(menuitem)

        kw_plugins = []
        for plugin in plugins.MODULES:
            for plugin_spec in plugin.get_plugins(self.model):
                name, func = plugin_spec[:2]
                try:
                    plugin_keyword = plugin_spec[2]
                except IndexError:
                    plugin_keyword = 'action'
                if keyword != plugin_keyword:
                    continue
                kw_plugins.append((name, func))

        if kw_plugins:
            separator = Gtk.SeparatorMenuItem()
            separator._update_action = True
            menu.add(separator)
        for name, func in kw_plugins:
            menuitem = Gtk.MenuItem(label=set_underline(name))
            menuitem.set_use_underline(True)
            menuitem.connect('activate', lambda m, func: func({
                        'model': self.model,
                        'ids': [r.id
                            for r in self.screen.selected_records],
                        'id': (self.screen.current_record.id
                            if self.screen.current_record else None),
                        }), func)
            menuitem._update_action = True
            menu.add(menuitem)

    def url_copy(self, menuitem):
        url = self.screen.get_url(self.name)
        for selection in [
                Gdk.Atom.intern('PRIMARY', True),
                Gdk.Atom.intern('CLIPBOARD', True),
                ]:
            clipboard = Gtk.Clipboard.get(selection)
            clipboard.set_text(url, -1)

    def url_set(self, button, menuitem):
        url = self.screen.get_url(self.name)
        size = 80
        if len(url) > size:
            url = url[:size // 2] + '...' + url[-size // 2:]
        menuitem.set_label(url)

    def set_cursor(self):
        if self.screen:
            self.screen.set_cursor(reset_view=False)

    def attach_drag_data_received(self, widget, context, x, y, selection, info,
            timestamp):
        record = self.screen.current_record
        if not record or record.id < 0:
            return
        win_attach = Attachment(record,
            lambda: self.refresh_resources(reload=True))
        if info == 0:
            if selection.get_uris():
                for uri in selection.get_uris():
                    # Win32 cut&paste terminates the list with a NULL character
                    if not uri or uri == '\0':
                        continue
                    win_attach.add_uri(uri)
            else:
                win_attach.add_uri(selection.get_text())<|MERGE_RESOLUTION|>--- conflicted
+++ resolved
@@ -172,11 +172,7 @@
 
         attachment_count = resources.get('attachment_count', 0)
         badge = 1 if attachment_count else None
-<<<<<<< HEAD
-        label = _('Attachment(%s)') % attachment_count
-=======
         label = _("Attachment (%s)") % attachment_count
->>>>>>> 9d0013bf
         update('attach', label, 'tryton-attach', badge)
 
         note_count = resources.get('note_count', 0)
@@ -187,11 +183,7 @@
             badge = 1
         else:
             badge = None
-<<<<<<< HEAD
-        label = _('Note(%d/%d)') % (note_unread, note_count)
-=======
         label = _("Note (%d/%d)") % (note_unread, note_count)
->>>>>>> 9d0013bf
         update('note', label, 'tryton-note', badge)
 
     def sig_switch(self, widget=None):
@@ -565,19 +557,12 @@
         gtktoolbar = super(Form, self).create_toolbar(toolbars)
 
         attach_btn = self.buttons['attach']
-<<<<<<< HEAD
-        attach_btn.drag_dest_set(gtk.DEST_DEFAULT_ALL, [
-                gtk.TargetEntry.new('text/uri-list', 0, 0),
-                gtk.TargetEntry.new('text/plain', 0, 0),
-                ], gtk.gdk.ACTION_MOVE | gtk.gdk.ACTION_COPY)
-=======
         attach_btn.drag_dest_set(
             Gtk.DestDefaults.ALL, [
                 Gtk.TargetEntry.new('text/uri-list', 0, 0),
                 Gtk.TargetEntry.new('text/plain', 0, 0),
                 ],
             Gdk.DragAction.MOVE | Gdk.DragAction.COPY)
->>>>>>> 9d0013bf
         attach_btn.connect('drag_data_received',
             self.attach_drag_data_received)
 
