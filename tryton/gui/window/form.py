--- conflicted
+++ resolved
@@ -612,8 +612,11 @@
                 icon = 'tryton-executable'
 
             # Fix for #8825
-            common.ICONFACTORY.register_icon(icon)
-            qbutton = gtk.ToolButton(icon)
+            common.IconFactory.register_icon(icon)
+            qbutton = gtk.ToolButton()
+            qbutton.set_icon_widget(
+                common.IconFactory.get_image(
+                    icon, gtk.ICON_SIZE_LARGE_TOOLBAR))
             qbutton.set_label(quick_action['name'])
             qbutton.connect('clicked',
                 lambda b: self._action(quick_action, 'quick_actions'))
@@ -679,10 +682,6 @@
             menu.add(menuitem)
 
         kw_plugins = []
-<<<<<<< HEAD
-
-=======
->>>>>>> 00453e62
         for plugin in plugins.MODULES:
             for plugin_spec in plugin.get_plugins(self.model):
                 name, func = plugin_spec[:2]
