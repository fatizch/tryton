#This file is part of Tryton.  The COPYRIGHT file at the top level of
#this repository contains the full copyright notices and license terms.
"Form"
import gettext
import gtk
import gobject
from tryton.gui.window.view_form.screen import Screen
from tryton.action import Action
from tryton.gui import Main
from tryton.gui.window import Window
from tryton.gui.window.win_export import WinExport
from tryton.gui.window.win_import import WinImport
from tryton.gui.window.attachment import Attachment
from tryton.signal_event import SignalEvent
from tryton.common import message, sur, sur_3b, COLOR_SCHEMES, timezoned_date
import tryton.common as common
from tryton.translate import date_format
from tryton.common import RPCExecute, RPCException
from tryton import plugins

from tabcontent import TabContent

_ = gettext.gettext


class Form(SignalEvent, TabContent):
    "Form"

    toolbar_def = [
        ('new', 'tryton-new', _('New'), _('Create a new record'),
            'sig_new'),
        ('save', 'tryton-save', _('Save'), _('Save this record'),
            'sig_save'),
        ('switch', 'tryton-fullscreen', _('Switch'), _('Switch view'),
            'sig_switch'),
        ('reload', 'tryton-refresh', _('_Reload'), _('Reload'),
            'sig_reload'),
        (None,) * 5,
        ('previous', 'tryton-go-previous', _('Previous'),
            _('Previous Record'), 'sig_previous'),
        ('next', 'tryton-go-next', _('Next'), _('Next Record'),
            'sig_next'),
        (None,) * 5,
        ('attach', 'tryton-attachment', _('Attachment(0)'),
            _('Add an attachment to the record'), 'sig_attach'),
    ]
    menu_def = [
        (_('_New'), 'tryton-new', 'sig_new', '<tryton>/Form/New'),
        (_('_Save'), 'tryton-save', 'sig_save', '<tryton>/Form/Save'),
        (_('_Switch View'), 'tryton-fullscreen', 'sig_switch',
            '<tryton>/Form/Switch View'),
        (_('_Reload/Undo'), 'tryton-refresh', 'sig_reload',
            '<tryton>/Form/Reload'),
        (_('_Duplicate'), 'tryton-copy', 'sig_copy',
            '<tryton>/Form/Duplicate'),
        (_('_Delete...'), 'tryton-delete', 'sig_remove',
            '<tryton>/Form/Delete'),
        (None,) * 4,
        (_('_Previous'), 'tryton-go-previous', 'sig_previous',
            '<tryton>/Form/Previous'),
        (_('_Next'), 'tryton-go-next', 'sig_next', '<tryton>/Form/Next'),
        (_('_Search'), 'tryton-find', 'sig_search', '<tryton>/Form/Search'),
        (_('View _Logs...'), None, 'sig_logs', None),
        (None,) * 4,
        (_('_Close Tab'), 'tryton-close', 'sig_win_close',
            '<tryton>/Form/Close'),
        (None,) * 4,
        (_('A_ttachments...'), 'tryton-attachment', 'sig_attach',
            '<tryton>/Form/Attachments'),
        (_('_Actions...'), 'tryton-executable', 'sig_action',
            '<tryton>/Form/Actions'),
        (_('_Relate...'), 'tryton-go-jump', 'sig_relate',
            '<tryton>/Form/Relate'),
        (None,) * 4,
        (_('_Report...'), 'tryton-print-open', 'sig_print_open',
            '<tryton>/Form/Report'),
        (_('_E-Mail...'), 'tryton-print-email', 'sig_print_email',
            '<tryton>/Form/Email'),
        (_('_Print...'), 'tryton-print', 'sig_print',
            '<tryton>/Form/Print'),
        (None,) * 4,
        (_('_Export Data...'), 'tryton-save-as', 'sig_save_as',
            '<tryton>/Form/Export Data'),
        (_('_Import Data...'), None, 'sig_import',
            '<tryton>/Form/Import Data'),
    ]

    def __init__(self, model, res_id=False, domain=None, order=None, mode=None,
            view_ids=None, context=None, name=False, limit=None,
            search_value=None, tab_domain=None):
        super(Form, self).__init__()

        if not mode:
            mode = ['tree', 'form']
        if domain is None:
            domain = []
        if view_ids is None:
            view_ids = []
        if context is None:
            context = {}

        self.model = model
        self.res_id = res_id
        self.domain = domain
        self.mode = mode
        self.context = context
        self.view_ids = view_ids
        self.dialogs = []

        self.screen = Screen(self.model, mode=mode, context=self.context,
            view_ids=view_ids, domain=domain, limit=limit, order=order,
            search_value=search_value, tab_domain=tab_domain)
        self.screen.widget.show()

        if not name:
            self.name = self.screen.current_view.title
        else:
            self.name = name

        self.create_tabcontent()

        self.url_entry = url_entry = gtk.Entry()
        url_entry.show()
        url_entry.set_editable(False)
        style = url_entry.get_style()
        url_entry.modify_bg(gtk.STATE_ACTIVE,
            style.bg[gtk.STATE_INSENSITIVE])
        self.widget.pack_start(url_entry, False, False)

        access = common.MODELACCESS[self.model]
        for button, access_type in (
                ('new', 'create'),
                ('save', 'write'),
                ):
            self.buttons[button].props.sensitive = access[access_type]

        self.screen.signal_connect(self, 'record-message',
            self._record_message)

        self.screen.signal_connect(self, 'record-modified',
            lambda *a: gobject.idle_add(self._record_modified, *a))
        self.screen.signal_connect(self, 'record-saved', self._record_saved)
        self.screen.signal_connect(self, 'attachment-count',
                self._attachment_count)

        if res_id not in (None, False):
            if isinstance(res_id, (int, long)):
                res_id = [res_id]
            self.screen.load(res_id)
        else:
            if self.screen.current_view.view_type == 'form':
                self.sig_new(None, autosave=False)
            if self.screen.current_view.view_type \
                    in ('tree', 'graph', 'calendar'):
                self.screen.search_filter()

    def get_toolbars(self):
        try:
            return RPCExecute('model', self.model, 'view_toolbar_get',
                context=self.context)
        except RPCException:
            return {}

    def widget_get(self):
        return self.screen.widget

    def __eq__(self, value):
        if not value:
            return False
        if not isinstance(value, Form):
            return False
        return (self.model == value.model
            and self.res_id == value.res_id
            and self.domain == value.domain
            and self.mode == value.mode
            and self.view_ids == value.view_ids
            and self.context == value.context
            and self.name == value.name
            and self.screen.limit == value.screen.limit
            and self.screen.search_value == value.screen.search_value)

    def destroy(self):
        self.screen.destroy()

    def ids_get(self):
        return self.screen.ids_get()

    def id_get(self):
        return self.screen.id_get()

    def sig_attach(self, widget=None):
        record = self.screen.current_record
        if not record or record.id < 0:
            return
        Attachment(record,
            lambda: self.update_attachment_count(reload=True))

    def update_attachment_count(self, reload=False):
        record = self.screen.current_record
        if record:
            attachment_count = record.get_attachment_count(reload=reload)
        else:
            attachment_count = 0
        self._attachment_count(None, attachment_count)

    def _attachment_count(self, widget, signal_data):
        label = _('Attachment(%d)') % signal_data
        self.buttons['attach'].set_label(label)
        if signal_data:
            self.buttons['attach'].set_stock_id('tryton-attachment-hi')
        else:
            self.buttons['attach'].set_stock_id('tryton-attachment')
        record_id = self.id_get()
        self.buttons['attach'].props.sensitive = bool(
            record_id >= 0 and record_id is not False)

    def sig_switch(self, widget=None):
        if not self.modified_save():
            return
        self.screen.switch_view()

    def sig_logs(self, widget=None):
        obj_id = self.id_get()
        if obj_id < 0 or obj_id is False:
            self.message_info(_('You have to select one record!'))
            return False

        fields = [
            ('id', _('ID:')),
            ('create_uid.rec_name', _('Creation User:')),
            ('create_date', _('Creation Date:')),
            ('write_uid.rec_name', _('Latest Modification by:')),
            ('write_date', _('Latest Modification Date:')),
        ]

        try:
            res = RPCExecute('model', self.model, 'read', [obj_id],
                [x[0] for x in fields], context=self.context)
        except RPCException:
            return
        message_str = ''
        for line in res:
            for (key, val) in fields:
                value = str(line.get(key, False) or '/')
                if line.get(key, False) \
                        and key in ('create_date', 'write_date'):
                    display_format = date_format() + ' %H:%M:%S'
                    date = timezoned_date(line[key])
                    value = common.datetime_strftime(date, display_format)
                message_str += val + ' ' + value + '\n'
        message_str += _('Model:') + ' ' + self.model
        message(message_str)
        return True

    def sig_remove(self, widget=None):
        if not common.MODELACCESS[self.model]['delete']:
            return
        if self.screen.current_view.view_type == 'form':
            msg = _('Are you sure to remove this record?')
        else:
            msg = _('Are you sure to remove those records?')
        if sur(msg):
            if not self.screen.remove(delete=True, force_remove=True):
                self.message_info(_('Records not removed!'))
            else:
                self.message_info(_('Records removed!'), 'green')

    def sig_import(self, widget=None):
        while(self.screen.view_to_load):
            self.screen.load_view_to_load()
        fields = {}
        for name, field in self.screen.group.fields.iteritems():
            fields[name] = field.attrs
        WinImport(self.model, self.context)

    def sig_save_as(self, widget=None):
        while self.screen.view_to_load:
            self.screen.load_view_to_load()
        fields = {}
        for name, field in self.screen.group.fields.iteritems():
            fields[name] = field.attrs
        WinExport(self.model, self.ids_get(), context=self.context)

    def sig_new(self, widget=None, autosave=True):
        if not common.MODELACCESS[self.model]['create']:
            return
        if autosave:
            if not self.modified_save():
                return
        self.screen.new()
        self.message_info('')
        self.activate_save()

    def sig_copy(self, widget=None):
        if not common.MODELACCESS[self.model]['create']:
            return
        if not self.modified_save():
            return
        ids = [r.id for r in self.screen.selected_records]
        try:
            new_ids = RPCExecute('model', self.model, 'copy', ids, {},
                context=self.context)
        except RPCException:
            return
        self.screen.load(new_ids)
        self.message_info(_('Working now on the duplicated record(s)!'),
            'green')

    def sig_save(self, widget=None):
        if not common.MODELACCESS[self.model]['write']:
            return
        if self.screen.save_current():
            self.message_info(_('Record saved!'), 'green')
            return True
        else:
            self.message_info(_('Invalid form!'))
            return False

    def sig_previous(self, widget=None):
        if not self.modified_save():
            return
        self.screen.display_prev()
        self.message_info('')
        self.activate_save()

    def sig_next(self, widget=None):
        if not self.modified_save():
            return
        self.screen.display_next()
        self.message_info('')
        self.activate_save()

    def sig_reload(self, test_modified=True):
        if not hasattr(self, 'screen'):
            return False
        if test_modified and not self.modified_save():
                return False
        self.screen.cancel_current()
        set_cursor = False
        self.screen.save_tree_state(store=False)
        if self.screen.current_view.view_type != 'form':
            obj_id = self.id_get()
            self.screen.search_filter(self.screen.screen_container.get_text())
            for record in self.screen.group:
                if record.id == obj_id:
                    self.screen.current_record = record
                    set_cursor = True
                    break
        self.screen.display(set_cursor=set_cursor)
        self.message_info('')
        self.activate_save()
        return True

    def sig_action(self, widget):
        if self.buttons['action'].props.sensitive:
            self.buttons['action'].props.active = True

    def sig_print(self, widget):
        if self.buttons['print'].props.sensitive:
            self.buttons['print'].props.active = True

    def sig_print_open(self, widget):
        if self.buttons['open'].props.sensitive:
            self.buttons['open'].props.active = True

    def sig_print_email(self, widget):
        if self.buttons['email'].props.sensitive:
            self.buttons['email'].props.active = True

    def sig_relate(self, widget):
        if self.buttons['relate'].props.sensitive:
            self.buttons['relate'].props.active = True

    def sig_search(self, widget):
        search_container = self.screen.screen_container
        if hasattr(search_container, 'search_entry'):
            search_container.search_entry.grab_focus()

    def action_popup(self, widget):
        button, = widget.get_children()
        button.grab_focus()
        menu = widget._menu
        if not widget.props.active:
            menu.popdown()
            return

        def menu_position(menu):
            parent = widget.get_toplevel()
            parent_x, parent_y = parent.window.get_origin()
            widget_allocation = widget.get_allocation()
            return (
                widget_allocation.x + parent_x,
                widget_allocation.y + widget_allocation.height + parent_y,
                False
            )
        menu.show_all()
        menu.popup(None, None, menu_position, 0, 0)

    def message_info(self, message, color='red'):
        if message:
            self.info_label.set_label(message)
            self.eb_info.modify_bg(gtk.STATE_NORMAL, gtk.gdk.color_parse(
                COLOR_SCHEMES.get(color, 'white')))
            self.eb_info.show_all()
        else:
            self.info_label.set_label('')
            self.eb_info.hide()

    def _record_message(self, screen, signal_data):
        name = '_'
        if signal_data[0]:
            name = str(signal_data[0])
        for button_id in ('print', 'relate', 'email', 'open', 'save',
                'attach'):
            button = self.buttons[button_id]
            can_be_sensitive = getattr(button, '_can_be_sensitive', True)
            button.props.sensitive = (bool(signal_data[0])
                and can_be_sensitive)
        button_switch = self.buttons['switch']
        button_switch.props.sensitive = self.screen.number_of_views > 1

        msg = name + ' / ' + str(signal_data[1])
        if signal_data[1] < signal_data[2]:
            msg += _(' of ') + str(signal_data[2])
        self.status_label.set_text(msg)
        self.message_info('')
        self.activate_save()
        self.url_entry.set_text(self.screen.get_url())

    def _record_modified(self, screen, signal_data):
        # As it is called via idle_add, the form could have been destroyed in
        # the meantime.
        if self.widget_get().props.window:
            self.activate_save()

    def _record_saved(self, screen, signal_data):
        self.activate_save()
        self.update_attachment_count()

    def modified_save(self):
        self.screen.save_tree_state()
        self.screen.current_view.set_value()
        if self.screen.modified():
            value = sur_3b(
                _('This record has been modified\n'
                    'do you want to save it ?'))
            if value == 'ok':
                return self.sig_save(None)
            if value == 'ko':
                return self.sig_reload(test_modified=False)
            return False
        return True

    def sig_close(self, widget=None):
        for dialog in self.dialogs[:]:
            dialog.destroy()
        return self.modified_save()

    def _action(self, action, atype):
        action = action.copy()
        if not self.screen.save_current():
            return
        record_id = (self.screen.current_record.id
            if self.screen.current_record else None)
        record_ids = [r.id for r in self.screen.selected_records]
        action = Action.evaluate(action, atype, self.screen.current_record)
        data = {
            'model': self.screen.model_name,
            'id': record_id,
            'ids': record_ids,
        }
        Action._exec_action(action, data, self.context)

    def activate_save(self):
        self.buttons['save'].props.sensitive = self.screen.modified()

    def sig_win_close(self, widget):
        Main.get_main().sig_win_close(widget)

    def create_toolbar(self, toolbars):
        gtktoolbar = super(Form, self).create_toolbar(toolbars)

        iconstock = {
            'print': 'tryton-print',
            'action': 'tryton-executable',
            'relate': 'tryton-go-jump',
            'email': 'tryton-print-email',
            'open': 'tryton-print-open',
        }
        for action_type, special_action, action_name, tooltip in (
                ('action', 'action', _('Action'), _('Launch action')),
                ('relate', 'relate', _('Relate'), _('Open related records')),
                (None,) * 4,
                ('print', 'open', _('Report'), _('Open report')),
                ('print', 'email', _('E-Mail'), _('E-Mail report')),
                ('print', 'print', _('Print'), _('Print report')),
        ):
            if action_type is not None:
                tbutton = gtk.ToggleToolButton(iconstock.get(special_action))
                tbutton.set_label(action_name)
                tbutton._menu = self._create_popup_menu(tbutton,
                    action_type, toolbars[action_type], special_action)
                tbutton.connect('toggled', self.action_popup)
                self.tooltips.set_tip(tbutton, tooltip)
                self.buttons[special_action] = tbutton
                if action_type != 'action':
                    tbutton._can_be_sensitive = bool(
                        tbutton._menu.get_children())
            else:
                tbutton = gtk.SeparatorToolItem()
            gtktoolbar.insert(tbutton, -1)

        return gtktoolbar

    def _create_popup_menu(self, widget, keyword, actions, special_action):
        menu = gtk.Menu()
        menu.connect('deactivate', self._popup_menu_hide, widget)

        if keyword == 'action':
            widget.connect('toggled', self._update_action_popup, menu)

        for action in actions:
            new_action = action.copy()
            if special_action == 'print':
                new_action['direct_print'] = True
            elif special_action == 'email':
                new_action['email_print'] = True
            action_name = action['name']
            if '_' not in action_name:
                action_name = '_' + action_name
            menuitem = gtk.MenuItem(action_name)
            menuitem.set_use_underline(True)
            menuitem.connect('activate', self._popup_menu_selected, widget,
                new_action, keyword)
            menu.add(menuitem)
        return menu

    def _popup_menu_selected(self, menuitem, togglebutton, action, keyword):
        event = gtk.get_current_event()
        allow_similar = False
        if (event.state & gtk.gdk.CONTROL_MASK
                or event.state & gtk.gdk.MOD1_MASK):
            allow_similar = True
        with Window(hide_current=True, allow_similar=allow_similar):
            self._action(action, keyword)
        togglebutton.props.active = False

    def _popup_menu_hide(self, menuitem, togglebutton):
        togglebutton.props.active = False

    def _update_action_popup(self, tbutton, menu):
        for item in menu.get_children():
            if (getattr(item, '_update_action', False)
                    or isinstance(item, gtk.SeparatorMenuItem)):
                menu.remove(item)

        buttons = self.screen.get_buttons()
        if buttons:
            menu.add(gtk.SeparatorMenuItem())
        for button in buttons:
            menuitem = gtk.ImageMenuItem(button.attrs.get('icon'))
            menuitem.set_label('_' + button.attrs.get('string', _('Unknown')))
            menuitem.set_use_underline(True)
            menuitem.connect('activate',
                lambda m, attrs: self.screen.button(attrs), button.attrs)
            menuitem._update_action = True
            menu.add(menuitem)

        menu.add(gtk.SeparatorMenuItem())
        for plugin in plugins.MODULES:
            for name, func in plugin.get_plugins(self.model):
                menuitem = gtk.MenuItem('_' + name)
                menuitem.set_use_underline(True)
                menuitem.connect('activate', lambda m, func: func({
                            'model': self.model,
                            'ids': [r.id
<<<<<<< HEAD
                                for r in self.screen.selected_records
                                if r.id >= 0],
=======
                                for r in self.screen.selected_records],
>>>>>>> 7489b8d2
                            'id': self.id_get(),
                            }), func)
                menuitem._update_action = True
                menu.add(menuitem)

    def set_cursor(self):
        if self.screen:
            self.screen.set_cursor(reset_view=False)<|MERGE_RESOLUTION|>--- conflicted
+++ resolved
@@ -574,12 +574,8 @@
                 menuitem.connect('activate', lambda m, func: func({
                             'model': self.model,
                             'ids': [r.id
-<<<<<<< HEAD
                                 for r in self.screen.selected_records
                                 if r.id >= 0],
-=======
-                                for r in self.screen.selected_records],
->>>>>>> 7489b8d2
                             'id': self.id_get(),
                             }), func)
                 menuitem._update_action = True
