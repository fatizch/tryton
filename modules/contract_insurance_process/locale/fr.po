#
msgid ""
msgstr "Content-Type: text/plain; charset=utf-8\n"

msgctxt "error:import.process.select:"
msgid ""
"This process allows managers to launch a standard insurance subscription "
"process depending on a product"
msgstr ""
"Ce processus permet aux gestionnaires de lancer un processus standard de "
"souscription d'assurance en fonction d'un produit"

msgctxt "error:import.process.select:"
<<<<<<< HEAD
msgid "Standard Insurance Subscription Process"
msgstr "Processus standard de souscription d'assurance"
=======
msgid "Standard Insurance Subscription Process (FR)"
msgstr "Processus standard de souscription d'assurance (FR)"
>>>>>>> 5715adfd

msgctxt "error:contract.notification:"
msgid "Enter a value for field '%s' of '%s'"
msgstr "Entrez  une valeur pour le champ '%s' de '%s'"

msgctxt "error:contract.notification:"
msgid "Enter a value for field(s): %s"
msgstr "Entrez une valeur pour le(s) champs(s) : %s"

msgctxt "error:contract.notification:"
msgid "Everything is good !"
msgstr "Tout est bon!"

msgctxt "error:contract.notification:"
msgid "Select a date that is not in the future for field(s): %s"
msgstr "Sélectionnez une date non à venir pour le(s) champ(s) : %s"

msgctxt "error:contract:"
msgid "At least an option must be selected"
msgstr "Saisir une garantie"

msgctxt "error:contract:"
msgid "At least one option must be selected for %s"
msgstr "Saisir au moins une garantie pour %s"

msgctxt "error:contract:"
msgid "Enter a value for field '%s' of '%s'"
msgstr "Entrez  une valeur pour le champ '%s' de '%s'"

msgctxt "error:contract:"
msgid "Enter a value for field(s): %s"
msgstr "Entrez une valeur pour le(s) champs(s) : %s"

msgctxt "error:contract:"
msgid "Everything is good !"
msgstr "Tout est bon!"

msgctxt "error:contract:"
msgid "Select a date that is not in the future for field(s): %s"
msgstr "Sélectionnez une date non à venir pour le(s) champ(s) : %s"

msgctxt "error:contract:"
msgid "The selected subscriber does not have an address"
msgstr "Le souscripteur sélectionné n'a pas d'adresse."

msgctxt "error:contract:"
msgid "There must be at least one covered element"
msgstr "Saisir un risque couvert"

msgctxt "field:contract,current_log:"
msgid "Current Log"
msgstr "Trace Courante"

msgctxt "field:contract,current_state:"
msgid "Current State"
msgstr "Etat courant"

msgctxt "field:contract,current_state_name:"
msgid "Current State In Process"
msgstr "Etat courant au sein du processus"

msgctxt "field:contract,logs:"
msgid "Task"
msgstr "Tâche"

msgctxt "field:contract,product_desc:"
msgid "Description"
msgstr "Description"

msgctxt "field:contract,subscriber_desc:"
msgid "Summary"
msgstr "Synthèse"

msgctxt "field:contract,subscriber_kind:"
msgid "Subscriber Kind"
msgstr "Type"

msgctxt "field:contract,task_name:"
msgid "Task Name"
msgstr "Nom de la tâche"

msgctxt "field:contract,task_status:"
msgid "Task Status"
msgstr "Statut du processus"

msgctxt "field:contract.notification,current_log:"
msgid "Current Log"
msgstr "Trace Courante"

msgctxt "field:contract.notification,current_state:"
msgid "Current State"
msgstr "Etat courant"

msgctxt "field:contract.notification,current_state_name:"
msgid "Current State In Process"
msgstr "Etat courant au sein du processus"

msgctxt "field:contract.notification,logs:"
msgid "Task"
msgstr "Tâche"

msgctxt "field:contract.notification,task_name:"
msgid "Task Name"
msgstr "Nom de la tâche"

msgctxt "field:contract.notification,task_status:"
msgid "Task Status"
msgstr "Statut du processus"

msgctxt "field:contract.option,status_selection:"
msgid "Status"
msgstr "Statut"

msgctxt "field:contract.subscribe.find_process,effective_date:"
msgid "Effective Date"
msgstr "Date d'effet"

msgctxt "field:contract.subscribe.find_process,good_process:"
msgid "Good Process"
msgstr "Processus"

msgctxt "field:contract.subscribe.find_process,id:"
msgid "ID"
msgstr "ID"

msgctxt "field:contract.subscribe.find_process,model:"
msgid "Model"
msgstr "Modèle"

msgctxt "field:contract.subscribe.find_process,party:"
msgid "Party"
msgstr "Tiers"

msgctxt "field:contract.subscribe.find_process,product:"
msgid "Product"
msgstr "Produit"

msgctxt "field:process,display_steps_without_status:"
msgid "Display Steps Without Status"
msgstr "Afficher les Etapes sans Statut"

msgctxt "field:process,steps_to_display:"
msgid "Steps"
msgstr "Etapes"

msgctxt "model:contract.subscribe.find_process,name:"
msgid "ContractSubscribe Find Process"
msgstr "Paramètres du Processus de Souscription"

msgctxt "model:ir.action,name:"
msgid "Logs"
msgstr "Traces"

msgctxt "model:ir.action,name:subscription_process_launcher"
msgid "Start Subscription"
msgstr "Démarrer la Souscription"

msgctxt "model:ir.ui.menu,name:menu_start_subscription"
msgid "Start Subscription"
msgstr "Souscription Contrat"

msgctxt "selection:document.description,when_received:"
msgid "Start Subscription"
msgstr "Démarrer une souscription"

msgctxt "selection:process,kind:"
msgid "Contract Subscription"
msgstr "Souscription Contrat"

msgctxt "view:contract.option:"
msgid "Options"
msgstr "Garanties"

msgctxt "view:contract:"
msgid "Resume Current Process"
msgstr "Relancer le processus courant"

msgctxt "wizard_button:contract.subscribe,process_parameters,action:"
msgid "Start Process"
msgstr "Démarrer le processus"

msgctxt "wizard_button:contract.subscribe,process_parameters,end:"
msgid "Cancel"
msgstr "Annuler"<|MERGE_RESOLUTION|>--- conflicted
+++ resolved
@@ -11,13 +11,8 @@
 "souscription d'assurance en fonction d'un produit"
 
 msgctxt "error:import.process.select:"
-<<<<<<< HEAD
-msgid "Standard Insurance Subscription Process"
-msgstr "Processus standard de souscription d'assurance"
-=======
 msgid "Standard Insurance Subscription Process (FR)"
 msgstr "Processus standard de souscription d'assurance (FR)"
->>>>>>> 5715adfd
 
 msgctxt "error:contract.notification:"
 msgid "Enter a value for field '%s' of '%s'"
