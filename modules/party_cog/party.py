#-*- coding:utf-8 -*-
import copy
import StringIO

try:
    import simplejson as json
except ImportError:
    import json

from sql.aggregate import Max
from sql import Literal

from trytond.pyson import Eval, Bool, Less
from trytond.pool import PoolMeta, Pool
<<<<<<< HEAD

from trytond.transaction import Transaction
from trytond.wizard import Wizard, StateAction, StateTransition
from trytond.pyson import PYSONEncoder
from trytond.modules.cog_utils import utils, fields, model, export
from trytond.modules.cog_utils import coop_string, MergedMixin
=======
>>>>>>> 37e2149d

from trytond.rpc import RPC
from trytond.modules.cog_utils import utils, fields, model, export, coop_string

__metaclass__ = PoolMeta
__all__ = [
    'Party',
    'SynthesisMenuAddress',
    'SynthesisMenuPartyInteraction',
    'SynthesisMenuContact',
    'SynthesisMenu',
    'SynthesisMenuOpen',
    'SynthesisMenuSet',
    ]

GENDER = [
    ('male', 'Mr.'),
    ('female', 'Mrs.'),
    ('', ''),
    ]

STATES_PERSON = Bool(Eval('is_person'))
STATES_COMPANY = Bool(Eval('is_company'))


class Party(export.ExportImportMixin):
    __name__ = 'party.party'

    name = fields.UnaccentChar('Name', required=True, select=True)
    is_person = fields.Boolean('Person')
    is_company = fields.Boolean('Company')

    summary = fields.Function(fields.Text('Summary'), 'get_summary')
    main_address = fields.Function(
        fields.Many2One('party.address', 'Main Address'),
        'get_main_address_id')
    number_of_addresses = fields.Function(
        fields.Integer('Number Of Addresses', states={'invisible': True}),
        'on_change_with_number_of_addresses')
    main_contact_mechanism = fields.Function(
        fields.Many2One('party.contact_mechanism', 'Main Contact Mechanism',
            states={'invisible': ~Eval('main_contact_mechanism')}),
        'get_main_contact_mechanism_id')
    number_of_contact_mechanisms = fields.Function(
        fields.Integer('Number Of Contact Mechanisms', states={
                'invisible': True}),
        'on_change_with_number_of_contact_mechanisms')
    ####################################
    #Person information
    gender = fields.Selection(GENDER, 'Gender', states={
            'invisible': ~STATES_PERSON,
            'required': STATES_PERSON,
            })
    first_name = fields.UnaccentChar('First Name', states={
            'invisible': ~STATES_PERSON,
            'required': STATES_PERSON,
            })
    maiden_name = fields.UnaccentChar('Maiden Name', states={
            'readonly': Eval('gender') != 'female',
            'invisible': ~STATES_PERSON
            })
    birth_date = fields.Date('Birth Date', states={
            'invisible': ~STATES_PERSON,
            'required': STATES_PERSON,
            })
    ssn = fields.Char('SSN', states={'invisible': ~STATES_PERSON})
    ####################################
    #Company information
    short_name = fields.Char('Short Name',
        states={'invisible': ~STATES_COMPANY},
        depends=['is_company'])
    parent = fields.Many2One('party.party', 'Parent',
        states={'invisible': ~STATES_COMPANY})
    children = fields.One2Many('party.party', 'parent', 'Children',
        states={'invisible': ~STATES_COMPANY})
    logo = fields.Binary('Logo', states={'invisible': ~STATES_COMPANY})
    ####################################
    synthesis = fields.One2Many('party.synthesis.menu', 'party', 'Synthesis',
        readonly=True)
    ####################################
    #contact information
    phone = fields.Function(fields.Char('Phone'), 'get_contact',
        setter='set_contact')
    mobile = fields.Function(fields.Char('Mobile'), 'get_contact',
        setter='set_contact')
    email = fields.Function(fields.Char('E-Mail'), 'get_contact',
        setter='set_contact')

    @classmethod
    def __setup__(cls):
        super(Party, cls).__setup__()
        cls.__rpc__.update({'ws_create_person': RPC(readonly=False)})
        cls._buttons.update({
                'open_addresses': {
                    'invisible': Less(Eval('number_of_addresses', 0), 1, True),
                    },
                'open_contact_mechanisms': {
                    'invisible': Less(Eval('number_of_contact_mechanisms', 0),
                        1, True),
                    },
                })

        #this loop will add for each One2Many role, a function field is_role
        for field_name in dir(cls):
            if not field_name.endswith('role'):
                continue
            field = getattr(cls, field_name)
            if not hasattr(field, 'model_name'):
                continue
            is_actor_var_name = Party.get_is_actor_var_name(field_name)
            field = fields.Function(
                fields.Boolean(field.string, states=field.states),
                'get_is_actor', setter='set_is_actor',
                searcher='search_is_actor')
            setattr(cls, is_actor_var_name, field)

            def get_on_change(name):
                # Use a method to create a new context different of the loop
                def on_change(self):
                    return self.on_change_generic(name)
                return on_change

            on_change_method = 'on_change_%s' % is_actor_var_name
            if not getattr(cls, on_change_method, None):
                setattr(cls, on_change_method, fields.depends(field_name,
                        is_actor_var_name)(get_on_change(is_actor_var_name)))

    @staticmethod
    def default_gender():
        return ''

    @classmethod
    def _export_keys(cls):
        return set(['name'])

    @classmethod
    def _export_skips(cls):
        res = super(Party, cls)._export_skips()
        res.add('code')
        res.add('code_length')
        return res

    @classmethod
    def _export_force_recreate(cls):
        res = super(Party, cls)._export_force_recreate()
        res.remove('addresses')
        return res

    @staticmethod
    def get_is_actor_var_name(var_name):
        res = 'is_'
        if var_name.endswith('_role'):
            res += var_name.split('_role')[0]
        return res

    @staticmethod
    def get_actor_var_name(var_name):
        return var_name.split('is_')[1] + '_role'

    def get_is_actor(self, name):
        field_name = Party.get_actor_var_name(name)
        if hasattr(self, field_name):
            field = getattr(self, field_name)
            return len(field) > 0
        return False

    @classmethod
    def search_is_actor(cls, name, clause):
        if clause[2] is True:
            clause[1], clause[2] = ('!=', None)
        elif clause[2] is False:
            clause[2] = None
        field_name = Party.get_actor_var_name(name)
        return [(field_name, ) + tuple(clause[1:])]

    def on_change_generic(self, is_role=''):
        res = {}
        if is_role == '':
            return res
        role = Party.get_actor_var_name(is_role)
        if role == '' or is_role == '':
            return res
        res[role] = {}
        if type(getattr(self, role)) == bool:
            return res
        if getattr(self, is_role) and not getattr(self, role):
            res[role]['add'] = [(-1, {})]
        elif not getattr(self, is_role) and getattr(self, role):
            res[role].setdefault('remove', [])
            res[role]['remove'].append(getattr(self, role)[0].id)
        return res

    @classmethod
    def set_is_actor(cls, parties, name, value):
        pass

    def get_clean_name(self):
        if self.is_person:
            res = "%s %s %s" % (coop_string.translate_value(
                self, 'gender'), self.name.upper(), self.first_name)
        return res

    def get_rec_name(self, name):
        res = ''
        if self.is_person:
            res = "%s %s %s" % (coop_string.translate_value(
                self, 'gender'), self.name.upper(), self.first_name)
            if self.ssn:
                res += ' (%s)' % self.ssn
        if self.is_company:
            res = super(Party, self).get_rec_name(name)
        if res:
            return res
        return super(Party, self).get_rec_name(name)

    def get_relation_with(self, target, at_date=None):
        if not at_date:
            at_date = utils.today()
        kind = [rel.type.code for rel in
            utils.get_good_versions_at_date(self, 'relations', at_date)
            if rel.to.id == target.id]
        if kind:
            return kind[0]
        return None

    @staticmethod
    def gender_as_int(gender):
        return utils.tuple_index(gender, GENDER) + 1

    def get_gender_as_int(self):
        return self.gender_as_int(self.gender)

    @classmethod
    def get_summary(cls, parties, name=None, at_date=None, lang=None):
        if not lang:
            lang = utils.get_user_language()
        res = {}
        for party in parties:
            res[party.id] = "<b>%s</b>\n" % party.get_rec_name(name)
            if party.is_person:
                res[party.id] = coop_string.get_field_as_summary(party, 'ssn')
                res[party.id] += coop_string.get_field_as_summary(
                    party, 'birth_date')
                res[party.id] += coop_string.get_field_as_summary(
                    party, 'maiden_name')
            if party.is_company:
                pass
            #res[party.id] += coop_string.get_field_as_summary(
            #    party, 'extra_data', True, at_date, lang=lang)
            res[party.id] += coop_string.get_field_as_summary(
                party, 'addresses', True, at_date, lang=lang)
        return res

    @classmethod
    def search_rec_name(cls, name, clause):
        parties = cls.search(['OR',
                [('first_name',) + tuple(clause[1:])],
                [('name',) + tuple(clause[1:])],
                [('ssn',) + tuple(clause[1:])]
                ], order=[])
        if parties:
            return [('id', 'in', [party.id for party in parties])]
        return super(Party, cls).search_rec_name(name, clause)

    def get_person(self):
        if self.is_person:
            return self

    def get_company(self):
        if self.is_company:
            return self.company

    def address_get(self, type=None, at_date=None, kind=None):
        addresses = utils.get_good_versions_at_date(self, 'addresses', at_date)
        for address in addresses:
            if ((not type or getattr(address, type)) and
                    (not kind or address.kind == kind)):
                return address

    def get_main_address_id(self, name=None, at_date=None):
        address = self.address_get(at_date=at_date)
        return address.id if address else None

    @classmethod
    def default_lang(cls):
        return utils.get_user_language().id

    @fields.depends('gender')
    def on_change_gender(self):
        res = {}
        if self.gender == 'female':
            return res
        res['maiden_name'] = ''
        return res

    @classmethod
    def get_var_names_for_full_extract(cls):
        res = super(Party, cls).get_var_names_for_full_extract()
        res.extend(['is_person', 'is_company', 'gender', 'first_name',
            'maiden_name', 'birth_date', 'ssn', 'short_name', 'addresses',
            'contact_mechanisms',
            ('lang', 'light')])
        return res

    def get_main_contact_mechanism_id(self, name):
        return (self.contact_mechanisms[0].id
            if self.contact_mechanisms else None)

    def get_contact(self, name):
        for contact in self.contact_mechanisms:
            if contact.type == name:
                return contact.value

    @classmethod
    def set_contact(cls, ids, name, value):
        pool = Pool()
        Contact = pool.get('party.contact_mechanism')
        for party in ids:
            updated = False
            if value:
                for contact in party.contact_mechanisms:
                    if contact.type == name and not updated:
                        contact.value = value
                        contact.save()
                        updated = True
                if not updated:
                    pool = Pool()
                    Contact = pool.get('party.contact_mechanism')
                    Contact.create([{
                        'type': name,
                        'value': value,
                        'party': party.id,
                        'active': 'True',
                        }])

    @classmethod
    @model.CoopView.button_action('party_cog.act_addresses_button')
    def open_addresses(cls, objs):
        pass

    @classmethod
    @model.CoopView.button_action('party_cog.act_contact_mechanisms_button')
    def open_contact_mechanisms(cls, objs):
        pass

    @staticmethod
    def default_number_of_addresses():
        return 0

    @fields.depends('addresses')
    def on_change_with_number_of_addresses(self, name=None):
        return len(self.addresses)

    @fields.depends('contact_mechanisms')
    def on_change_with_number_of_contact_mechanisms(self, name=None):
        return len(self.contact_mechanisms)

    @staticmethod
    def default_number_of_contact_mechanisms():
        return 0

    def get_publishing_values(self):
        result = super(Party, self).get_publishing_values()
        result['name'] = self.name
        result['first_name'] = self.first_name
        result['birth_date'] = self.birth_date
        result['gender'] = coop_string.translate_value(self, 'gender')
        try:
            result['main_address'] = self.addresses[0]
        except:
            pass
        result['logo'] = StringIO.StringIO(str(self.logo)) if self.logo else ''
        return result

    @classmethod
    def search_global(cls, text):
        for id_, rec_name, icon in super(Party, cls).search_global(text):
            icon = icon or 'coopengo-party'
            yield id_, rec_name, icon

<<<<<<< HEAD

class SynthesisMenuPartyInteraction(model.CoopSQL):
    'Party Synthesis Menu Interaction'
    __name__ = 'party.synthesis.menu.party_interaction'
    name = fields.Char('Interaction')
    party = fields.Many2One('party.party', 'Party')

    @staticmethod
    def table_query():
        pool = Pool()
        PartyInteraction = pool.get('party.interaction')
        party_interaction = PartyInteraction.__table__()
        PartyInteractionSynthesis = pool.get(
            'party.synthesis.menu.party_interaction')
        return party_interaction.select(
            party_interaction.party.as_('id'),
            Max(party_interaction.create_uid).as_('create_uid'),
            Max(party_interaction.create_date).as_('create_date'),
            Max(party_interaction.write_uid).as_('write_uid'),
            Max(party_interaction.write_date).as_('write_date'),
            Literal(coop_string.translate_label(PartyInteractionSynthesis,
                'name')).as_('name'), party_interaction.party,
            group_by=party_interaction.party)


class SynthesisMenuAddress(model.CoopSQL):
    'Party Synthesis Menu Address'
    __name__ = 'party.synthesis.menu.address'
    name = fields.Char('Address')
    party = fields.Many2One('party.party', 'Party')

    @staticmethod
    def table_query():
        pool = Pool()
        Address = pool.get('party.address')
        AddressSynthesis = pool.get('party.synthesis.menu.address')
        address = Address.__table__()
        return address.select(
            address.party.as_('id'),
            Max(address.create_uid).as_('create_uid'),
            Max(address.create_date).as_('create_date'),
            Max(address.write_uid).as_('write_uid'),
            Max(address.write_date).as_('write_date'),
            Literal(coop_string.translate_label(AddressSynthesis, 'name')).
            as_('name'), address.party,
            group_by=address.party)

    def get_icon(self, name=None):
        return 'coopengo-address'


class SynthesisMenuContact(model.CoopSQL):
    'Party Synthesis Menu Contact'
    __name__ = 'party.synthesis.menu.contact'
    name = fields.Char('Contact')
    party = fields.Many2One('party.party', 'Party')

    @staticmethod
    def table_query():
        pool = Pool()
        Contact = pool.get('party.contact_mechanism')
        ContactSynthesis = pool.get('party.synthesis.menu.contact')
        party = pool.get('party.party').__table__()
        contact = Contact.__table__()
        query_table = party.join(contact, 'LEFT OUTER', condition=(
            party.id == contact.party))
        return query_table.select(
            party.id,
            Max(contact.create_uid).as_('create_uid'),
            Max(contact.create_date).as_('create_date'),
            Max(contact.write_uid).as_('write_uid'),
            Max(contact.write_date).as_('write_date'),
            Literal(coop_string.translate_label(ContactSynthesis, 'name')).
            as_('name'), party.id.as_('party'),
            group_by=party.id)

    def get_icon(self, name=None):
        return 'contact'


class SynthesisMenu(MergedMixin, model.CoopSQL, model.CoopView):
    'Party Synthesis Menu'
    __name__ = 'party.synthesis.menu'

    name = fields.Char('Name')
    icon = fields.Function(fields.Char('Icon'), 'get_icon')
    party = fields.Many2One('party.party', 'Party')
    parent = fields.Many2One('party.synthesis.menu', 'Parent')
    childs = fields.One2Many('party.synthesis.menu', 'parent', 'Childs')

    @staticmethod
    def merged_models():
        return [
            'party.party',
            'party.synthesis.menu.address',
            'party.address',
            'party.synthesis.menu.contact',
            'party.contact_mechanism',
            'party.synthesis.menu.party_interaction',
            'party.interaction',
            ]

    @classmethod
    def merged_field(cls, name, Model):
        merged_field = super(SynthesisMenu, cls).merged_field(name, Model)
        if Model.__name__ == 'party.party':
            if name == 'party':
                return Model._fields['id']
        elif Model.__name__ == 'party.synthesis.menu.address':
            if name == 'parent':
                return Model._fields['party']
        elif Model.__name__ == 'party.address':
            if name == 'parent':
                merged_field = copy.deepcopy(Model._fields['party'])
                merged_field.model_name = 'party.synthesis.menu.address'
                return merged_field
            elif name == 'name':
                return Model._fields['street']
        elif Model.__name__ == 'party.synthesis.menu.contact':
            if name == 'parent':
                return Model._fields['party']
        elif Model.__name__ == 'party.contact_mechanism':
            if name == 'parent':
                merged_field = copy.deepcopy(Model._fields['party'])
                merged_field.model_name = 'party.synthesis.menu.contact'
                return merged_field
            elif name == 'name':
                return Model._fields['value']
        elif Model.__name__ == 'party.synthesis.menu.party_interaction':
            if name == 'parent':
                return Model._fields['party']
        elif Model.__name__ == 'party.interaction':
            if name == 'parent':
                merged_field = copy.deepcopy(Model._fields['party'])
                merged_field.model_name = \
                    'party.synthesis.menu.party_interaction'
                return merged_field
            elif name == 'name':
                return Model._fields['title']
        if name == 'party':
            return
        return merged_field

    @classmethod
    def view_header_get(cls, value, view_type='form'):
        pool = Pool()
        Party = pool.get('party.party')
        context = Transaction().context
        value = super(SynthesisMenu, cls).view_header_get(value,
            view_type=view_type)
        if context.get('party'):
            party = Party(context['party'])
            value = '%s - %s' % (party.rec_name, value)
        return value

    @classmethod
    def search_global(cls, text):
        party_ids = Transaction().context.get('party_synthesis')
        if party_ids:
            for record in cls.search([
                        ('rec_name', 'ilike', '%%%s%%' % text),
                        ('party', 'in', party_ids),
                        ]):
                yield record.id, record.rec_name, None
        else:
            for i in super(SynthesisMenu, cls).search_global(text):
                yield i

    def get_icon(self, name):
        instance = self.merged_unshard(self.id)
        if getattr(instance, 'get_icon', None) is not None:
            return instance.get_icon()
        else:
            return 'coopengo-party'

    def get_rec_name(self, name):
        instance = self.merged_unshard(self.id)
        if getattr(instance, 'get_synthesis_rec_name', None) is not None:
            return instance.get_synthesis_rec_name(name)
        elif getattr(instance, 'get_rec_name', None) is not None:
            return instance.get_rec_name(name)
        else:
            return self.name


class SynthesisMenuOpen(Wizard):
    'Open Party Synthesis Menu'
    __name__ = 'party.synthesis.menu.open'

    start_state = 'open'
    open = StateAction('party_cog.act_menu_open')

    def do_open(self, action):
        pool = Pool()
        Menu = pool.get('party.synthesis.menu')
        context = Transaction().context
        record = Menu.merged_unshard(context['active_id'])
        action.update(self.get_action(record))
        return action, {}

    def get_action(self, record):
        Model = record.__class__
        actions = {
            'res_model': Model.__name__,
            'views': [(None, 'form'), (None, 'tree')],
            }
        if Model.__name__ == 'party.synthesis.menu.address':
            actions['res_model'] = 'party.address'
            actions['pyson_domain'] = PYSONEncoder().encode(
                [('party', '=', record.id)])
            actions['views'] = list(reversed(actions['views']))
        elif Model.__name__ == 'party.synthesis.menu.contact':
            actions['res_model'] = 'party.contact_mechanism'
            actions['pyson_domain'] = PYSONEncoder().encode(
                [('party', '=', record.id)])
            actions['views'] = list(reversed(actions['views']))
        elif Model.__name__ == 'party.synthesis.menu.party_interaction':
            actions['res_model'] = 'party.interaction'
            actions['pyson_domain'] = PYSONEncoder().encode(
                [('party', '=', record.id)])
            actions['views'] = list(reversed(actions['views']))
        elif Model.__name__ == 'party.party':
            actions['views'] = [(Pool().get('ir.ui.view').search([
                    ('xml_id', '=', 'party_cog.party_view_form')])[0].id,
                    'form')]
            actions['res_id'] = record.id
        else:
            actions['res_id'] = record.id
        return actions


class SynthesisMenuSet(Wizard):
    'Set Party Synthesis Menu'
    __name__ = 'party.synthesis.menu.set'
    start_state = 'set'
    set = StateTransition()

    def transition_set(self):
        pool = Pool()
        User = pool.get('res.user')
        user = Transaction().user
        with Transaction().set_user(0):
            user = User(user)
            ids = set(Transaction().context['active_ids'])
            print ids
            if user.party_synthesis_previous:
                ids.update(set(json.loads(user.party_synthesis_previous)))
            ids = sorted(ids)
            user.party_synthesis = json.dumps(ids)
            user.party_synthesis_previous = user.party_synthesis
            user.save()
        return 'end'

    def end(self):
        return 'reload menu'
=======
    @classmethod
    def update_create_person_dict(cls, person_dict):
        if person_dict['addresses']:
            for cur_address in person_dict['addresses']:
                if not cur_address['country']:
                    continue
                Country = Pool().get('country.country')
                countries = Country.search([
                    ('code', '=', cur_address['country'])])
                if not countries:
                    return {
                        'return': False,
                        'error_code': 'unknown_country',
                        'error_message': 'No country found for code %s' %
                            cur_address['country'],
                        }
                else:
                    cur_address['country'] = countries[0]
        return person_dict

    @classmethod
    def ws_create_person(cls, person_dict):
        Party = Pool().get('party.party')
        # TODO : USE person constraint
        # if person_dict.get('code', None):
        #     domain = [('code', '=', person_dict['code'])]
        # elif person_dict.get('ssn', None):
        #     domain = [('ssn', '=', person_dict['ssn'])]
        # else:
        #     domain = [('name', '=', person_dict['name']),
        #         ('first_name', '=', person_dict['first_name']),
        #         ('birth_date', '=', person_dict['birth_date'])]
        res = cls.update_create_person_dict(person_dict)
        if not res.get('return', True):
            return res
        party = Party(**res)
        party.is_person = True
        party.save()
        return {'return': True,
            'party_id': party.id,
            'party_code': party.code,
            }
>>>>>>> 37e2149d
<|MERGE_RESOLUTION|>--- conflicted
+++ resolved
@@ -12,18 +12,14 @@
 
 from trytond.pyson import Eval, Bool, Less
 from trytond.pool import PoolMeta, Pool
-<<<<<<< HEAD
-
+
+from trytond.rpc import RPC
 from trytond.transaction import Transaction
 from trytond.wizard import Wizard, StateAction, StateTransition
 from trytond.pyson import PYSONEncoder
 from trytond.modules.cog_utils import utils, fields, model, export
 from trytond.modules.cog_utils import coop_string, MergedMixin
-=======
->>>>>>> 37e2149d
-
-from trytond.rpc import RPC
-from trytond.modules.cog_utils import utils, fields, model, export, coop_string
+
 
 __metaclass__ = PoolMeta
 __all__ = [
@@ -401,7 +397,49 @@
             icon = icon or 'coopengo-party'
             yield id_, rec_name, icon
 
-<<<<<<< HEAD
+    @classmethod
+    def update_create_person_dict(cls, person_dict):
+        if person_dict['addresses']:
+            for cur_address in person_dict['addresses']:
+                if not cur_address['country']:
+                    continue
+                Country = Pool().get('country.country')
+                countries = Country.search([
+                    ('code', '=', cur_address['country'])])
+                if not countries:
+                    return {
+                        'return': False,
+                        'error_code': 'unknown_country',
+                        'error_message': 'No country found for code %s' %
+                            cur_address['country'],
+                        }
+                else:
+                    cur_address['country'] = countries[0]
+        return person_dict
+
+    @classmethod
+    def ws_create_person(cls, person_dict):
+        Party = Pool().get('party.party')
+        # TODO : USE person constraint
+        # if person_dict.get('code', None):
+        #     domain = [('code', '=', person_dict['code'])]
+        # elif person_dict.get('ssn', None):
+        #     domain = [('ssn', '=', person_dict['ssn'])]
+        # else:
+        #     domain = [('name', '=', person_dict['name']),
+        #         ('first_name', '=', person_dict['first_name']),
+        #         ('birth_date', '=', person_dict['birth_date'])]
+        res = cls.update_create_person_dict(person_dict)
+        if not res.get('return', True):
+            return res
+        party = Party(**res)
+        party.is_person = True
+        party.save()
+        return {'return': True,
+            'party_id': party.id,
+            'party_code': party.code,
+            }
+
 
 class SynthesisMenuPartyInteraction(model.CoopSQL):
     'Party Synthesis Menu Interaction'
@@ -656,48 +694,4 @@
         return 'end'
 
     def end(self):
-        return 'reload menu'
-=======
-    @classmethod
-    def update_create_person_dict(cls, person_dict):
-        if person_dict['addresses']:
-            for cur_address in person_dict['addresses']:
-                if not cur_address['country']:
-                    continue
-                Country = Pool().get('country.country')
-                countries = Country.search([
-                    ('code', '=', cur_address['country'])])
-                if not countries:
-                    return {
-                        'return': False,
-                        'error_code': 'unknown_country',
-                        'error_message': 'No country found for code %s' %
-                            cur_address['country'],
-                        }
-                else:
-                    cur_address['country'] = countries[0]
-        return person_dict
-
-    @classmethod
-    def ws_create_person(cls, person_dict):
-        Party = Pool().get('party.party')
-        # TODO : USE person constraint
-        # if person_dict.get('code', None):
-        #     domain = [('code', '=', person_dict['code'])]
-        # elif person_dict.get('ssn', None):
-        #     domain = [('ssn', '=', person_dict['ssn'])]
-        # else:
-        #     domain = [('name', '=', person_dict['name']),
-        #         ('first_name', '=', person_dict['first_name']),
-        #         ('birth_date', '=', person_dict['birth_date'])]
-        res = cls.update_create_person_dict(person_dict)
-        if not res.get('return', True):
-            return res
-        party = Party(**res)
-        party.is_person = True
-        party.save()
-        return {'return': True,
-            'party_id': party.id,
-            'party_code': party.code,
-            }
->>>>>>> 37e2149d
+        return 'reload menu'