--- conflicted
+++ resolved
@@ -185,7 +185,6 @@
     def default_country():
         return country.Country.default_country().id
 
-<<<<<<< HEAD
     @classmethod
     def search_rec_name(cls, name, clause):
         return ['OR',
@@ -193,10 +192,9 @@
             [('city',) + tuple(clause[1:])],
             [('zip',) + tuple(clause[1:])],
             ]
-=======
+
     def get_publishing_values(self):
         result = super(Address, self).get_publishing_values()
         result['multiline'] = self.full_address
         result['oneline'] = self.full_address.replace('\n', ' ')
-        return result
->>>>>>> 63be09a6
+        return result