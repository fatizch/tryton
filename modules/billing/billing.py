import datetime
from collections import defaultdict
from itertools import repeat, izip, chain

from decimal import Decimal

from trytond.pool import Pool, PoolMeta
from trytond.transaction import Transaction
from trytond.wizard import Wizard, StateTransition, StateView, Button
from trytond.pyson import Eval, If

from trytond.modules.coop_utils import model, fields, utils, date
from trytond.modules.coop_utils import export
from trytond.modules.insurance_product.business_rule.pricing_rule import \
    PRICING_FREQUENCY
from trytond.modules.insurance_contract.contract import IS_PARTY

__all__ = [
    'PaymentMethod',
    'PriceLine',
    'PriceLineTaxRelation',
    'PriceLineFeeRelation',
    'BillingManager',
    'BillingPeriod',
    'BillingProcess',
    'BillParameters',
    'BillDisplay',
    'ProductPaymentMethodRelation',
    'Product',
    'Contract',
    'Option',
    'CoveredElement',
    'CoveredData',
    'PaymentTerm',
    'TaxDesc',
    'FeeDesc',
]

PAYMENT_MODES = [
    ('cash', 'Cash'),
    ('check', 'Check'),
    ('wire_transfer', 'Wire Transfer'),
    ('direct_debit', 'Direct Debit'),
]

export.add_export_to_model([
    ('account.invoice.payment_term', ('name', )),
    ('account.invoice.payment_term.line', ()),
    ('account.account', ('code', 'name')),
    ('company.company', ('party.code', )),
    ('account.tax', ('name', )),
    ('account.account.type', ('name', )),
])


class PaymentMethod(model.CoopSQL, model.CoopView):
    'Payment Method'

    __name__ = 'billing.payment_method'

    name = fields.Char('Name')
    code = fields.Char('Code', required=True)
    payment_term = fields.Many2One('account.invoice.payment_term',
        'Payment Term', ondelete='RESTRICT')
    payment_mode = fields.Selection(PAYMENT_MODES, 'Payment Mode',
        required=True)


class PriceLineTaxRelation(model.CoopSQL, model.CoopView):
    'Price Line Tax Relation'

    __name__ = 'billing.price_line-tax-relation'

    price_line = fields.Many2One('billing.price_line', 'Price Line',
        ondelete='CASCADE')
    tax_desc = fields.Many2One('coop_account.tax_desc', 'Tax',
        ondelete='RESTRICT')
    to_recalculate = fields.Boolean('Recalculate at billing')
    amount = fields.Numeric('Amount')


class PriceLineFeeRelation(model.CoopSQL, model.CoopView):
    'Price Line Fee Relation'

    __name__ = 'billing.price_line-fee-relation'

    price_line = fields.Many2One('billing.price_line', 'Price Line',
        ondelete='CASCADE')
    fee_desc = fields.Many2One('coop_account.fee_desc', 'Fee',
        ondelete='RESTRICT')
    to_recalculate = fields.Boolean('Recalculate at billing')
    amount = fields.Numeric('Amount')


class PriceLine(model.CoopSQL, model.CoopView):
    'Price Line'

    __name__ = 'billing.price_line'

    amount = fields.Numeric('Amount')
    name = fields.Function(fields.Char('Short Description'), 'get_short_name')
    master = fields.Many2One('billing.price_line', 'Master Line')
    on_object = fields.Reference('Priced object', 'get_line_target_models')
    frequency = fields.Selection(PRICING_FREQUENCY + [('', '')], 'Frequency')
    contract = fields.Many2One('contract.contract', 'Contract')
    start_date = fields.Date('Start Date')
    end_date = fields.Date('End Date')
    all_lines = fields.One2Many('billing.price_line', 'master', 'Lines',
        readonly=True, loading='lazy')
    estimated_taxes = fields.Function(
        fields.Numeric('Estimated Taxes'), 'get_estimated_taxes')
    estimated_fees = fields.Function(
        fields.Numeric('Estimated Fees'), 'get_estimated_fees')
    tax_lines = fields.One2Many('billing.price_line-tax-relation',
        'price_line', 'Tax Lines')
    fee_lines = fields.One2Many('billing.price_line-fee-relation',
        'price_line', 'Fee Lines')

    def get_short_name(self, name):
        if self.on_object:
            return self.on_object.get_name_for_billing()
        return 'Main Line'

    def init_values(self):
        if not hasattr(self, 'name') or not self.name:
            self.name = ''
        self.amount = 0
        self.all_lines = []

    def get_good_on_object(self, line):
        if not line.on_object:
            return None
        target = line.on_object
        if target.__name__ == 'ins_product.pricing_component':
            if target.kind == 'tax':
                return target.tax
            if target.kind == 'fee':
                return target.fee
            # TODO : set a valid on_object for base amount lines
            return None
        return target

    def init_from_result_line(self, line):
        if not line:
            return
        PriceLineModel = Pool().get(self.__name__)
        self.init_values()
        self.on_object = self.get_good_on_object(line)
        self.start_date = line.start_date if hasattr(
            line, 'start_date') else None
        self.frequency = line.frequency if hasattr(line, 'frequency') else ''
        self.contract = line.contract if hasattr(line, 'contract') else None
        for detail in line.details:
            if (detail.on_object and detail.on_object.__name__ ==
                    'ins_product.pricing_component' and
                    detail.on_object.kind in ('tax', 'fee')):
                continue
            detail_line = PriceLineModel()
            detail_line.init_from_result_line(detail)
            self.all_lines.append(detail_line)
        if not line.details:
            self.amount = line.amount
        else:
            self.amount = sum(map(lambda x: x.amount, self.all_lines))

    def build_tax_lines(self, line):
        def get_tax_details(line, taxes):
            for elem in line.details:
                if (elem.on_object and elem.on_object.__name__ ==
                        'ins_product.pricing_component' and
                        elem.on_object.kind == 'tax'):
                    if elem.on_object.tax.id in taxes:
                        taxes[elem.on_object.tax.id].append(elem)
                    else:
                        taxes[elem.on_object.tax.id] = [elem]
                else:
                    get_tax_details(elem, taxes)

        tax_details = {}
        if not (hasattr(self, 'tax_lines') and self.tax_lines):
            self.tax_lines = []
        get_tax_details(line, tax_details)
        TaxDesc = Pool().get('coop_account.tax_desc')
        TaxRelation = Pool().get('billing.price_line-tax-relation')
        for tax_id, tax_lines in tax_details.iteritems():
            the_tax = TaxDesc(tax_id)
            tax_relation = TaxRelation()
            tax_relation.tax_desc = the_tax
            tax_relation.to_recalculate = tax_lines[0].to_recalculate
            tax_relation.amount = sum(map(lambda x: x.amount, tax_lines))
            self.tax_lines.append(tax_relation)

    def build_fee_lines(self, line):
        def get_fee_details(line, fees):
            for elem in line.details:
                if (elem.on_object and elem.on_object.__name__ ==
                        'ins_product.pricing_component' and
                        elem.on_object.kind == 'fee'):
                    if elem.on_object.fee.id in fees:
                        fees[elem.on_object.fee.id].append(elem)
                    else:
                        fees[elem.on_object.fee.id] = [elem]
                else:
                    for detail in elem.details:
                        get_fee_details(detail, fees)

        fee_details = {}
        if not (hasattr(self, 'fee_lines') and self.fee_lines):
            self.fee_lines = []
        get_fee_details(line, fee_details)
        FeeDesc = Pool().get('coop_account.fee_desc')
        FeeRelation = Pool().get('billing.price_line-fee-relation')
        for fee_id, fee_lines in fee_details.iteritems():
            the_fee = FeeDesc(fee_id)
            fee_relation = FeeRelation()
            fee_relation.fee_desc = the_fee
            fee_relation.to_recalculate = fee_lines[0].to_recalculate
            fee_relation.amount = sum(map(lambda x: x.amount, fee_lines))
            self.fee_lines.append(fee_relation)

    def get_estimated_taxes(self, field_name):
        res = 0
        for elem in self.tax_lines:
            res += elem.amount
        return res

    def get_estimated_fees(self, field_name):
        res = 0
        for elem in self.fee_lines:
            res += elem.amount
        return res

    @classmethod
    def get_line_target_models(cls):
        f = lambda x: (x, x)
        res = [
            f(''),
            f('offered.product'),
            f('offered.coverage'),
            f('contract.contract'),
            f('contract.subscribed_option'),
            f('ins_contract.covered_data'),
            f('coop_account.tax_desc'),
            f('coop_account.fee_desc')]
        return res

<<<<<<< HEAD
    def get_account_for_billing(self):
        # TODO
        Account = Pool().get('account.account')
        accounts = Account.search([
                ('kind', '=', 'revenue'),
                ], limit=1)
        if accounts:
            return accounts[0]

    def get_number_of_days_at_date(self, at_date):
        final_date = date.add_frequency(self.frequency, at_date)
        return date.number_of_days_between(at_date, final_date) - 1
=======
    def is_main_line(self):
        return hasattr(self, 'on_object') and self.on_object and \
            self.on_object.__name__ in (
                'offered.product',
                'offered.coverage')

    def print_line(self):
        res = [self.get_id()]
        res.append(self.name)
        res.append('%.2f' % self.amount)
        res.append(self.kind)
        res.append('%s' % self.start_date)
        res.append('%s' % self.end_date)
        if self.on_object:
            res.append(self.on_object.__name__)
        else:
            res.append('')
        return ' - '.join(res)
>>>>>>> 76af55bc


class BillingManager(model.CoopSQL, model.CoopView):
    'Billing Manager'
    '''
        This object will manage all billing-related content on the contract.
        It will be the target of all sql requests for automated bill
        calculation, lapsing, etc...
    '''
    __name__ = 'billing.billing_manager'

    contract = fields.Many2One('contract.contract', 'Contract')
    start_date = fields.Date('Start Date', required=True)
    end_date = fields.Date('End Date')
    payment_method = fields.Many2One('billing.payment_method',
        'Payment Method', required=True)
    payment_mode = fields.Function(
        fields.Char('Payment Mode', states={'invisible': True},
            on_change_with=['payment_method']),
        'on_change_with_payment_mode')
    payment_bank_account = fields.Many2One('party.bank_account',
        'Payment Bank Account', depends=['payment_mode'],
        states={'invisible': Eval('payment_mode') != 'direct_debit'})

    @classmethod
    def __setup__(cls):
        super(BillingManager, cls).__setup__()
        cls._order.insert(0, ('start_date', 'ASC'))

    def on_change_with_payment_mode(self, name=None):
        if not (hasattr(self, 'payment_method') and self.payment_method):
            return ''
        return self.payment_method.payment_mode


<<<<<<< HEAD
class BillingPeriod(model.CoopSQL, model.CoopView):
    'Billing Period'
    __name__ = 'billing.period'
    contract = fields.Many2One('contract.contract', 'Contract', required=True)
    start_date = fields.Date('Start Date', required=True)
    end_date = fields.Date('End Date', required=True)
    moves = fields.One2Many('account.move', 'billing_period', 'Moves',
        readonly=True)
=======
    @staticmethod
    def get_on_object_model():
        f = lambda x: (x, x)
        res = [
            f(''),
            f('offered.product'),
            f('offered.coverage'),
            f('contract.contract'),
            f('contract.subscribed_option')]
        res += utils.get_descendents('ins_contract.covered_data')
        return res

    def get_detail_childs(self, name):
        res = []
        for elem in self.childs:
            if elem.kind != 'main':
                res.append(elem)
        return abstract.WithAbstract.serialize_field(res)
>>>>>>> 76af55bc

    @classmethod
    def __setup__(cls):
        super(BillingPeriod, cls).__setup__()
        cls._error_messages.update({
                'period_overlaps': ('Billing Period "%(first)s" and '
                    '"%(second)s" overlap.'),
                })

    def get_rec_name(self, name):
<<<<<<< HEAD
        return self.contract.rec_name
=======
        if hasattr(self, 'on_object') and self.on_object:
            return utils.convert_ref_to_obj(
                self.on_object).get_name_for_billing()
        if hasattr(self, 'name') and self.name:
            return self.kind + ' - ' + self.name
        return self.kind

    def is_main_line(self):
        return hasattr(self, 'on_object') and self.on_object and \
            self.on_object.split(',')[0] in (
                'offered.product',
                'offered.coverage')

    def get_total_detail(self, name):
        res = 0
        for line in self.detail_childs:
            if line.kind == name:
                res += line.amount_ht
        return res

    def get_number_of_days(self):
        return self.end_date.toordinal() - self.start_date.toordinal() + 1
>>>>>>> 76af55bc

    @classmethod
    def search_rec_name(cls, name, clause):
        return [('contract',), tuple(clause[1:])]

    @classmethod
    def validate(cls, periods):
        for period in periods:
            period.check_dates()

    def check_dates(self):
        cursor = Transaction().cursor
        cursor.execute('SELECT id '
            'FROM "' + self._table + '" '
            'WHERE ((start_date <= %s AND end_date >= %s) '
                'OR (start_date <= %s AND end_date >= %s) '
                'OR (start_date >= %s AND end_date <= %s)) '
            'AND id != %s AND contract = %s',
            (self.start_date, self.start_date,
                self.end_date, self.end_date,
                self.start_date, self.end_date,
                self.id, self.contract.id))
        second_id = cursor.fetchone()
        if second_id:
            second = self.__class__(second_id[0])
            self.raise_user_error('period_overlaps', {
                    'first': self.rec_name,
                    'second': second.rec_name,
                    })


class BillParameters(model.CoopView):
    'Bill Parameters'

    __name__ = 'billing.billing_process.bill_parameters'

    start_date = fields.Date('Start Date', required=True)
    end_date = fields.Date('End Date', required=True)
    contract = fields.Many2One(
        'contract.contract', 'Contract', states={'invisible': True})


class BillDisplay(model.CoopView):
    'Bill Displayer'

    __name__ = 'billing.billing_process.bill_display'

    moves = fields.One2Many('account.move', None, 'Bill', readonly=True)


class BillingProcess(Wizard):
    'Billing Process'

    __name__ = 'billing.billing_process'

    start_state = 'bill_parameters'
    bill_parameters = StateView(
        'billing.billing_process.bill_parameters',
        'billing.bill_parameters_form', [
            Button('Cancel', 'end', 'tryton-cancel'),
            Button('Preview', 'bill_display', 'tryton-go-next')])
    bill_display = StateView(
        'billing.billing_process.bill_display',
        'billing.bill_display_form', [
            Button('Cancel', 'cancel_bill', 'tryton-cancel'),
            Button('Accept', 'accept_bill', 'tryton-go-next')])
    cancel_bill = StateTransition()
    accept_bill = StateTransition()

    def default_bill_parameters(self, values):
        ContractModel = Pool().get(Transaction().context.get('active_model'))
        contract = ContractModel(Transaction().context.get('active_id'))
        bill_dates = contract.next_billing_period()
        return {
            'contract': contract.id,
            'start_date': bill_dates[0],
            'end_date': bill_dates[1]}

    def default_bill_display(self, values):
        if self.bill_parameters.end_date < self.bill_parameters.start_date:
            self.raise_user_error('bad_dates')
        contract = self.bill_parameters.contract
        if self.bill_parameters.start_date < contract.start_date:
            self.raise_user_error('start_date_too_old')
        move = contract.bill()
        return {'moves': [move.id]}

    def transition_cancel_bill(self):
        Move = Pool().get('account.move')
        Move.delete(self.bill_display.moves)
        return 'end'

    def transition_accept_bill(self):
        move_date = self.bill_display.moves[-1].billing_period.end_date
        ContractModel = Pool().get(Transaction().context.get('active_model'))
        contract = ContractModel(Transaction().context.get('active_id'))
        contract.next_billing_date = date.add_day(move_date, 1)
        contract.save()
        return 'end'


class ProductPaymentMethodRelation(model.CoopSQL, model.CoopView):
    'Product to Payment Method Relation definition'

    __name__ = 'billing.product-payment_method-relation'

    product = fields.Many2One('offered.product', 'Product',
        ondelete='CASCADE')
    payment_method = fields.Many2One('billing.payment_method',
        'Payment Method', ondelete='RESTRICT')
    is_default = fields.Boolean('Default')


class Product():
    'Product'

    __metaclass__ = PoolMeta
    __name__ = 'offered.product'

    payment_methods = fields.One2Many(
        'billing.product-payment_method-relation', 'product',
        'Payment Methods')

    def get_default_payment_method(self):
        for elem in self.payment_methods:
            if elem.is_default:
                return elem.payment_method

    def get_allowed_payment_methods(self):
        result = []
        for elem in self.payment_methods:
            result.append(elem.payment_method)
        return result


class Contract():
    'Contract'

    __metaclass__ = PoolMeta
    __name__ = 'contract.contract'

    billing_managers = fields.One2Many('billing.billing_manager', 'contract',
        'Billing Managers')
    next_billing_date = fields.Date('Next Billing Date')
    prices = fields.One2Many(
        'billing.price_line', 'contract', 'Prices')
    billing_periods = fields.One2Many('billing.period', 'contract',
        'Billing Periods')

    @classmethod
    def __setup__(cls):
        super(Contract, cls).__setup__()
        cls._buttons.update({
                'button_calculate_prices': {},
                })

    def get_name_for_billing(self):
        return self.offered.name + ' - Base Price'

    def new_billing_manager(self):
        return utils.instanciate_relation(self, 'billing_managers')

    def init_billing_manager(self):
        if not self.billing_managers:
            bm = self.new_billing_manager()
            bm.contract = self
            bm.start_date = self.start_date
            bm.payment_method = self.offered.get_default_payment_method()
            self.billing_managers = [bm]
            bm.save()
        if not self.next_billing_date:
            self.next_billing_date = self.start_date

    def next_billing_period(self):
        last_date = self.start_date
        for period in self.billing_periods:
            if (self.start_date <= period.start_date and (
                    not period.end_date
                    or period.end_date >= self.start_date)):
                return (period.start_date, period.end_date)
            if period.end_date > last_date:
                last_date = period.end_date
        new_period_start = date.add_day(last_date, 1)
        new_period_end = date.add_frequency(
            self.get_product_frequency(last_date), last_date)
        if self.end_date and new_period_end > self.end_date:
            return (new_period_start, self.end_date)
        return (new_period_start, new_period_end)

    @classmethod
    def get_price_line_model(cls):
        return cls._fields['prices'].model_name

    def get_product_frequency(self, at_date):
        res, errs = self.offered.get_result(
            'frequency', {
                'date': at_date,
                'appliable_conditions_date': self.appliable_conditions_date})
        if not errs:
            return res

    def store_prices(self, prices):
        if not prices:
            return
        PriceLine = Pool().get(self.get_price_line_model())
        to_delete = []
        if hasattr(self, 'prices') and self.prices:
            for price in self.prices:
                to_delete.append(price)
        result_prices = []
        dates = list(set([elem.start_date for elem in prices]))
        dates.sort()
        for price in prices:
            price_line = PriceLine()
            price_line.init_from_result_line(price)
            price_line.build_tax_lines(price)
            price_line.build_fee_lines(price)
            try:
                price_line.end_date = dates[dates.index(price_line.start_date)
                    + 1] + datetime.timedelta(days=-1)
            except IndexError:
                pass
            result_prices.append(price_line)
        self.prices = result_prices
        self.save()

        PriceLine.delete(to_delete)

    @classmethod
    @model.CoopView.button
    def button_calculate_prices(cls, contracts):
        for contract in contracts:
            contract.calculate_prices()

    def calculate_prices(self):
        prices, errs = self.calculate_prices_at_all_dates()

        if errs:
            return False, errs
        self.store_prices(prices)

        return True, ()

    def create_price_list(self, start_date, end_date):
        res = []
        for price_line in self.prices:
            if start_date > price_line.start_date:
                start = start_date
            else:
                start = price_line.start_date
            if not price_line.end_date:
                end = end_date
            elif end_date < price_line.end_date:
                end = end_date
            else:
                end = price_line.end_date
            if start <= end and price_line.amount:
                res.append(((start, end), price_line))
        return res

    @staticmethod
    def get_journal():
        Journal = Pool().get('account.journal')
        journal, = Journal.search([
                ('type', '=', 'revenue'),
                ], limit=1)
        return journal

    def bill(self, *period):
        pool = Pool()
        Date = pool.get('ir.date')
        Move = pool.get('account.move')
        Line = pool.get('account.move.line')
        Period = pool.get('account.period')
        BillingPeriod = pool.get('billing.period')

        if not period:
            period = self.next_billing_period()
        billing_date = period[0]
        for billing_period in self.billing_periods:
            if (billing_period.start_date, billing_period.end_date) == period:
                break
        else:
            billing_period = BillingPeriod(contract=self)
            billing_period.start_date, billing_period.end_date = period
            billing_period.save()

        price_lines = self.create_price_list(*period)

        self.init_billing_manager()
        billing_manager = None
        for manager in self.billing_managers:
            if (manager.start_date <= billing_date
                    and (manager.end_date is None
                        or manager.end_date >= billing_date)):
                billing_manager = manager
                break

        assert billing_manager, 'Missing Billing Manager'

        payment_term = billing_manager.payment_method.payment_term
        currency = self.get_currency()

        period_id = Period.find(self.company.id, date=billing_date)

        move = Move(
            journal=self.get_journal(),
            period=period_id,
            date=billing_date,
            origin=utils.convert_to_reference(self),
            billing_period=billing_period,
            )

        lines = defaultdict(lambda: Line(credit=0, debit=0))
        total_amount = 0
        taxes = defaultdict(
            lambda: {'amount': 0, 'base': 0, 'to_recalculate': False})
        fees = defaultdict(
            lambda: {'amount': 0, 'base': 0, 'to_recalculate': False})
        for period, price_line in price_lines:
            number_of_days = date.number_of_days_between(*period)
            price_line_days = price_line.get_number_of_days_at_date(period[0])
            convert_factor = number_of_days / Decimal(price_line_days)
            amount = price_line.amount * convert_factor
            amount = currency.round(amount)
            account = price_line.get_account_for_billing()

            line = lines[(price_line.on_object, account)]
            line.second_origin = price_line.on_object
            line.credit += amount
            line.account = account
            line.party = self.subscriber

            total_amount += amount

            for type_, sub_lines, sub_line in chain(
                    izip(repeat('tax'), repeat(taxes), price_line.tax_lines),
                    izip(repeat('fee'), repeat(fees), price_line.fee_lines)):
                desc = getattr(sub_line, '%s_desc' % type_)
                values = sub_lines[desc.id]
                values['object'] = desc
                values['to_recalculate'] |= sub_line.to_recalculate
                values['amount'] += sub_line.amount * convert_factor
                values['base'] += amount

        for type_, data in chain(
                izip(repeat('tax'), taxes.itervalues()),
                izip(repeat('fee'), fees.itervalues())):
            account = data['object'].get_account_for_billing()
            line = lines[(None, account)]
            line.party = self.subscriber
            line.account = account
            if data['to_recalculate']:
                good_version = data['object'].get_version_at_date(
                    period[0])
                amount = getattr(good_version,
                    'apply_%s' % type_)(data['base'])
            else:
                amount = data['amount']
            line.credit = currency.round(amount)
            total_amount += amount

        if billing_period.moves:
            for old_move in billing_period.moves:
                for old_line in old_move.lines:
                    if old_line.account == self.subscriber.account_receivable:
                        continue
                    line = lines[(old_line.second_origin, old_line.account)]
                    line.second_origin = old_line.second_origin
                    line.account = old_line.account
                    if old_line.credit:
                        line.credit -= old_line.credit
                        total_amount -= old_line.credit
                    else:
                        line.credit += old_line.debit
                        total_amount += old_line.debit

        for line in lines.itervalues():
            if line.credit < 0:
                line.credit, line.debit = 0, -line.credit

        if total_amount >= 0 and payment_term:
            term_lines = payment_term.compute(total_amount, currency,
                billing_date)
        else:
            term_lines = [(Date.today(), currency.round(total_amount))]
        counterparts = []
        for term_date, amount in term_lines:
            counterpart = Line()
            if amount >= 0:
                counterpart.credit = 0
                counterpart.debit = amount
            else:
                counterpart.credit = - amount
                counterpart.debit = 0
            counterpart.account = self.subscriber.account_receivable
            counterpart.party = self.subscriber
            counterpart.maturity_date = term_date
            counterparts.append(counterpart)

        move.lines = lines.values() + counterparts
        move.save()
        return move


class Option():
    'Option'

    __metaclass__ = PoolMeta
    __name__ = 'contract.subscribed_option'

    def get_name_for_billing(self):
        return self.get_coverage().name + ' - Base Price'


class CoveredElement():
    'Covered Element'

    __metaclass__ = PoolMeta
    __name__ = 'ins_contract.covered_element'

    indemnification_bank_account = fields.Many2One('party.bank_account',
        'Indemnification Bank Account',
        depends=['contract', 'item_kind', 'party'],
        domain=[
            ['OR',
                ('party', '=', Eval('_parent_contract', {}).get('subscriber')),
                If(IS_PARTY, ('party', '=', Eval('party', 0)), ())]])

    def get_name_for_billing(self):
        return self.get_rec_name('billing')


class CoveredData():
    'Covered Data'

    __metaclass__ = PoolMeta
    __name__ = 'ins_contract.covered_data'

    def get_name_for_billing(self):
        return self.covered_element.get_name_for_billing()


class PaymentTerm():
    'Payment Term'

    __metaclass__ = PoolMeta
    __name__ = 'account.invoice.payment_term'

    def check_remainder(self):
        if Transaction().context.get('__importing__'):
            return True
        return super(PaymentTerm, self).check_remainder()


class TaxDesc():
    'Tax Desc'

    __metaclass__ = PoolMeta
    __name__ = 'coop_account.tax_desc'

    account_for_billing = fields.Many2One('account.account',
        'Account for billing', required=True)

    def get_account_for_billing(self):
        return self.account_for_billing


class FeeDesc():
    'Fee Desc'

    __metaclass__ = PoolMeta
    __name__ = 'coop_account.fee_desc'

    account_for_billing = fields.Many2One('account.account',
        'Account for billing', required=True)

    def get_account_for_billing(self):
        return self.account_for_billing<|MERGE_RESOLUTION|>--- conflicted
+++ resolved
@@ -244,7 +244,6 @@
             f('coop_account.fee_desc')]
         return res
 
-<<<<<<< HEAD
     def get_account_for_billing(self):
         # TODO
         Account = Pool().get('account.account')
@@ -257,26 +256,6 @@
     def get_number_of_days_at_date(self, at_date):
         final_date = date.add_frequency(self.frequency, at_date)
         return date.number_of_days_between(at_date, final_date) - 1
-=======
-    def is_main_line(self):
-        return hasattr(self, 'on_object') and self.on_object and \
-            self.on_object.__name__ in (
-                'offered.product',
-                'offered.coverage')
-
-    def print_line(self):
-        res = [self.get_id()]
-        res.append(self.name)
-        res.append('%.2f' % self.amount)
-        res.append(self.kind)
-        res.append('%s' % self.start_date)
-        res.append('%s' % self.end_date)
-        if self.on_object:
-            res.append(self.on_object.__name__)
-        else:
-            res.append('')
-        return ' - '.join(res)
->>>>>>> 76af55bc
 
 
 class BillingManager(model.CoopSQL, model.CoopView):
@@ -312,7 +291,6 @@
         return self.payment_method.payment_mode
 
 
-<<<<<<< HEAD
 class BillingPeriod(model.CoopSQL, model.CoopView):
     'Billing Period'
     __name__ = 'billing.period'
@@ -321,26 +299,6 @@
     end_date = fields.Date('End Date', required=True)
     moves = fields.One2Many('account.move', 'billing_period', 'Moves',
         readonly=True)
-=======
-    @staticmethod
-    def get_on_object_model():
-        f = lambda x: (x, x)
-        res = [
-            f(''),
-            f('offered.product'),
-            f('offered.coverage'),
-            f('contract.contract'),
-            f('contract.subscribed_option')]
-        res += utils.get_descendents('ins_contract.covered_data')
-        return res
-
-    def get_detail_childs(self, name):
-        res = []
-        for elem in self.childs:
-            if elem.kind != 'main':
-                res.append(elem)
-        return abstract.WithAbstract.serialize_field(res)
->>>>>>> 76af55bc
 
     @classmethod
     def __setup__(cls):
@@ -351,32 +309,7 @@
                 })
 
     def get_rec_name(self, name):
-<<<<<<< HEAD
         return self.contract.rec_name
-=======
-        if hasattr(self, 'on_object') and self.on_object:
-            return utils.convert_ref_to_obj(
-                self.on_object).get_name_for_billing()
-        if hasattr(self, 'name') and self.name:
-            return self.kind + ' - ' + self.name
-        return self.kind
-
-    def is_main_line(self):
-        return hasattr(self, 'on_object') and self.on_object and \
-            self.on_object.split(',')[0] in (
-                'offered.product',
-                'offered.coverage')
-
-    def get_total_detail(self, name):
-        res = 0
-        for line in self.detail_childs:
-            if line.kind == name:
-                res += line.amount_ht
-        return res
-
-    def get_number_of_days(self):
-        return self.end_date.toordinal() - self.start_date.toordinal() + 1
->>>>>>> 76af55bc
 
     @classmethod
     def search_rec_name(cls, name, clause):
