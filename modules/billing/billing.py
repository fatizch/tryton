import datetime

from trytond.pool import Pool, PoolMeta
from trytond.transaction import Transaction
from trytond.wizard import Wizard, StateTransition, StateView, Button
from trytond.pyson import Eval, If

from trytond.modules.coop_utils import model, fields, utils, date, abstract
from trytond.modules.coop_utils import export
from trytond.modules.insurance_product import product
from trytond.modules.insurance_product.business_rule.pricing_rule import \
    PRICING_FREQUENCY
from trytond.modules.insurance_contract.contract import IS_PARTY

__all__ = [
    'PaymentMethod',
    'PriceLine',
    'PriceLineTaxRelation',
    'PriceLineFeeRelation',
    'BillingManager',
    'BillingPeriod',
    'GenericBillLine',
    'Bill',
    'BillingProcess',
    'BillParameters',
    'BillDisplay',
    'ProductPaymentMethodRelation',
    'Product',
    'Contract',
    'Option',
    'CoveredElement',
    'CoveredData',
    'PaymentTerm',
]

PAYMENT_MODES = [
    ('cash', 'Cash'),
    ('check', 'Check'),
    ('wire_transfer', 'Wire Transfer'),
    ('direct_debit', 'Direct Debit'),
]

export.add_export_to_model([
    ('account.invoice.payment_term', ('name', )),
    ('account.invoice.payment_term.line', ()),
])


class PaymentMethod(model.CoopSQL, model.CoopView):
    'Payment Method'

    __name__ = 'billing.payment_method'

    name = fields.Char('Name')
    code = fields.Char('Code', required=True)
    payment_term = fields.Many2One('account.invoice.payment_term',
        'Payment Term', ondelete='RESTRICT')
    payment_mode = fields.Selection(PAYMENT_MODES, 'Payment Mode',
        required=True)


class PriceLineTaxRelation(model.CoopSQL, model.CoopView):
    'Price Line Tax Relation'

    __name__ = 'billing.price_line-tax-relation'

    price_line = fields.Many2One('billing.price_line', 'Price Line',
        ondelete='CASCADE')
    tax_desc = fields.Many2One('coop_account.tax_desc', 'Tax',
        ondelete='RESTRICT')
    to_recalculate = fields.Boolean('Recalculate at billing')
    amount = fields.Numeric('Amount')


class PriceLineFeeRelation(model.CoopSQL, model.CoopView):
    'Price Line Fee Relation'

    __name__ = 'billing.price_line-fee-relation'

    price_line = fields.Many2One('billing.price_line', 'Price Line',
        ondelete='CASCADE')
    fee_desc = fields.Many2One('coop_account.fee_desc', 'Fee',
        ondelete='RESTRICT')
    to_recalculate = fields.Boolean('Recalculate at billing')
    amount = fields.Numeric('Amount')


class PriceLine(model.CoopSQL, model.CoopView):
    'Price Line'

    __name__ = 'billing.price_line'

    amount = fields.Numeric('Amount')
    name = fields.Function(fields.Char('Short Description'), 'get_short_name')
    master = fields.Many2One('billing.price_line', 'Master Line')
    on_object = fields.Reference('Priced object', 'get_line_target_models')
    frequency = fields.Selection(PRICING_FREQUENCY + [('', '')], 'Frequency')
    contract = fields.Many2One('contract.contract', 'Contract')
    start_date = fields.Date('Start Date')
    end_date = fields.Date('End Date')
    all_lines = fields.One2Many('billing.price_line', 'master', 'Lines',
        readonly=True, loading='lazy')
    estimated_taxes = fields.Function(
        fields.Numeric('Estimated Taxes'), 'get_estimated_taxes')
    estimated_fees = fields.Function(
        fields.Numeric('Estimated Fees'), 'get_estimated_fees')
    tax_lines = fields.One2Many('billing.price_line-tax-relation',
        'price_line', 'Tax Lines')
    fee_lines = fields.One2Many('billing.price_line-fee-relation',
        'price_line', 'Fee Lines')

    def get_short_name(self, name):
        if self.on_object:
            return self.on_object.get_name_for_billing()
        return 'Main Line'

    def init_values(self):
        if not hasattr(self, 'name') or not self.name:
            self.name = ''
        self.amount = 0
        self.all_lines = []

    def get_good_on_object(self, line):
        if not line.on_object:
            return None
        target = line.on_object
        if target.__name__ == 'ins_product.pricing_component':
            if target.kind == 'tax':
                return target.tax
            if target.kind == 'fee':
                return target.fee
            # TODO : set a valid on_object for base amount lines
            return None
        return target

    def init_from_result_line(self, line):
        if not line:
            return
        PriceLineModel = Pool().get(self.__name__)
        self.init_values()
        self.on_object = self.get_good_on_object(line)
        self.start_date = line.start_date if hasattr(
            line, 'start_date') else None
        self.frequency = line.frequency if hasattr(line, 'frequency') else ''
        self.contract = line.contract if hasattr(line, 'contract') else None
        for detail in line.details:
            if (detail.on_object and detail.on_object.__name__ ==
                    'ins_product.pricing_component' and
                    detail.on_object.kind in ('tax', 'fee')):
                continue
            detail_line = PriceLineModel()
            detail_line.init_from_result_line(detail)
            self.all_lines.append(detail_line)
        if not line.details:
            self.amount = line.amount
        else:
            self.amount = sum(map(lambda x: x.amount, self.all_lines))

    def build_tax_lines(self, line):
        def get_tax_details(line, taxes):
            for elem in line.details:
                print elem.on_object
                if (elem.on_object and elem.on_object.__name__ ==
                        'ins_product.pricing_component' and
                        elem.on_object.kind == 'tax'):
                    if elem.on_object.tax.id in taxes:
                        taxes[elem.on_object.tax.id].append(elem)
                    else:
                        taxes[elem.on_object.tax.id] = [elem]
                else:
                    get_tax_details(elem, taxes)

        tax_details = {}
        if not (hasattr(self, 'tax_lines') and self.tax_lines):
            self.tax_lines = []
        get_tax_details(line, tax_details)
        TaxDesc = Pool().get('coop_account.tax_desc')
        TaxRelation = Pool().get('billing.price_line-tax-relation')
        for tax_id, tax_lines in tax_details.iteritems():
            the_tax = TaxDesc(tax_id)
            tax_relation = TaxRelation()
            tax_relation.tax_desc = the_tax
            tax_relation.to_recalculate = tax_lines[0].to_recalculate
            tax_relation.amount = sum(map(lambda x: x.amount, tax_lines))
            self.tax_lines.append(tax_relation)

    def build_fee_lines(self, line):
        def get_fee_details(line, fees):
            for elem in line.details:
                if (elem.on_object and elem.on_object.__name__ ==
                        'ins_product.pricing_component' and
                        elem.on_object.kind == 'fee'):
                    if elem.on_object.fee.id in fees:
                        fees[elem.on_object.fee.id].append(elem)
                    else:
                        fees[elem.on_object.fee.id] = [elem]
                else:
                    for detail in elem.details:
                        get_fee_details(detail, fees)

        fee_details = {}
        if not (hasattr(self, 'fee_lines') and self.fee_lines):
            self.fee_lines = []
        get_fee_details(line, fee_details)
        FeeDesc = Pool().get('coop_account.fee_desc')
        FeeRelation = Pool().get('billing.price_line-fee-relation')
        for fee_id, fee_lines in fee_details.iteritems():
            the_fee = FeeDesc(fee_id)
            fee_relation = FeeRelation()
            fee_relation.fee_desc = the_fee
            fee_relation.to_recalculate = fee_lines[0].to_recalculate
            fee_relation.amount = sum(map(lambda x: x.amount, fee_lines))
            self.fee_lines.append(fee_relation)

    def get_estimated_taxes(self, field_name):
        res = 0
        for elem in self.tax_lines:
            res += elem.amount
        return res

    def get_estimated_fees(self, field_name):
        res = 0
        for elem in self.fee_lines:
            res += elem.amount
        return res

    @classmethod
    def get_line_target_models(cls):
        f = lambda x: (x, x)
        res = [
            f(''),
            f('ins_product.product'),
            f('ins_product.coverage'),
            f('contract.contract'),
            f('contract.subscribed_option'),
            f('ins_contract.covered_data'),
            f('coop_account.tax_desc'),
            f('coop_account.fee_desc')]
        return res

<<<<<<< HEAD
    def is_main_line(self):
        return hasattr(self, 'on_object') and self.on_object and \
            self.on_object.__name__ in (
                'ins_product.product',
                'ins_product.coverage')

    def print_line(self):
        res = [self.get_id()]
        res.append(self.name)
        res.append('%.2f' % self.amount)
        res.append(self.kind)
        res.append('%s' % self.start_date)
        res.append('%s' % self.end_date)
        if self.on_object:
            res.append(self.on_object.__name__)
        else:
            res.append('')
        return ' - '.join(res)

    def get_account_for_billing(self):
        # TODO
        Account = Pool().get('account.account')
        accounts = Account.search([
                ('kind', '=', 'revenue'),
                ], limit=1)
        if accounts:
            return accounts[0]

=======
>>>>>>> 60864335

class BillingManager(model.CoopSQL, model.CoopView):
    'Billing Manager'
    '''
        This object will manage all billing-related content on the contract.
        It will be the target of all sql requests for automated bill
        calculation, lapsing, etc...
    '''
    __name__ = 'billing.billing_manager'

    contract = fields.Many2One('contract.contract', 'Contract')
    start_date = fields.Date('Start Date', required=True)
    end_date = fields.Date('End Date')
    payment_method = fields.Many2One('billing.payment_method',
        'Payment Method', required=True)
    payment_mode = fields.Function(
        fields.Char('Payment Mode', states={'invisible': True},
            on_change_with=['payment_method']),
        'on_change_with_payment_mode')
    payment_bank_account = fields.Many2One('party.bank_account',
        'Payment Bank Account', depends=['payment_mode'],
        states={'invisible': Eval('payment_mode') != 'direct_debit'})

    @classmethod
    def __setup__(cls):
        super(BillingManager, cls).__setup__()
        cls._order.insert(0, ('start_date', 'ASC'))

    def on_change_with_payment_mode(self, name=None):
        if not (hasattr(self, 'payment_method') and self.payment_method):
            return ''
        return self.payment_method.payment_mode


class BillingPeriod(model.CoopSQL, model.CoopView):
    'Billing Period'
    __name__ = 'billing.period'
    contract = fields.Many2One('contract.contract', 'Contract', required=True)
    start_date = fields.Date('Start Date', required=True)
    end_date = fields.Date('End Date', required=True)
    moves = fields.One2Many('account.move', 'billing_period', 'Moves',
        readonly=True)

    @classmethod
    def __setup__(cls):
        super(BillingPeriod, cls).__setup__()
        cls._error_messages.update({
                'period_overlaps': ('Billing Period "%(first)s" and '
                    '"%(second)s" overlap.'),
                })

    def get_rec_name(self, name):
        return self.contract.rec_name

    @classmethod
    def search_rec_name(cls, name, clause):
        return [('contract',), tuple(clause[1:])]

    @classmethod
    def validate(cls, periods):
        for period in periods:
            period.check_dates()

    def check_dates(self):
        cursor = Transaction().cursor
        cursor.execute('SELECT id '
            'FROM "' + self._table + '" '
            'WHERE ((start_date <= %s AND end_date >= %s) '
                'OR (start_date <= %s AND end_date >= %s) '
                'OR (start_date >= %s AND end_date <= %s)) '
            'AND id != %s',
            (self.start_date, self.start_date,
                self.end_date, self.end_date,
                self.start_date, self.end_date,
                self.id))
        second_id = cursor.fetchone()
        if second_id:
            second = self.__class__(second_id[0])
            self.raise_user_error('period_overlaps', {
                    'first': self.rec_name,
                    'second': second.rec_name,
                    })


class GenericBillLine(model.CoopSQL, model.CoopView):
    'Bill Line'

    __name__ = 'billing.billing.generic_line'

    name = fields.Char('Short Description')
    start_date = fields.Date('Start Date')
    end_date = fields.Date('End Date')
    amount_ht = fields.Numeric('Amount HT')
    amount_ttc = fields.Numeric('Amount TTC')
    base_price = fields.Numeric('Base Price')
    on_object = fields.Reference('Target', 'get_on_object_model')
    master = fields.Reference(
        'Master',
        [('billing.billing.bill', 'Bill'),
            ('billing.billing.generic_line', 'Line')])
    kind = fields.Selection([
        ('main', 'Node'),
        ('base', 'Base Amount'),
        ('tax', 'Tax'),
        ('fee', 'Fee')], 'Kind')
    childs = fields.One2Many(
        'billing.billing.generic_line', 'master', 'Child Lines')
    node_childs = fields.Function(
        fields.One2Many(
            'billing.billing.generic_line', None, 'Nodes'),
        'get_node_childs')
    detail_childs = fields.Function(
        fields.One2Many(
            'billing.billing.generic_line', None, 'Details'),
        'get_detail_childs')

    @staticmethod
    def get_on_object_model():
        f = lambda x: (x, x)
        res = [
            f(''),
            f('ins_product.product'),
            f('ins_product.coverage'),
            f('contract.contract'),
            f('contract.subscribed_option')]
        res += utils.get_descendents('ins_contract.covered_data')
        return res

    def get_detail_childs(self, name):
        res = []
        for elem in self.childs:
            if elem.kind != 'main':
                res.append(elem)
        return abstract.WithAbstract.serialize_field(res)

    def get_node_childs(self, name):
        res = []
        for elem in self.childs:
            if elem.kind == 'main':
                res.append(elem)
        return abstract.WithAbstract.serialize_field(res)

    def flat_init(self, start_date, end_date):
        self.start_date = start_date
        self.end_date = end_date
        self.amount_ht = 0
        self.amount_ttc = 0
        self.base_price = 0
        self.name = ''

    def update_from_price_line(self, line, number_of_days, base_days):
        LineModel = Pool().get(self.__name__)
        self.childs = []
        for elem in line.all_lines:
            sub_line = LineModel()
            sub_line.flat_init(self.start_date, self.end_date)
            sub_line.update_from_price_line(elem, number_of_days, base_days)
            self.childs.append(sub_line)
        if line.kind != 'tax':
            self.amount_ht = line.amount * number_of_days / base_days
            self.amount_ttc = self.amount_ht + line.get_total_detail('tax') \
                * number_of_days / base_days
        else:
            self.amount_ht = 0
            self.amount_ttc = line.amount * number_of_days / base_days
        self.base_price = line.amount
        self.kind = line.kind
        self.name = line.get_id()
        self.on_object = line.on_object

    def get_rec_name(self, name):
        if hasattr(self, 'on_object') and self.on_object:
            return utils.convert_ref_to_obj(
                self.on_object).get_name_for_billing()
        if hasattr(self, 'name') and self.name:
            return self.kind + ' - ' + self.name
        return self.kind

    def is_main_line(self):
        return hasattr(self, 'on_object') and self.on_object and \
            self.on_object.split(',')[0] in (
                'ins_product.product',
                'ins_product.coverage')

    def get_total_detail(self, name):
        res = 0
        for line in self.detail_childs:
            if line.kind == name:
                res += line.amount_ht
        return res

    def get_number_of_days(self):
        return self.end_date.toordinal() - self.start_date.toordinal() + 1


class Bill(model.CoopSQL, model.CoopView):
    'Bill'

    __name__ = 'billing.billing.bill'

    start_date = fields.Date('Start Date', required=True)
    end_date = fields.Date('End Date', required=True)
    amount_ht = fields.Numeric('Amount HT', required=True)
    amount_ttc = fields.Numeric('Amount TTC')
    lines = fields.One2Many(
        'billing.billing.generic_line', 'master', 'Bill Lines',
        order=[('start_date', 'ASC'), ('name', 'ASC')])
    contract = fields.Many2One('contract.contract', 'Contract')
    bill_details = fields.Function(
        fields.One2Many(
            'billing.billing.generic_line', None, 'Bill Details'),
        'get_bill_details')

    def get_bill_details(self, name):
        DetailLine = Pool().get('billing.billing.generic_line')
        existing = {}
        res = {}
        for line in self.lines:
            for elem in line.childs:
                if elem.kind != 'main':
                    if (elem.kind, elem.name) in existing:
                        good_line = existing[(elem.kind, elem.name)]
                        good_line.amount_ht += elem.amount_ht
                        good_line.amount_ttc += elem.amount_ttc
                    else:
                        new_line = DetailLine()
                        new_line.kind = elem.kind
                        new_line.name = elem.name
                        new_line.amount_ht = elem.amount_ht
                        new_line.amount_ttc = elem.amount_ttc
                        if elem.kind in res:
                            res[elem.kind].append(new_line)
                        else:
                            res[elem.kind] = [new_line]
                        existing[(elem.kind, elem.name)] = new_line
        details = []
        for k, v in res.iteritems():
            details.extend(v)
        return abstract.WithAbstract.serialize_field(details)

    def flat_init(self, start_date, end_date, contract):
        self.start_date = start_date
        self.end_date = end_date
        self.lines = []
        self.amount_ht = 0
        self.amount_ttc = 0
        self.contract = contract

    def append_bill_line(self, line):
        self.amount_ht += line.amount_ht
        self.amount_ttc += line.amount_ttc
        self.lines.append(line)

    def init_from_lines(self, lines):
        GenericBillLine = Pool().get('billing.billing.generic_line')
        for start_date, end_date, cur_line in lines:
            number_of_days = date.number_of_days_between(start_date, end_date)
            try:
                frequency_days, _ = cur_line.on_object.get_result(
                    'frequency_days',
                    {'date': start_date},
                    kind='pricing')
            except product.NonExistingRuleKindException:
                frequency_days = 365
            bill_line = GenericBillLine()
            bill_line.flat_init(start_date, end_date)
            bill_line.update_from_price_line(
                cur_line, number_of_days, frequency_days)
            self.append_bill_line(bill_line)


class BillParameters(model.CoopView):
    'Bill Parameters'

    __name__ = 'billing.billing_process.bill_parameters'

    start_date = fields.Date('Start Date', required=True)
    end_date = fields.Date('End Date', required=True)
    contract = fields.Many2One(
        'contract.contract', 'Contract', states={'invisible': True})


class BillDisplay(model.CoopView):
    'Bill Displayer'

    __name__ = 'billing.billing_process.bill_display'

    moves = fields.One2Many('account.move', None, 'Bill', readonly=True)


class BillingProcess(Wizard):
    'Billing Process'

    __name__ = 'billing.billing_process'

    start_state = 'bill_parameters'
    bill_parameters = StateView(
        'billing.billing_process.bill_parameters',
        'billing.bill_parameters_form', [
            Button('Cancel', 'end', 'tryton-cancel'),
            Button('Preview', 'bill_display', 'tryton-go-next')])
    bill_display = StateView(
        'billing.billing_process.bill_display',
        'billing.bill_display_form', [
            Button('Cancel', 'cancel_bill', 'tryton-cancel'),
            Button('Accept', 'accept_bill', 'tryton-go-next')])
    cancel_bill = StateTransition()
    accept_bill = StateTransition()

    def default_bill_parameters(self, values):
        ContractModel = Pool().get(Transaction().context.get('active_model'))
        contract = ContractModel(Transaction().context.get('active_id'))
        bill_dates = contract.next_billing_dates()
        return {
            'contract': contract.id,
            'start_date': bill_dates[0],
            'end_date': bill_dates[1]}

    def default_bill_display(self, values):
        if self.bill_parameters.end_date < self.bill_parameters.start_date:
            self.raise_user_error('bad_dates')
        contract = self.bill_parameters.contract
        if self.bill_parameters.start_date < contract.start_date:
            self.raise_user_error('start_date_too_old')
        move = contract.bill()
        return {'moves': [move.id]}

    def transition_cancel_bill(self):
        Move = Pool().get('account.move')
        Move.delete(self.bill_display.moves)
        return 'end'

    def transition_accept_bill(self):
        return 'end'


class ProductPaymentMethodRelation(model.CoopSQL, model.CoopView):
    'Product to Payment Method Relation definition'

    __name__ = 'billing.product-payment_method-relation'

    product = fields.Many2One('ins_product.product', 'Product',
        ondelete='CASCADE')
    payment_method = fields.Many2One('billing.payment_method',
        'Payment Method', ondelete='RESTRICT')
    is_default = fields.Boolean('Default')


class Product():
    'Product'

    __metaclass__ = PoolMeta
    __name__ = 'ins_product.product'

    payment_methods = fields.One2Many(
        'billing.product-payment_method-relation', 'product',
        'Payment Methods')

    def get_default_payment_method(self):
        for elem in self.payment_methods:
            if elem.is_default:
                return elem.payment_method

    def get_allowed_payment_methods(self):
        result = []
        for elem in self.payment_methods:
            result.append(elem.payment_method)
        return result


class Contract():
    'Contract'

    __metaclass__ = PoolMeta
    __name__ = 'contract.contract'

    billing_managers = fields.One2Many('billing.billing_manager', 'contract',
        'Billing Managers')
    next_billing_date = fields.Date('Next Billing Date')
    prices = fields.One2Many(
        'billing.price_line', 'contract', 'Prices')
    billing_periods = fields.One2Many('billing.period', 'contract',
        'Billing Periods')

    @classmethod
    def __setup__(cls):
        super(Contract, cls).__setup__()
        cls._buttons.update({
                'button_calculate_prices': {},
                })

    def get_name_for_billing(self):
        return self.offered.name + ' - Base Price'

    def new_billing_manager(self):
        return utils.instanciate_relation(self, 'billing_managers')

    def init_billing_manager(self):
        if not self.billing_managers:
            bm = self.new_billing_manager()
            bm.contract = self
            bm.start_date = self.start_date
            bm.payment_method = self.offered.get_default_payment_method()
            self.billing_managers = [bm]
            bm.save()

    def next_billing_dates(self):
        start_date = self.next_billing_date or self.start_date  # FIXME
        return (
            start_date,
            utils.add_frequency(
                self.get_product_frequency(start_date), start_date))

    @classmethod
    def get_price_line_model(cls):
        return cls._fields['prices'].model_name

    def get_product_frequency(self, at_date):
        res, errs = self.offered.get_result(
            'frequency',
            {'date': at_date})
        if not errs:
            return res

    def get_bill_model(self):
        return 'billing.billing.bill'

    def store_prices(self, prices):
        if not prices:
            return
        print utils.format_data(prices)
        PriceLine = Pool().get(self.get_price_line_model())
        to_delete = []
        if hasattr(self, 'prices') and self.prices:
            for price in self.prices:
                to_delete.append(price)
        result_prices = []
        dates = list(set([elem.start_date for elem in prices]))
        dates.sort()
        for price in prices:
            price_line = PriceLine()
            price_line.init_from_result_line(price)
            price_line.build_tax_lines(price)
            price_line.build_fee_lines(price)
            try:
                price_line.end_date = dates[dates.index(price_line.start_date)
                    + 1] + datetime.timedelta(days=-1)
            except IndexError:
                pass
            result_prices.append(price_line)
        self.prices = result_prices
        self.save()

        PriceLine.delete(to_delete)

    @classmethod
    @model.CoopView.button
    def button_calculate_prices(cls, contracts):
        for contract in contracts:
            contract.calculate_prices()

    def calculate_prices(self):
        prices, errs = self.calculate_prices_at_all_dates()

        if errs:
            return False, errs
        self.store_prices(prices)

        return True, ()

    def create_price_list(self, start_date, end_date):
        for price_line in self.prices:
            if start_date > price_line.start_date:
                start = start_date
            else:
                start = price_line.start_date
            if not price_line.end_date:
                end = end_date
            elif end_date < price_line.end_date:
                end = end_date
            else:
                end = price_line.end_date
            if start <= end:
                yield (start, end), price_line

    def flatten(self, prices):
        # prices is a list of tuples (start, end, price_line).
        # aggregate returns one price_line which aggregates all of the
        # provided price_lines, in which all lines have set start and end dates
        for period, price_line in prices:
            if price_line.is_main_line():
                if price_line.amount:
                    yield (period, price_line)
            else:
                for child in self.flatten((period, c)
                        for c in price_line.child_lines):
                    yield child

    @staticmethod
    def get_journal():
        Journal = Pool().get('account.journal')
        journal, = Journal.search([
                ('type', '=', 'revenue'),
                ], limit=1)
        return journal

    def bill(self):
        pool = Pool()
        Date = pool.get('ir.date')
        Move = pool.get('account.move')
        Line = pool.get('account.move.line')
        Period = pool.get('account.period')
        BillingPeriod = pool.get('billing.period')

        period = self.next_billing_dates()
        billing_date = period[0]
        for billing_period in self.billing_periods:
            if (billing_period.start_date, billing_period.end_date) == period:
                break
        else:
            billing_period = BillingPeriod(contract=self)
            billing_period.start_date, billing_period.end_date = period
            billing_period.save()

        price_list = self.create_price_list(*period)
        price_lines = self.flatten(price_list)

        self.init_billing_manager()
        billing_manager = None
        for manager in self.billing_managers:
            if (manager.start_date >= billing_date
                    and (not manager.end_date
                        or manager.end_date <= billing_date)):
                billing_manager = manager
                break

        assert billing_manager, 'Missing Billing Manager'

        payment_term = billing_manager.payment_method.payment_term
        currency = self.get_currency()

        period_id = Period.find(self.company.id, date=billing_date)

        move = Move(
            journal=self.get_journal(),
            period=period_id,
            date=billing_date,
            origin=str(self),
            billing_period=billing_period,
            )

        lines = []
        for period, price_line in price_lines:
            try:
                frequency_days, _ = price_line.on_object.get_result(
                    'frequency_days',
                    {'date': billing_date},
                    kind='pricing')
            except product.NonExistingRuleKindException:
                frequency_days = 365
            number_of_days = date.number_of_days_between(*period)
            amount = price_line.amount * number_of_days / frequency_days
            amount = currency.round(amount)

            line = Line()
            line.credit = amount
            line.debit = 0
            line.account = price_line.get_account_for_billing()
            print line.account
            line.party = self.subscriber

            lines.append(line)

            if payment_term:
                term_lines = payment_term.compute(amount, currency,
                    billing_date)
            else:
                term_lines = [(Date.today(), amount)]
            for term_date, amount in term_lines:
                counterpart = Line()
                counterpart.credit = 0
                counterpart.debit = amount
                counterpart.account = self.subscriber.account_receivable
                print counterpart.account
                counterpart.party = self.subscriber
                counterpart.maturity_date = term_date
                lines.append(counterpart)

        move.lines = lines
        move.save()
        return move


class Option():
    'Option'

    __metaclass__ = PoolMeta
    __name__ = 'contract.subscribed_option'

    def get_name_for_billing(self):
        return self.get_coverage().name + ' - Base Price'


class CoveredElement():
    'Covered Element'

    __metaclass__ = PoolMeta
    __name__ = 'ins_contract.covered_element'

    indemnification_bank_account = fields.Many2One('party.bank_account',
        'Indemnification Bank Account',
        depends=['contract', 'item_kind', 'party'],
        domain=[
            ['OR',
                ('party', '=', Eval('_parent_contract', {}).get('subscriber')),
                If(IS_PARTY, ('party', '=', Eval('party', 0)), ())]])

    def get_name_for_billing(self):
        return self.get_rec_name('billing')


class CoveredData():
    'Covered Data'

    __metaclass__ = PoolMeta
    __name__ = 'ins_contract.covered_data'

    def get_name_for_billing(self):
        return self.covered_element.get_name_for_billing()


class PaymentTerm():
    'Payment Term'

    __metaclass__ = PoolMeta
    __name__ = 'account.invoice.payment_term'

    def check_remainder(self):
        if Transaction().context.get('__importing__'):
            return True
        return super(PaymentTerm, self).check_remainder()<|MERGE_RESOLUTION|>--- conflicted
+++ resolved
@@ -238,26 +238,6 @@
             f('coop_account.fee_desc')]
         return res
 
-<<<<<<< HEAD
-    def is_main_line(self):
-        return hasattr(self, 'on_object') and self.on_object and \
-            self.on_object.__name__ in (
-                'ins_product.product',
-                'ins_product.coverage')
-
-    def print_line(self):
-        res = [self.get_id()]
-        res.append(self.name)
-        res.append('%.2f' % self.amount)
-        res.append(self.kind)
-        res.append('%s' % self.start_date)
-        res.append('%s' % self.end_date)
-        if self.on_object:
-            res.append(self.on_object.__name__)
-        else:
-            res.append('')
-        return ' - '.join(res)
-
     def get_account_for_billing(self):
         # TODO
         Account = Pool().get('account.account')
@@ -267,8 +247,6 @@
         if accounts:
             return accounts[0]
 
-=======
->>>>>>> 60864335
 
 class BillingManager(model.CoopSQL, model.CoopView):
     'Billing Manager'
@@ -699,7 +677,6 @@
     def store_prices(self, prices):
         if not prices:
             return
-        print utils.format_data(prices)
         PriceLine = Pool().get(self.get_price_line_model())
         to_delete = []
         if hasattr(self, 'prices') and self.prices:
