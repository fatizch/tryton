import copy
import datetime
from collections import defaultdict
from itertools import repeat, izip, chain

from decimal import Decimal

from trytond.pool import Pool, PoolMeta
from trytond.transaction import Transaction
from trytond.wizard import Wizard, StateTransition, StateView, Button
from trytond.pyson import Eval, If

from trytond.modules.coop_utils import model, fields, utils, date, coop_string
from trytond.modules.coop_utils import export
from trytond.modules.insurance_product.business_rule.pricing_rule import \
    PRICING_FREQUENCY
from trytond.modules.insurance_contract.contract import IS_PARTY
from trytond.modules.offered.offered import DEF_CUR_DIG

__all__ = [
    'PaymentMethod',
    'PriceLine',
    'PriceLineTaxRelation',
    'PriceLineFeeRelation',
    'BillingManager',
    'BillingPeriod',
    'BillingProcess',
    'BillParameters',
    'BillDisplay',
    'ProductPaymentMethodRelation',
    'Product',
    'Contract',
    'Option',
    'CoveredElement',
    'CoveredData',
    'PaymentTerm',
    'TaxDesc',
    'FeeDesc',
    'Party',
]

PAYMENT_MODES = [
    ('cash', 'Cash'),
    ('check', 'Check'),
    ('wire_transfer', 'Wire Transfer'),
    ('direct_debit', 'Direct Debit'),
]

export.add_export_to_model([
    ('account.invoice.payment_term', ('name', )),
    ('account.invoice.payment_term.line', ()),
    ('account.account', ('code', 'name')),
    ('company.company', ('party.code', )),
    ('account.tax', ('name', )),
    ('account.account.type', ('name', )),
])


class PaymentMethod(model.CoopSQL, model.CoopView):
    'Payment Method'

    __name__ = 'billing.payment_method'

    name = fields.Char('Name')
    code = fields.Char('Code', required=True, on_change_with=['code', 'name'])
    payment_term = fields.Many2One('account.invoice.payment_term',
        'Payment Term', ondelete='RESTRICT')
    payment_mode = fields.Selection(PAYMENT_MODES, 'Payment Mode',
        required=True)

    def on_change_with_code(self):
        if self.code:
            return self.code
        return coop_string.remove_blank_and_invalid_char(self.name)


class PriceLineTaxRelation(model.CoopSQL, model.CoopView):
    'Price Line Tax Relation'

    __name__ = 'billing.price_line-tax-relation'

    price_line = fields.Many2One('billing.price_line', 'Price Line',
        ondelete='CASCADE')
    tax_desc = fields.Many2One('coop_account.tax_desc', 'Tax',
        ondelete='RESTRICT')
    to_recalculate = fields.Boolean('Recalculate at billing')
    amount = fields.Numeric('Amount')


class PriceLineFeeRelation(model.CoopSQL, model.CoopView):
    'Price Line Fee Relation'

    __name__ = 'billing.price_line-fee-relation'

    price_line = fields.Many2One('billing.price_line', 'Price Line',
        ondelete='CASCADE')
    fee_desc = fields.Many2One('coop_account.fee_desc', 'Fee',
        ondelete='RESTRICT')
    to_recalculate = fields.Boolean('Recalculate at billing')
    amount = fields.Numeric('Amount')


class PriceLine(model.CoopSQL, model.CoopView):
    'Price Line'

    __name__ = 'billing.price_line'

    amount = fields.Numeric('Amount')
    name = fields.Function(fields.Char('Short Description'), 'get_short_name')
    master = fields.Many2One('billing.price_line', 'Master Line')
    on_object = fields.Reference('Priced object', 'get_line_target_models')
    frequency = fields.Selection(PRICING_FREQUENCY + [('', '')], 'Frequency')
    contract = fields.Many2One('contract.contract', 'Contract')
    start_date = fields.Date('Start Date')
    end_date = fields.Date('End Date')
    all_lines = fields.One2Many('billing.price_line', 'master', 'Lines',
        readonly=True, loading='lazy')
    estimated_taxes = fields.Function(
<<<<<<< HEAD
        fields.Numeric('Estimated Taxes',
            digits=(16, Eval('currency_digits', DEF_CUR_DIG))),
        'get_estimated_taxes')
    estimated_fees = fields.Function(
        fields.Numeric('Estimated Fees',
            digits=(16, Eval('currency_digits', DEF_CUR_DIG))),
        'get_estimated_fees')
=======
        fields.Numeric('Estimated Taxes'), 'get_estimated_taxes')
    estimated_fees = fields.Function(
        fields.Numeric('Estimated Fees'), 'get_estimated_fees')
>>>>>>> e40e0a1a
    tax_lines = fields.One2Many('billing.price_line-tax-relation',
        'price_line', 'Tax Lines')
    fee_lines = fields.One2Many('billing.price_line-fee-relation',
        'price_line', 'Fee Lines')
    currency = fields.Function(
        fields.Many2One('currency.currency', 'Currency'),
        'get_currency_id')
    currency_digits = fields.Function(
        fields.Integer('Currency Digits'),
        'get_currency_digits')
    currency_symbol = fields.Function(
        fields.Char('Currency Symbol'),
        'get_currency_symbol')

    def get_short_name(self, name):
        if self.on_object:
            return self.on_object.get_name_for_billing()
        return 'Main Line'

    def init_values(self):
        if not hasattr(self, 'name') or not self.name:
            self.name = ''
        self.amount = 0
        self.all_lines = []

    def get_good_on_object(self, line):
        if not line.on_object:
            return None
        target = line.on_object
        if target.__name__ == 'ins_product.pricing_component':
            if target.kind == 'tax':
                return target.tax
            if target.kind == 'fee':
                return target.fee
            # TODO : set a valid on_object for base amount lines
            return None
        return target

    def init_from_result_line(self, line):
        if not line:
            return
        PriceLineModel = Pool().get(self.__name__)
        self.init_values()
        self.on_object = self.get_good_on_object(line)
        self.start_date = line.start_date if hasattr(
            line, 'start_date') else None
        self.frequency = line.frequency if hasattr(line, 'frequency') else ''
        self.contract = line.contract if hasattr(line, 'contract') else None
        for detail in line.details:
            if (detail.on_object and detail.on_object.__name__ ==
                    'ins_product.pricing_component' and
                    detail.on_object.kind in ('tax', 'fee')):
                continue
            detail_line = PriceLineModel()
            detail_line.init_from_result_line(detail)
            self.all_lines.append(detail_line)
        if not line.details:
            self.amount = line.amount
        else:
            self.amount = sum(map(lambda x: x.amount, self.all_lines))

    def build_tax_lines(self, line):
        def get_tax_details(line, taxes):
            for elem in line.details:
                if (elem.on_object and elem.on_object.__name__ ==
                        'ins_product.pricing_component' and
                        elem.on_object.kind == 'tax'):
                    if elem.on_object.tax.id in taxes:
                        taxes[elem.on_object.tax.id].append(elem)
                    else:
                        taxes[elem.on_object.tax.id] = [elem]
                else:
                    get_tax_details(elem, taxes)

        tax_details = {}
        if not (hasattr(self, 'tax_lines') and self.tax_lines):
            self.tax_lines = []
        get_tax_details(line, tax_details)
        TaxDesc = Pool().get('coop_account.tax_desc')
        TaxRelation = Pool().get('billing.price_line-tax-relation')
        for tax_id, tax_lines in tax_details.iteritems():
            the_tax = TaxDesc(tax_id)
            tax_relation = TaxRelation()
            tax_relation.tax_desc = the_tax
            tax_relation.to_recalculate = tax_lines[0].to_recalculate
            tax_relation.amount = sum(map(lambda x: x.amount, tax_lines))
            self.tax_lines.append(tax_relation)

    def build_fee_lines(self, line):
        def get_fee_details(line, fees):
            for elem in line.details:
                if (elem.on_object and elem.on_object.__name__ ==
                        'ins_product.pricing_component' and
                        elem.on_object.kind == 'fee'):
                    if elem.on_object.fee.id in fees:
                        fees[elem.on_object.fee.id].append(elem)
                    else:
                        fees[elem.on_object.fee.id] = [elem]
                else:
                    for detail in elem.details:
                        get_fee_details(detail, fees)

        fee_details = {}
        if not (hasattr(self, 'fee_lines') and self.fee_lines):
            self.fee_lines = []
        get_fee_details(line, fee_details)
        FeeDesc = Pool().get('coop_account.fee_desc')
        FeeRelation = Pool().get('billing.price_line-fee-relation')
        for fee_id, fee_lines in fee_details.iteritems():
            the_fee = FeeDesc(fee_id)
            fee_relation = FeeRelation()
            fee_relation.fee_desc = the_fee
            fee_relation.to_recalculate = fee_lines[0].to_recalculate
            fee_relation.amount = sum(map(lambda x: x.amount, fee_lines))
            self.fee_lines.append(fee_relation)

    def get_estimated_taxes(self, field_name):
        res = 0
        for elem in self.tax_lines:
            res += elem.amount
        return res

    def get_estimated_fees(self, field_name):
        res = 0
        for elem in self.fee_lines:
            res += elem.amount
        return res

    @classmethod
    def get_line_target_models(cls):
        f = lambda x: (x, x)
        res = [
            f(''),
            f('offered.product'),
            f('offered.coverage'),
            f('contract.contract'),
            f('contract.subscribed_option'),
            f('ins_contract.covered_data'),
            f('coop_account.tax_desc'),
            f('coop_account.fee_desc')]
        return res

    def get_account_for_billing(self):
        # TODO
        Account = Pool().get('account.account')
        accounts = Account.search([
                ('kind', '=', 'revenue'),
                ], limit=1)
        if accounts:
            return accounts[0]

    def get_number_of_days_at_date(self, at_date):
        final_date = date.add_frequency(self.frequency, at_date)
        return date.number_of_days_between(at_date, final_date) - 1

    def get_currency(self):
        if self.contract:
            return self.contract.currency
        elif self.master:
            return self.master.currency


class BillingManager(model.CoopSQL, model.CoopView):
    'Billing Manager'
    '''
        This object will manage all billing-related content on the contract.
        It will be the target of all sql requests for automated bill
        calculation, lapsing, etc...
    '''
    __name__ = 'billing.billing_manager'

    contract = fields.Many2One('contract.contract', 'Contract')
    policy_owner = fields.Function(
        fields.Many2One('party.party', 'Party', states={'invisible': True}),
        'get_policy_owner_id')
    start_date = fields.Date('Start Date', required=True)
    end_date = fields.Date('End Date')
    payment_method = fields.Many2One('billing.payment_method',
        'Payment Method', required=True)
    payment_mode = fields.Function(
        fields.Char('Payment Mode', states={'invisible': True},
            on_change_with=['payment_method']),
        'on_change_with_payment_mode')
    payment_bank_account = fields.Many2One('party.bank_account',
        'Payment Bank Account',
        states={'invisible': Eval('payment_mode') != 'direct_debit'},
        domain=[('party', '=', Eval('policy_owner'))],
        depends=['policy_owner'])
    disbursment_bank_account = fields.Many2One('party.bank_account',
        'Disbursement Bank Account',
        states={'invisible': Eval('payment_mode') != 'direct_debit'},
        domain=[('party', '=', Eval('policy_owner'))],
        depends=['policy_owner'])

    @classmethod
    def __setup__(cls):
        super(BillingManager, cls).__setup__()
        cls._order.insert(0, ('start_date', 'ASC'))

    def init_from_contract(self, contract, start_date):
        self.start_date = start_date
        self.payment_method = contract.offered.get_default_payment_method()

    def on_change_with_payment_mode(self, name=None):
        if not (hasattr(self, 'payment_method') and self.payment_method):
            return ''
        return self.payment_method.payment_mode

    def get_policy_owner_id(self, name):
        return (self.contract.get_policy_owner(self.start_date).id
            if self.contract else None)


class BillingPeriod(model.CoopSQL, model.CoopView):
    'Billing Period'
    __name__ = 'billing.period'
    contract = fields.Many2One('contract.contract', 'Contract', required=True)
    start_date = fields.Date('Start Date', required=True)
    end_date = fields.Date('End Date', required=True)
    moves = fields.One2Many('account.move', 'billing_period', 'Moves',
        readonly=True)

    @classmethod
    def __setup__(cls):
        super(BillingPeriod, cls).__setup__()
        cls._error_messages.update({
                'period_overlaps': ('Billing Period "%(first)s" and '
                    '"%(second)s" overlap.'),
                })

    def get_rec_name(self, name):
        return self.contract.rec_name

    @classmethod
    def search_rec_name(cls, name, clause):
        return [('contract',), tuple(clause[1:])]

    @classmethod
    def validate(cls, periods):
        for period in periods:
            period.check_dates()

    def check_dates(self):
        cursor = Transaction().cursor
        cursor.execute('SELECT id '
            'FROM "' + self._table + '" '
            'WHERE ((start_date <= %s AND end_date >= %s) '
                'OR (start_date <= %s AND end_date >= %s) '
                'OR (start_date >= %s AND end_date <= %s)) '
            'AND id != %s AND contract = %s',
            (self.start_date, self.start_date,
                self.end_date, self.end_date,
                self.start_date, self.end_date,
                self.id, self.contract.id))
        second_id = cursor.fetchone()
        if second_id:
            second = self.__class__(second_id[0])
            self.raise_user_error('period_overlaps', {
                    'first': self.rec_name,
                    'second': second.rec_name,
                    })


class BillParameters(model.CoopView):
    'Bill Parameters'

    __name__ = 'billing.billing_process.bill_parameters'

    start_date = fields.Date('Start Date', required=True)
    end_date = fields.Date('End Date', required=True)
    contract = fields.Many2One(
        'contract.contract', 'Contract', states={'invisible': True})


class BillDisplay(model.CoopView):
    'Bill Displayer'

    __name__ = 'billing.billing_process.bill_display'

    moves = fields.One2Many('account.move', None, 'Bill', readonly=True)


class BillingProcess(Wizard):
    'Billing Process'

    __name__ = 'billing.billing_process'

    start_state = 'bill_parameters'
    bill_parameters = StateView(
        'billing.billing_process.bill_parameters',
        'billing.bill_parameters_form', [
            Button('Cancel', 'end', 'tryton-cancel'),
            Button('Preview', 'bill_display', 'tryton-go-next')])
    bill_display = StateView(
        'billing.billing_process.bill_display',
        'billing.bill_display_form', [
            Button('Cancel', 'cancel_bill', 'tryton-cancel'),
            Button('Accept', 'accept_bill', 'tryton-go-next')])
    cancel_bill = StateTransition()
    accept_bill = StateTransition()

    def default_bill_parameters(self, values):
        ContractModel = Pool().get(Transaction().context.get('active_model'))
        contract = ContractModel(Transaction().context.get('active_id'))
        bill_dates = contract.next_billing_period()
        return {
            'contract': contract.id,
            'start_date': bill_dates[0],
            'end_date': bill_dates[1]}

    def default_bill_display(self, values):
        if self.bill_parameters.end_date < self.bill_parameters.start_date:
            self.raise_user_error('bad_dates')
        contract = self.bill_parameters.contract
        if self.bill_parameters.start_date < contract.start_date:
            self.raise_user_error('start_date_too_old')
        move = contract.bill()
        return {'moves': [move.id]}

    def transition_cancel_bill(self):
        Move = Pool().get('account.move')
        Move.delete(self.bill_display.moves)
        return 'end'

    def transition_accept_bill(self):
        move_date = self.bill_display.moves[-1].billing_period.end_date
        ContractModel = Pool().get(Transaction().context.get('active_model'))
        contract = ContractModel(Transaction().context.get('active_id'))
        contract.next_billing_date = date.add_day(move_date, 1)
        contract.save()
        return 'end'


class ProductPaymentMethodRelation(model.CoopSQL, model.CoopView):
    'Product to Payment Method Relation definition'

    __name__ = 'billing.product-payment_method-relation'

    product = fields.Many2One('offered.product', 'Product',
        ondelete='CASCADE')
    payment_method = fields.Many2One('billing.payment_method',
        'Payment Method', ondelete='RESTRICT')
    is_default = fields.Boolean('Default')


class Product():
    'Product'

    __metaclass__ = PoolMeta
    __name__ = 'offered.product'

    payment_methods = fields.One2Many(
        'billing.product-payment_method-relation', 'product',
        'Payment Methods')

    def get_default_payment_method(self):
        for elem in self.payment_methods:
            if elem.is_default:
                return elem.payment_method

    def get_allowed_payment_methods(self):
        result = []
        for elem in self.payment_methods:
            result.append(elem.payment_method)
        return result


class Contract():
    'Contract'

    __metaclass__ = PoolMeta
    __name__ = 'contract.contract'

    billing_managers = fields.One2Many('billing.billing_manager', 'contract',
        'Billing Managers')
    next_billing_date = fields.Date('Next Billing Date')
    prices = fields.One2Many(
        'billing.price_line', 'contract', 'Prices')
    billing_periods = fields.One2Many('billing.period', 'contract',
        'Billing Periods')

    @classmethod
    def __setup__(cls):
        super(Contract, cls).__setup__()
        cls._buttons.update({
                'button_calculate_prices': {},
                })

    def get_name_for_billing(self):
        return self.offered.name + ' - Base Price'

    def new_billing_manager(self):
        return utils.instanciate_relation(self, 'billing_managers')

    def init_billing_manager(self):
        if not self.billing_managers:
            bm = self.new_billing_manager()
            bm.init_from_contract(self, self.start_date)
            self.billing_managers = [bm]
            bm.save()
        if not self.next_billing_date:
            self.next_billing_date = self.start_date

    def next_billing_period(self):
        last_date = self.start_date
        for period in self.billing_periods:
            if (self.start_date <= period.start_date and (
                    not period.end_date
                    or period.end_date >= self.start_date)):
                return (period.start_date, period.end_date)
            if period.end_date > last_date:
                last_date = period.end_date
        new_period_start = date.add_day(last_date, 1)
        new_period_end = date.add_frequency(
            self.get_product_frequency(last_date), last_date)
        if self.end_date and new_period_end > self.end_date:
            return (new_period_start, self.end_date)
        return (new_period_start, new_period_end)

    @classmethod
    def get_price_line_model(cls):
        return cls._fields['prices'].model_name

    def get_product_frequency(self, at_date):
        res, errs = self.offered.get_result(
            'frequency', {
                'date': at_date,
                'appliable_conditions_date': self.appliable_conditions_date})
        if not errs:
            return res

    def store_prices(self, prices):
        if not prices:
            return
        PriceLine = Pool().get(self.get_price_line_model())
        to_delete = []
        if hasattr(self, 'prices') and self.prices:
            for price in self.prices:
                to_delete.append(price)
        result_prices = []
        dates = list(set([elem.start_date for elem in prices]))
        dates.sort()
        for price in prices:
            price_line = PriceLine()
            price_line.init_from_result_line(price)
            price_line.build_tax_lines(price)
            price_line.build_fee_lines(price)
            try:
                price_line.end_date = dates[dates.index(price_line.start_date)
                    + 1] + datetime.timedelta(days=-1)
            except IndexError:
                pass
            result_prices.append(price_line)
        self.prices = result_prices
        self.save()

        PriceLine.delete(to_delete)

    @classmethod
    @model.CoopView.button
    def button_calculate_prices(cls, contracts):
        for contract in contracts:
            contract.calculate_prices()

    def calculate_prices(self):
        prices, errs = self.calculate_prices_at_all_dates()

        if errs:
            return False, errs
        self.store_prices(prices)

        return True, ()

    def create_price_list(self, start_date, end_date):
        res = []
        for price_line in self.prices:
            if start_date > price_line.start_date:
                start = start_date
            else:
                start = price_line.start_date
            if not price_line.end_date:
                end = end_date
            elif end_date < price_line.end_date:
                end = end_date
            else:
                end = price_line.end_date
            if start <= end and price_line.amount:
                res.append(((start, end), price_line))
        return res

    @staticmethod
    def get_journal():
        Journal = Pool().get('account.journal')
        journal, = Journal.search([
                ('type', '=', 'revenue'),
                ], limit=1)
        return journal

    def bill(self, *period):
        pool = Pool()
        Date = pool.get('ir.date')
        Move = pool.get('account.move')
        Line = pool.get('account.move.line')
        Period = pool.get('account.period')
        BillingPeriod = pool.get('billing.period')

        if not period:
            period = self.next_billing_period()
        billing_date = period[0]
        for billing_period in self.billing_periods:
            if (billing_period.start_date, billing_period.end_date) == period:
                break
        else:
            billing_period = BillingPeriod(contract=self)
            billing_period.start_date, billing_period.end_date = period
            billing_period.save()

        price_lines = self.create_price_list(*period)

        self.init_billing_manager()
        billing_manager = None
        for manager in self.billing_managers:
            if (manager.start_date <= billing_date
                    and (manager.end_date is None
                        or manager.end_date >= billing_date)):
                billing_manager = manager
                break

        assert billing_manager, 'Missing Billing Manager'

        payment_term = billing_manager.payment_method.payment_term
        currency = self.get_currency()

        period_id = Period.find(self.company.id, date=billing_date)

        move = Move(
            journal=self.get_journal(),
            period=period_id,
            date=billing_date,
            origin=utils.convert_to_reference(self),
            billing_period=billing_period,
            )

        lines = defaultdict(lambda: Line(credit=0, debit=0))
        total_amount = 0
        taxes = defaultdict(
            lambda: {'amount': 0, 'base': 0, 'to_recalculate': False})
        fees = defaultdict(
            lambda: {'amount': 0, 'base': 0, 'to_recalculate': False})
        for period, price_line in price_lines:
            number_of_days = date.number_of_days_between(*period)
            price_line_days = price_line.get_number_of_days_at_date(period[0])
            convert_factor = number_of_days / Decimal(price_line_days)
            amount = price_line.amount * convert_factor
            amount = currency.round(amount)
            account = price_line.get_account_for_billing()

            line = lines[(price_line.on_object, account)]
            line.second_origin = price_line.on_object
            line.credit += amount
            line.account = account
            line.party = self.subscriber

            total_amount += amount

            for type_, sub_lines, sub_line in chain(
                    izip(repeat('tax'), repeat(taxes), price_line.tax_lines),
                    izip(repeat('fee'), repeat(fees), price_line.fee_lines)):
                desc = getattr(sub_line, '%s_desc' % type_)
                values = sub_lines[desc.id]
                values['object'] = desc
                values['to_recalculate'] |= sub_line.to_recalculate
                values['amount'] += sub_line.amount * convert_factor
                values['base'] += amount

        for type_, data in chain(
                izip(repeat('tax'), taxes.itervalues()),
                izip(repeat('fee'), fees.itervalues())):
            account = data['object'].get_account_for_billing()
            line = lines[(None, account)]
            line.party = self.subscriber
            line.account = account
            if data['to_recalculate']:
                good_version = data['object'].get_version_at_date(
                    period[0])
                amount = getattr(good_version,
                    'apply_%s' % type_)(data['base'])
            else:
                amount = data['amount']
            line.credit = currency.round(amount)
            total_amount += amount

        if billing_period.moves:
            for old_move in billing_period.moves:
                for old_line in old_move.lines:
                    if old_line.account == self.subscriber.account_receivable:
                        continue
                    line = lines[(old_line.second_origin, old_line.account)]
                    line.second_origin = old_line.second_origin
                    line.account = old_line.account
                    if old_line.credit:
                        line.credit -= old_line.credit
                        total_amount -= old_line.credit
                    else:
                        line.credit += old_line.debit
                        total_amount += old_line.debit

        for line in lines.itervalues():
            if line.credit < 0:
                line.credit, line.debit = 0, -line.credit

        if total_amount >= 0 and payment_term:
            term_lines = payment_term.compute(total_amount, currency,
                billing_date)
        else:
            term_lines = [(Date.today(), currency.round(total_amount))]
        counterparts = []
        for term_date, amount in term_lines:
            counterpart = Line()
            if amount >= 0:
                counterpart.credit = 0
                counterpart.debit = amount
            else:
                counterpart.credit = - amount
                counterpart.debit = 0
            counterpart.account = self.subscriber.account_receivable
            counterpart.party = self.subscriber
            counterpart.maturity_date = term_date
            counterparts.append(counterpart)

        move.lines = lines.values() + counterparts
        move.save()
        return move


class Option():
    'Option'

    __metaclass__ = PoolMeta
    __name__ = 'contract.subscribed_option'

    def get_name_for_billing(self):
        return self.get_coverage().name + ' - Base Price'


class CoveredElement():
    'Covered Element'

    __metaclass__ = PoolMeta
    __name__ = 'ins_contract.covered_element'

    indemnification_bank_account = fields.Many2One('party.bank_account',
        'Indemnification Bank Account',
        depends=['contract', 'item_kind', 'party'],
        domain=[
            ['OR',
                ('party', '=', Eval('_parent_contract', {}).get('subscriber')),
                If(IS_PARTY, ('party', '=', Eval('party', 0)), ())]])

    def get_name_for_billing(self):
        return self.get_rec_name('billing')


class CoveredData():
    'Covered Data'

    __metaclass__ = PoolMeta
    __name__ = 'ins_contract.covered_data'

    def get_name_for_billing(self):
        return self.covered_element.get_name_for_billing()


class PaymentTerm():
    'Payment Term'

    __metaclass__ = PoolMeta
    __name__ = 'account.invoice.payment_term'

    def check_remainder(self):
        if Transaction().context.get('__importing__'):
            return True
        return super(PaymentTerm, self).check_remainder()


class TaxDesc():
    'Tax Desc'

    __metaclass__ = PoolMeta
    __name__ = 'coop_account.tax_desc'

    account_for_billing = fields.Many2One('account.account',
        'Account for billing', required=True)

    def get_account_for_billing(self):
        return self.account_for_billing


class FeeDesc():
    'Fee Desc'

    __metaclass__ = PoolMeta
    __name__ = 'coop_account.fee_desc'

    account_for_billing = fields.Many2One('account.account',
        'Account for billing', required=True)

    def get_account_for_billing(self):
        return self.account_for_billing


class Party():
    'Party'

    __metaclass__ = PoolMeta
    __name__ = 'party.party'

    @classmethod
    def __setup__(cls):
        super(Party, cls).__setup__()

        # Hack to remove constraints when importing
        # TODO : Be cleaner
        def remove_company(domain):
            to_remove = []
            for i, elem in enumerate(domain):
                if elem[0] == 'company' and elem[1] == '=':
                    to_remove.insert(0, i)
            for i in to_remove:
                domain.pop(i)

        cls.account_payable = copy.copy(cls.account_payable)
        remove_company(cls.account_payable.domain)
        cls.account_receivable = copy.copy(cls.account_receivable)
        remove_company(cls.account_receivable.domain)<|MERGE_RESOLUTION|>--- conflicted
+++ resolved
@@ -116,19 +116,9 @@
     all_lines = fields.One2Many('billing.price_line', 'master', 'Lines',
         readonly=True, loading='lazy')
     estimated_taxes = fields.Function(
-<<<<<<< HEAD
-        fields.Numeric('Estimated Taxes',
-            digits=(16, Eval('currency_digits', DEF_CUR_DIG))),
-        'get_estimated_taxes')
-    estimated_fees = fields.Function(
-        fields.Numeric('Estimated Fees',
-            digits=(16, Eval('currency_digits', DEF_CUR_DIG))),
-        'get_estimated_fees')
-=======
         fields.Numeric('Estimated Taxes'), 'get_estimated_taxes')
     estimated_fees = fields.Function(
         fields.Numeric('Estimated Fees'), 'get_estimated_fees')
->>>>>>> e40e0a1a
     tax_lines = fields.One2Many('billing.price_line-tax-relation',
         'price_line', 'Tax Lines')
     fee_lines = fields.One2Many('billing.price_line-fee-relation',
