import copy
import datetime
from collections import defaultdict
from itertools import repeat, izip, chain

from decimal import Decimal

from trytond.pool import Pool, PoolMeta
from trytond.transaction import Transaction
from trytond.wizard import Wizard, StateTransition, StateView, Button
from trytond.pyson import Eval, If, Date

from trytond.modules.coop_utils import model, fields, utils, date, coop_string
from trytond.modules.coop_utils import export
from trytond.modules.insurance_product.business_rule.pricing_rule import \
    PRICING_FREQUENCY
from trytond.modules.insurance_contract.contract import IS_PARTY

__all__ = [
    'PaymentMethod',
    'PriceLine',
    'PriceLineTaxRelation',
    'PriceLineFeeRelation',
    'BillingManager',
    'BillingPeriod',
    'BillingProcess',
    'BillParameters',
    'BillDisplay',
    'ProductPaymentMethodRelation',
    'Product',
    'Coverage',
    'Contract',
    'Option',
    'CoveredElement',
    'CoveredData',
    'PaymentTerm',
    'TaxDesc',
    'FeeDesc',
    'Sequence',
    ]

PAYMENT_MODES = [
    ('cash', 'Cash'),
    ('check', 'Check'),
    ('wire_transfer', 'Wire Transfer'),
    ('direct_debit', 'Direct Debit'),
    ]

export.add_export_to_model([
        ('account.invoice.payment_term', ('name', )),
        ('account.invoice.payment_term.line', ()),
        ('account.account', ('code', 'name')),
        ('company.company', ('party.code', )),
        ('account.tax', ('name', )),
        ('account.account.type', ('name', )),
        ])


class PaymentMethod(model.CoopSQL, model.CoopView):
    'Payment Method'

    __name__ = 'billing.payment_method'

    name = fields.Char('Name')
    code = fields.Char('Code', required=True, on_change_with=['code', 'name'])
    payment_term = fields.Many2One('account.invoice.payment_term',
        'Payment Term', ondelete='RESTRICT')
    payment_mode = fields.Selection(PAYMENT_MODES, 'Payment Mode',
        required=True)

    def on_change_with_code(self):
        if self.code:
            return self.code
        return coop_string.remove_blank_and_invalid_char(self.name)


class PriceLineTaxRelation(model.CoopSQL, model.CoopView):
    'Price Line Tax Relation'

    __name__ = 'billing.price_line-tax-relation'

    price_line = fields.Many2One('billing.price_line', 'Price Line',
        ondelete='CASCADE')
    tax_desc = fields.Many2One('coop_account.tax_desc', 'Tax',
        ondelete='RESTRICT')
    to_recalculate = fields.Boolean('Recalculate at billing')
    amount = fields.Numeric('Amount')

    @classmethod
    def default_to_recalculate(cls):
        return False


class PriceLineFeeRelation(model.CoopSQL, model.CoopView):
    'Price Line Fee Relation'

    __name__ = 'billing.price_line-fee-relation'

    price_line = fields.Many2One('billing.price_line', 'Price Line',
        ondelete='CASCADE')
    fee_desc = fields.Many2One('coop_account.fee_desc', 'Fee',
        ondelete='RESTRICT')
    to_recalculate = fields.Boolean('Recalculate at billing')
    amount = fields.Numeric('Amount')

    @classmethod
    def default_to_recalculate(cls):
        return False


class PriceLine(model.CoopSQL, model.CoopView):
    'Price Line'

    __name__ = 'billing.price_line'

    amount = fields.Numeric('Amount')
    name = fields.Function(fields.Char('Short Description'), 'get_short_name')
    master = fields.Many2One('billing.price_line', 'Master Line')
    on_object = fields.Reference('Priced object', 'get_line_target_models')
    frequency = fields.Selection(PRICING_FREQUENCY + [('', '')], 'Frequency')
    contract = fields.Many2One('contract.contract', 'Contract')
    start_date = fields.Date('Start Date')
    end_date = fields.Date('End Date')
    all_lines = fields.One2Many('billing.price_line', 'master', 'Lines',
        readonly=True, loading='lazy')
    estimated_taxes = fields.Function(
        fields.Numeric('Estimated Taxes'), 'get_estimated_taxes')
    estimated_fees = fields.Function(
        fields.Numeric('Estimated Fees'), 'get_estimated_fees')
    tax_lines = fields.One2Many('billing.price_line-tax-relation',
        'price_line', 'Tax Lines')
    fee_lines = fields.One2Many('billing.price_line-fee-relation',
        'price_line', 'Fee Lines')
    currency = fields.Function(
        fields.Many2One('currency.currency', 'Currency'),
        'get_currency_id')
    currency_digits = fields.Function(
        fields.Integer('Currency Digits'),
        'get_currency_digits')
    currency_symbol = fields.Function(
        fields.Char('Currency Symbol'),
        'get_currency_symbol')

    def get_short_name(self, name):
        if self.on_object:
            return self.on_object.get_name_for_billing()
        return 'Main Line'

    def init_values(self):
        if not hasattr(self, 'name') or not self.name:
            self.name = ''
        self.amount = 0
        self.all_lines = []

    def get_good_on_object(self, line):
        if not line.on_object:
            return None
        target = line.on_object
        if target.__name__ == 'ins_product.pricing_component':
            if target.kind == 'tax':
                return target.tax
            if target.kind == 'fee':
                return target.fee
            # TODO : set a valid on_object for base amount lines
            return None
        return target

    def init_from_result_line(self, line):
        if not line:
            return
        PriceLineModel = Pool().get(self.__name__)
        self.init_values()
        self.on_object = self.get_good_on_object(line)
        self.start_date = line.start_date if hasattr(
            line, 'start_date') else None
        self.frequency = line.frequency if hasattr(line, 'frequency') else ''
        self.contract = line.contract if hasattr(line, 'contract') else None
        for detail in line.details:
            if (detail.on_object and detail.on_object.__name__ ==
                    'ins_product.pricing_component' and
                    detail.on_object.kind in ('tax', 'fee')):
                continue
            detail_line = PriceLineModel()
            detail_line.init_from_result_line(detail)
            self.all_lines.append(detail_line)
        if not line.details:
            self.amount = line.amount
        else:
            self.amount = sum(map(lambda x: x.amount, self.all_lines))

    def build_tax_lines(self, line):
        def get_tax_details(line, taxes):
            for elem in line.details:
                if (elem.on_object and elem.on_object.__name__ ==
                        'ins_product.pricing_component' and
                        elem.on_object.kind == 'tax'):
                    if elem.on_object.tax.id in taxes:
                        taxes[elem.on_object.tax.id].append(elem)
                    else:
                        taxes[elem.on_object.tax.id] = [elem]
                else:
                    get_tax_details(elem, taxes)

        tax_details = {}
        if not (hasattr(self, 'tax_lines') and self.tax_lines):
            self.tax_lines = []
        get_tax_details(line, tax_details)
        TaxDesc = Pool().get('coop_account.tax_desc')
        TaxRelation = Pool().get('billing.price_line-tax-relation')
        for tax_id, tax_lines in tax_details.iteritems():
            the_tax = TaxDesc(tax_id)
            tax_relation = TaxRelation()
            tax_relation.tax_desc = the_tax
            tax_relation.to_recalculate = tax_lines[0].to_recalculate
            tax_relation.amount = sum(map(lambda x: x.amount, tax_lines))
            self.tax_lines.append(tax_relation)

    def build_fee_lines(self, line):
        def get_fee_details(line, fees):
            for elem in line.details:
                if (elem.on_object and elem.on_object.__name__ ==
                        'ins_product.pricing_component' and
                        elem.on_object.kind == 'fee'):
                    if elem.on_object.fee.id in fees:
                        fees[elem.on_object.fee.id].append(elem)
                    else:
                        fees[elem.on_object.fee.id] = [elem]
                else:
                    for detail in elem.details:
                        get_fee_details(detail, fees)

        fee_details = {}
        if not (hasattr(self, 'fee_lines') and self.fee_lines):
            self.fee_lines = []
        get_fee_details(line, fee_details)
        FeeDesc = Pool().get('coop_account.fee_desc')
        FeeRelation = Pool().get('billing.price_line-fee-relation')
        for fee_id, fee_lines in fee_details.iteritems():
            the_fee = FeeDesc(fee_id)
            fee_relation = FeeRelation()
            fee_relation.fee_desc = the_fee
            fee_relation.to_recalculate = fee_lines[0].to_recalculate
            fee_relation.amount = sum(map(lambda x: x.amount, fee_lines))
            self.fee_lines.append(fee_relation)

    def get_estimated_taxes(self, field_name):
        res = 0
        for elem in self.tax_lines:
            res += elem.amount
        return res

    def get_estimated_fees(self, field_name):
        res = 0
        for elem in self.fee_lines:
            res += elem.amount
        return res

    @classmethod
    def get_line_target_models(cls):
        f = lambda x: (x, x)
        res = [
            f(''),
            f('offered.product'),
            f('offered.coverage'),
            f('contract.contract'),
            f('contract.subscribed_option'),
            f('ins_contract.covered_data'),
            f('coop_account.tax_desc'),
            f('coop_account.fee_desc')]
        return res

    def get_account_for_billing(self):
        return self.on_object.get_account_for_billing()

    def get_number_of_days_at_date(self, at_date):
        final_date = date.add_frequency(self.frequency, at_date)
        return date.number_of_days_between(at_date, final_date) - 1

    def get_currency(self):
        if self.contract:
            return self.contract.currency
        elif self.master:
            return self.master.currency


class BillingManager(model.CoopSQL, model.CoopView):
    'Billing Manager'
    '''
        This object will manage all billing-related content on the contract.
        It will be the target of all sql requests for automated bill
        calculation, lapsing, etc...
    '''
    __name__ = 'billing.billing_manager'

    contract = fields.Many2One('contract.contract', 'Contract')
    policy_owner = fields.Function(
        fields.Many2One('party.party', 'Party', states={'invisible': True}),
        'get_policy_owner_id')
    start_date = fields.Date('Start Date', required=True)
    end_date = fields.Date('End Date')
    payment_method = fields.Many2One('billing.payment_method',
        'Payment Method')
    payment_mode = fields.Function(
        fields.Char('Payment Mode', states={'invisible': True},
            on_change_with=['payment_method']),
        'on_change_with_payment_mode')
    payment_bank_account = fields.Many2One('party.bank_account',
        'Payment Bank Account',
        states={'invisible': Eval('payment_mode') != 'direct_debit'},
        domain=[('party', '=', Eval('policy_owner'))],
        depends=['policy_owner'])
    disbursment_bank_account = fields.Many2One('party.bank_account',
        'Disbursement Bank Account',
        states={'invisible': Eval('payment_mode') != 'direct_debit'},
        domain=[('party', '=', Eval('policy_owner'))],
        depends=['policy_owner'])

    @classmethod
    def __setup__(cls):
        super(BillingManager, cls).__setup__()
        cls._order.insert(0, ('start_date', 'ASC'))

    def init_from_contract(self, contract, start_date):
        self.start_date = start_date
        self.payment_method = contract.offered.get_default_payment_method()

    def on_change_with_payment_mode(self, name=None):
        if not (hasattr(self, 'payment_method') and self.payment_method):
            return ''
        return self.payment_method.payment_mode

    def get_policy_owner_id(self, name):
        policy_owner = (self.contract.get_policy_owner(self.start_date)
            if self.contract else None)
        return policy_owner.id if policy_owner else None


class BillingPeriod(model.CoopSQL, model.CoopView):
    'Billing Period'
    __name__ = 'billing.period'
    contract = fields.Many2One('contract.contract', 'Contract', required=True)
    start_date = fields.Date('Start Date', required=True)
    end_date = fields.Date('End Date', required=True)
    moves = fields.One2Many('account.move', 'billing_period', 'Moves',
        readonly=True)

    @classmethod
    def __setup__(cls):
        super(BillingPeriod, cls).__setup__()
        cls._error_messages.update({
                'period_overlaps': ('Billing Period "%(first)s" and '
                    '"%(second)s" overlap.'),
                })

    def get_rec_name(self, name):
        ref = (self.contract.contract_number
            if self.contract.contract_number else self.contract.rec_name)
        return '%s (%s - %s)' % (ref, self.start_date, self.end_date)

    @classmethod
    def search_rec_name(cls, name, clause):
        return [('contract',), tuple(clause[1:])]

    @classmethod
    def validate(cls, periods):
        for period in periods:
            period.check_dates()

    def check_dates(self):
        cursor = Transaction().cursor
        cursor.execute('SELECT id '
            'FROM "' + self._table + '" '
            'WHERE ((start_date <= %s AND end_date >= %s) '
                'OR (start_date <= %s AND end_date >= %s) '
                'OR (start_date >= %s AND end_date <= %s)) '
            'AND id != %s AND contract = %s',
            (self.start_date, self.start_date,
                self.end_date, self.end_date,
                self.start_date, self.end_date,
                self.id, self.contract.id))
        second_id = cursor.fetchone()
        if second_id:
            second = self.__class__(second_id[0])
            self.raise_user_error('period_overlaps', {
                    'first': self.rec_name,
                    'second': second.rec_name,
                    })


class BillParameters(model.CoopView):
    'Bill Parameters'

    __name__ = 'billing.billing_process.bill_parameters'

    start_date = fields.Date('Start Date', required=True)
    end_date = fields.Date('End Date', required=True)
    contract = fields.Many2One(
        'contract.contract', 'Contract', states={'invisible': True})


class BillDisplay(model.CoopView):
    'Bill Displayer'

    __name__ = 'billing.billing_process.bill_display'

    moves = fields.One2Many('account.move', None, 'Bill', readonly=True)


class BillingProcess(Wizard):
    'Billing Process'

    __name__ = 'billing.billing_process'

    start_state = 'bill_parameters'
    bill_parameters = StateView(
        'billing.billing_process.bill_parameters',
        'billing.bill_parameters_form', [
            Button('Cancel', 'end', 'tryton-cancel'),
            Button('Preview', 'bill_display', 'tryton-go-next')])
    bill_display = StateView(
        'billing.billing_process.bill_display',
        'billing.bill_display_form', [
            Button('Cancel', 'cancel_bill', 'tryton-cancel'),
            Button('Accept', 'accept_bill', 'tryton-go-next')])
    cancel_bill = StateTransition()
    accept_bill = StateTransition()

    def default_bill_parameters(self, values):
        ContractModel = Pool().get(Transaction().context.get('active_model'))
        contract = ContractModel(Transaction().context.get('active_id'))
        bill_dates = contract.next_billing_period()
        return {
            'contract': contract.id,
            'start_date': bill_dates[0],
            'end_date': bill_dates[1]}

    def default_bill_display(self, values):
        if self.bill_parameters.end_date < self.bill_parameters.start_date:
            self.raise_user_error('bad_dates')
        contract = self.bill_parameters.contract
        if self.bill_parameters.start_date < contract.start_date:
            self.raise_user_error('start_date_too_old')
        move = contract.bill()
        return {'moves': [move.id]}

    def transition_cancel_bill(self):
        Move = Pool().get('account.move')
        Move.delete(self.bill_display.moves)
        return 'end'

    def transition_accept_bill(self):
        move_date = self.bill_display.moves[-1].billing_period.end_date
        ContractModel = Pool().get(Transaction().context.get('active_model'))
        contract = ContractModel(Transaction().context.get('active_id'))
        contract.next_billing_date = date.add_day(move_date, 1)
        contract.save()
        move = self.bill_display.moves[-1]
        move.post([move])
        move.save()
        return 'end'


class ProductPaymentMethodRelation(model.CoopSQL, model.CoopView):
    'Product to Payment Method Relation definition'

    __name__ = 'billing.product-payment_method-relation'

    product = fields.Many2One('offered.product', 'Product',
        ondelete='CASCADE')
    payment_method = fields.Many2One('billing.payment_method',
        'Payment Method', ondelete='RESTRICT')
    is_default = fields.Boolean('Default')


class Product():
    'Product'

    __metaclass__ = PoolMeta
    __name__ = 'offered.product'

    payment_methods = fields.One2Many(
        'billing.product-payment_method-relation', 'product',
        'Payment Methods')
    account_for_billing = fields.Many2One('account.account',
        'Account for billing', required=True,
        domain=[('kind', '=', 'revenue')])

    def get_default_payment_method(self):
        for elem in self.payment_methods:
            if elem.is_default:
                return elem.payment_method

    def get_allowed_payment_methods(self):
        result = []
        for elem in self.payment_methods:
            result.append(elem.payment_method)
        return result

    def get_account_for_billing(self):
        return self.account_for_billing


class Coverage():
    'Coverage'

    __metaclass__ = PoolMeta
    __name__ = 'offered.coverage'

    account_for_billing = fields.Many2One('account.account',
        'Account for billing', required=True,
        domain=[('kind', '=', 'revenue')])

    def get_account_for_billing(self):
        return self.account_for_billing


class Contract():
    'Contract'

    __metaclass__ = PoolMeta
    __name__ = 'contract.contract'

    billing_managers = fields.One2Many('billing.billing_manager', 'contract',
        'Billing Managers')
    next_billing_date = fields.Date('Next Billing Date')
    prices = fields.One2Many(
        'billing.price_line', 'contract', 'Prices')
    billing_periods = fields.One2Many('billing.period', 'contract',
        'Billing Periods')
    receivable_lines = fields.Function(
        fields.One2Many('account.move.line', None,
            'Receivable Lines', depends=['display_all_lines', 'id'],
            domain=[('account.kind', '=', 'receivable'),
                ('reconciliation', '=', None),
                ('origin', '=', ('contract.contract', Eval('id', 0))),
                If(~Eval('display_all_lines'),
                    ('maturity_date', '<=',
                        Eval('context', {}).get(
                            'client_defined_date', Date())),
                    ())],
            on_change_with=['display_all_lines', 'id'], loading='lazy'),
        'on_change_with_receivable_lines')
    receivable_today = fields.Function(fields.Numeric('Receivable Today'),
            'get_receivable_payable')
            # 'get_receivable_payable', searcher='search_receivable_payable')
    last_bill = fields.Function(
        fields.One2Many('account.move', None, 'Last Bill'),
        'get_last_bill')
    display_all_lines = fields.Function(
        fields.Boolean('Display all lines'),
        'get_display_all_lines', 'setter_void')

    @classmethod
    def __setup__(cls):
        super(Contract, cls).__setup__()
        cls._buttons.update({
                'button_calculate_prices': {},
                })

    def on_change_with_receivable_lines(self, name=None):
        return map(lambda x: x.id, utils.get_domain_instances(self,
            'receivable_lines'))

    def get_display_all_lines(self, name):
        return False

    def get_name_for_billing(self):
        return self.offered.name + ' - Base Price'

    def new_billing_manager(self):
        return utils.instanciate_relation(self, 'billing_managers')

    def init_from_offered(self, offered, start_date=None, end_date=None):
        res = super(Contract, self).init_from_offered(offered, start_date,
            end_date)
        self.init_billing_manager()
        return res

    def init_billing_manager(self):
        if utils.is_none(self, 'billing_managers'):
            bm = self.new_billing_manager()
            bm.init_from_contract(self, self.start_date)
            self.billing_managers = [bm]
            bm.save()
        if utils.is_none(self, 'next_billing_date'):
            self.next_billing_date = self.start_date

    def get_billing_manager(self, date=None):
        pool = Pool()
        Date = pool.get('ir.date')
        if date is None:
            date = Date.today()
        for manager in self.billing_managers:
            if (manager.start_date <= date
                    and (manager.end_date is None
                        or manager.end_date >= date)):
                return manager

    def next_billing_period(self):
        start_date = self.next_billing_date
        last_date = date.add_day(self.start_date, -1)
        if not utils.is_none(self, 'billing_periods'):
            for period in self.billing_periods:
                if (start_date >= period.start_date and (
                        not period.end_date or period.end_date >= start_date)):
                    return (period.start_date, period.end_date)
            if period.end_date > last_date:
                last_date = period.end_date
        new_period_start = date.add_day(last_date, 1)
        new_period_end = date.add_frequency(
            self.get_product_frequency(last_date), last_date)
        if self.next_renewal_date:
            new_period_end = min(new_period_end, date.add_day(
                self.next_renewal_date, -1))
        if self.end_date and new_period_end > self.end_date:
            return (new_period_start, self.end_date)
        return (new_period_start, new_period_end)

    @classmethod
    def get_price_line_model(cls):
        return cls._fields['prices'].model_name

    def get_product_frequency(self, at_date):
        res, errs = self.offered.get_result(
            'frequency', {
                'date': at_date,
                'appliable_conditions_date': self.appliable_conditions_date})
        if not errs:
            return res

    def store_prices(self, prices):
        if not prices:
            return
        PriceLine = Pool().get(self.get_price_line_model())
        dates = list(set([elem.start_date for elem in prices]))
        dates.sort()
        result_prices = []
        to_delete = []
        oldest = []
        if hasattr(self, 'prices') and self.prices:
            result_prices = list(filter(lambda x: x.start_date < dates[0],
                self.prices))
            to_delete = list(filter(lambda x: x.start_date >= dates[0],
                self.prices))
            by_dates = {}
            max_date = None
            for elem in result_prices:
                by_dates.setdefault(elem.start_date, []).append(elem)
                max_date = max_date if (
                    max_date and max_date > elem.start_date) \
                    else elem.start_date
            oldest = by_dates[max_date] if max_date else []
        for price in prices:
            price_line = PriceLine()
            price_line.init_from_result_line(price)
            price_line.build_tax_lines(price)
            price_line.build_fee_lines(price)
            try:
                price_line.end_date = dates[dates.index(price_line.start_date)
                    + 1] + datetime.timedelta(days=-1)
            except IndexError:
                pass
            result_prices.append(price_line)
        for elem in oldest:
            elem.end_date = date.add_day(dates[0], -1)
            elem.save()
        if to_delete:
            PriceLine.delete(to_delete)
        self.prices = result_prices
        self.save()

    @classmethod
    @model.CoopView.button
    def button_calculate_prices(cls, contracts):
        for contract in contracts:
            contract.calculate_prices()

    def calculate_prices(self):
        prices, errs = self.calculate_prices_between_dates()

        if errs:
            return False, errs
        self.store_prices(prices)

        return True, ()

    def create_price_list(self, start_date, end_date):
        res = []
        for price_line in self.prices:
            if start_date > price_line.start_date:
                start = start_date
            else:
                start = price_line.start_date
            if not price_line.end_date:
                end = end_date
            elif end_date < price_line.end_date:
                end = end_date
            else:
                end = price_line.end_date
            if start <= end and price_line.amount:
                res.append(((start, end), price_line))
        return res

    @staticmethod
    def get_journal():
        Journal = Pool().get('account.journal')
        journal, = Journal.search([
                ('type', '=', 'revenue'),
                ], limit=1)
        return journal

    def bill(self, *period):
        pool = Pool()
        Date = pool.get('ir.date')
        Move = pool.get('account.move')
        Line = pool.get('account.move.line')
        Period = pool.get('account.period')
        BillingPeriod = pool.get('billing.period')

        if not period:
            period = self.next_billing_period()
        if not period:
            return
        billing_date = period[0]
        for billing_period in self.billing_periods \
                if hasattr(self, 'billing_periods') else []:
            if (billing_period.start_date, billing_period.end_date) == period:
                break
        else:
            billing_period = BillingPeriod(contract=self)
            billing_period.start_date, billing_period.end_date = period
            billing_period.save()

        price_lines = self.create_price_list(*period)

        self.init_billing_manager()
        billing_manager = self.get_billing_manager(billing_date)

        assert billing_manager, 'Missing Billing Manager'

        try:
            payment_term = billing_manager.payment_method.payment_term
        except:
            payment_term = None
        currency = self.get_currency()

        period_id = Period.find(self.company.id, date=billing_date)

        move = Move(
            journal=self.get_journal(),
            period=period_id,
            date=billing_date,
            origin=utils.convert_to_reference(self),
            billing_period=billing_period,
            )

        lines = defaultdict(lambda: Line(credit=0, debit=0))
        total_amount = 0
        taxes = defaultdict(
            lambda: {'amount': 0, 'base': 0, 'to_recalculate': False})
        fees = defaultdict(
            lambda: {'amount': 0, 'base': 0, 'to_recalculate': False})
        for period, price_line in price_lines:
            number_of_days = date.number_of_days_between(*period)
            price_line_days = price_line.get_number_of_days_at_date(period[0])
            convert_factor = number_of_days / Decimal(price_line_days)
            amount = price_line.amount * convert_factor
            amount = currency.round(amount)
            account = price_line.get_account_for_billing()

            line = lines[(price_line.on_object, account)]
            line.second_origin = price_line.on_object
            line.credit += amount
            line.account = account
            line.party = self.subscriber

            total_amount += amount

            for type_, sub_lines, sub_line in chain(
                    izip(repeat('tax'), repeat(taxes), price_line.tax_lines),
                    izip(repeat('fee'), repeat(fees), price_line.fee_lines)):
                desc = getattr(sub_line, '%s_desc' % type_)
                values = sub_lines[desc.id]
                values['object'] = desc
                values['to_recalculate'] |= sub_line.to_recalculate
                values['amount'] += sub_line.amount * convert_factor
                values['base'] += amount

        for type_, data in chain(
                izip(repeat('tax'), taxes.itervalues()),
                izip(repeat('fee'), fees.itervalues())):
            account = data['object'].get_account_for_billing()
            line = lines[(None, account)]
            line.party = self.subscriber
            line.account = account
            if data['to_recalculate']:
                good_version = data['object'].get_version_at_date(
                    period[0])
                amount = getattr(good_version,
                    'apply_%s' % type_)(data['base'])
            else:
                amount = data['amount']
            line.credit = currency.round(amount)
            total_amount += amount

        if billing_period.moves:
            for old_move in billing_period.moves:
                if old_move.state == 'draft':
                    continue
                for old_line in old_move.lines:
                    if old_line.account == self.subscriber.account_receivable:
                        continue
                    line = lines[(old_line.second_origin, old_line.account)]
                    line.second_origin = old_line.second_origin
                    line.account = old_line.account
                    if old_line.credit:
                        line.credit -= old_line.credit
                        total_amount -= old_line.credit
                    else:
                        line.credit += old_line.debit
                        total_amount += old_line.debit
            Move.delete(
                [x for x in billing_period.moves if x.state == 'draft'])

        for line in lines.itervalues():
            if line.credit < 0:
                line.credit, line.debit = 0, -line.credit

        if total_amount >= 0 and payment_term:
            term_lines = payment_term.compute(total_amount, currency,
                billing_date)
        else:
            term_lines = [(Date.today(), currency.round(total_amount))]
        counterparts = []
        for term_date, amount in term_lines:
            counterpart = Line()
            if amount >= 0:
                counterpart.credit = 0
                counterpart.debit = amount
            else:
                counterpart.credit = - amount
                counterpart.debit = 0
            counterpart.account = self.subscriber.account_receivable
            counterpart.party = self.subscriber
            counterpart.maturity_date = term_date
            counterparts.append(counterpart)

        move.lines = lines.values() + counterparts
        move.save()
        return move

    def bill_and_post(self, post=True):
        Move = Pool().get('account.move')
        move = self.bill()
        if move and post:
            Move.post([move])
            self.next_billing_date = date.add_day(
                move.billing_period.end_date, 1)
            self.save()

    def generate_first_bill(self):
        if self.next_billing_date:
            self.next_billing_date = self.start_date
        self.bill_and_post(post=False)

    def calculate_price_at_date(self, date):
        cur_dict = {
            'date': date,
            'appliable_conditions_date': self.appliable_conditions_date}
        self.init_dict_for_rule_engine(cur_dict)
        prices, errs = self.offered.get_result('total_price', cur_dict)
        return (prices, errs)

    def calculate_prices_between_dates(self, start=None, end=None):
        if not start:
            start = self.start_date
        prices = []
        errs = []
        dates = self.get_dates()
        dates = utils.limit_dates(dates, self.start_date)
        for cur_date in dates:
            price, err = self.calculate_price_at_date(cur_date)
            if price:
                prices.extend(price)
            errs += err
        return prices, errs

    def get_last_bill(self, name):
        Move = Pool().get('account.move')
        try:
            return [Move.search(
                [('origin', '=', utils.convert_to_reference(self))])[-1].id]
        except:
            return []

    def finalize_contract(self):
        super(Contract, self).finalize_contract()
        self.bill_and_post()

    def renew(self):
        res = super(Contract, self).renew()
        if not res:
            return res
        self.bill_and_post()
        return True

<<<<<<< HEAD
    def get_receivable_payable(self, name):
        if not (hasattr(self, 'id') and self.id):
            return 0.0
        MoveLine = Pool().get('account.move.line')
        Date = Pool().get('ir.date')
        lines = MoveLine.search([
            ('account.kind', '=', 'receivable'),
            ('reconciliation', '=', None),
            ('move.origin', '=', '%s,%s' % (self.__name__, self.id)),
            ('maturity_date', '<=', Date.today())])
        print '#' * 80
        print 'QKJSDNKQJSDNKQJSND'
        result = sum(map(lambda x: x.payment_amount, lines))
        print result
        return result
=======
    def re_bill_from_date(self, at_date):
        '''Recalculate a new bill for a period when a modifiction has occured
        in the past and the previous bills already posted may be false'''
        if self.next_billing_date:
            self.next_billing_date = at_date
        self.bill_and_post()

    def temp_endorsment_re_bill(self):
        #TODO :Temporay while we don't have the endorsement date
        self.re_bill_from_date(self.start_date)
>>>>>>> 263315c9

    # From account => party
    @classmethod
    def _get_receivable_payable(cls, contracts, names):
        '''
        Function to compute receivable, payable (today or not) for party ids.
        '''
        res = {}
        pool = Pool()
        MoveLine = pool.get('account.move.line')
        User = pool.get('res.user')
        Date = pool.get('ir.date')
        cursor = Transaction().cursor

        for name in names:
            if name not in ('receivable', 'payable',
                    'receivable_today', 'payable_today'):
                raise Exception('Bad argument')
            res[name] = dict((p.id, Decimal('0.0')) for p in contracts)

        user_id = Transaction().user
        if user_id == 0 and 'user' in Transaction().context:
            user_id = Transaction().context['user']
        user = User(user_id)
        if not user.company:
            return res
        company_id = user.company.id

        line_query, _ = MoveLine.query_get()

        for name in names:
            code = name
            today_query = ''
            today_value = []
            if name in ('receivable_today', 'payable_today'):
                code = name[:-6]
                today_query = 'AND (l.maturity_date <= %s ' \
                    'OR l.maturity_date IS NULL) '
                today_value = [Date.today()]

            cursor.execute('SELECT m.origin, '
                    'SUM((COALESCE(l.debit, 0) - COALESCE(l.credit, 0))) '
                'FROM account_move_line AS l, account_account AS a '
                ', account_move as m '
                'WHERE a.id = l.account '
                    'AND a.active '
                    'AND a.kind = %s '
                    'AND l.move = m.id '
                    'AND m.id IN '
                        '(SELECT m.id FROM account_move as m '
                        'WHERE m.origin IN '
                        '(' + ','.join(('%s',) * len(contracts)) + ')) '
                    'AND l.reconciliation IS NULL '
                    'AND ' + line_query + ' '
                    + today_query +
                    'AND a.company = %s '
                'GROUP BY m.origin',
                [code] + [utils.convert_to_reference(p) for p in contracts] +
                today_value + [company_id])
            for contract_id, sum in cursor.fetchall():
                # SQLite uses float for SUM
                if not isinstance(sum, Decimal):
                    sum = Decimal(str(sum))
                res[name][int(contract_id.split(',')[1])] = sum
        return res

    @classmethod
    def search_receivable_payable(cls, name, clause):
        pool = Pool()
        MoveLine = pool.get('account.move.line')
        Company = pool.get('company.company')
        User = pool.get('res.user')
        Date = pool.get('ir.date')
        cursor = Transaction().cursor

        if name not in ('receivable', 'payable',
                'receivable_today', 'payable_today'):
            raise Exception('Bad argument')

        company_id = None
        user_id = Transaction().user
        if user_id == 0 and 'user' in Transaction().context:
            user_id = Transaction().context['user']
        user = User(user_id)
        if Transaction().context.get('company'):
            child_companies = Company.search([
                    ('parent', 'child_of', [user.main_company.id]),
                    ])
            if Transaction().context['company'] in child_companies:
                company_id = Transaction().context['company']

        if not company_id:
            if user.company:
                company_id = user.company.id
            elif user.main_company:
                company_id = user.main_company.id

        if not company_id:
            return []

        code = name
        today_query = ''
        today_value = []
        if name in ('receivable_today', 'payable_today'):
            code = name[:-6]
            today_query = 'AND (l.maturity_date <= %s ' \
                'OR l.maturity_date IS NULL) '
            today_value = [Date.today()]

        line_query, _ = MoveLine.query_get()

        cursor.execute('SELECT m.contract '
            'FROM account_move_line AS l, account_account AS a '
            ', account_move as m '
            'WHERE a.id = l.account '
                'AND a.active '
                'AND a.kind = %s '
                'AND l.move = m.id '
                'AND l.reconciliation IS NULL '
                'AND ' + line_query + ' '
                + today_query +
                'AND a.company = %s '
            'GROUP BY l.party '
            'HAVING (SUM((COALESCE(l.debit, 0) - COALESCE(l.credit, 0))) '
                + clause[1] + ' %s)',
            [code] + today_value + [company_id] + [Decimal(clause[2] or 0)])
        return [('id', 'in', [x[0] for x in cursor.fetchall()])]


class Option():
    'Option'

    __metaclass__ = PoolMeta
    __name__ = 'contract.subscribed_option'

    def get_name_for_billing(self):
        return self.get_coverage().name + ' - Base Price'


class CoveredElement():
    'Covered Element'

    __metaclass__ = PoolMeta
    __name__ = 'ins_contract.covered_element'

    indemnification_bank_account = fields.Many2One('party.bank_account',
        'Indemnification Bank Account',
        depends=['contract', 'item_kind', 'party'],
        domain=[
            ['OR',
                ('party', '=', Eval('_parent_contract', {}).get('subscriber')),
                If(IS_PARTY, ('party', '=', Eval('party', 0)), ())]])

    def get_name_for_billing(self):
        return self.get_rec_name('billing')


class CoveredData():
    'Covered Data'

    __metaclass__ = PoolMeta
    __name__ = 'ins_contract.covered_data'

    def get_name_for_billing(self):
        return self.covered_element.get_name_for_billing()


class PaymentTerm():
    'Payment Term'

    __metaclass__ = PoolMeta
    __name__ = 'account.invoice.payment_term'

    def check_remainder(self):
        if Transaction().context.get('__importing__'):
            return True
        return super(PaymentTerm, self).check_remainder()


class TaxDesc():
    'Tax Desc'

    __metaclass__ = PoolMeta
    __name__ = 'coop_account.tax_desc'

    account_for_billing = fields.Many2One('account.account',
        'Account for billing', required=True)

    def get_account_for_billing(self):
        return self.account_for_billing


class FeeDesc():
    'Fee Desc'

    __metaclass__ = PoolMeta
    __name__ = 'coop_account.fee_desc'

    account_for_billing = fields.Many2One('account.account',
        'Account for billing', required=True)

    def get_account_for_billing(self):
        return self.account_for_billing


class Sequence():
    'Sequence'

    __metaclass__ = PoolMeta
    __name__ = 'ir.sequence'

    @classmethod
    def __setup__(cls):
        super(Sequence, cls).__setup__()
        cls.company = copy.copy(cls.company)
        cls.company.domain = export.clean_domain_for_import(
            cls.company.domain, 'company')<|MERGE_RESOLUTION|>--- conflicted
+++ resolved
@@ -37,23 +37,23 @@
     'TaxDesc',
     'FeeDesc',
     'Sequence',
-    ]
+]
 
 PAYMENT_MODES = [
     ('cash', 'Cash'),
     ('check', 'Check'),
     ('wire_transfer', 'Wire Transfer'),
     ('direct_debit', 'Direct Debit'),
-    ]
+]
 
 export.add_export_to_model([
-        ('account.invoice.payment_term', ('name', )),
-        ('account.invoice.payment_term.line', ()),
-        ('account.account', ('code', 'name')),
-        ('company.company', ('party.code', )),
-        ('account.tax', ('name', )),
-        ('account.account.type', ('name', )),
-        ])
+    ('account.invoice.payment_term', ('name', )),
+    ('account.invoice.payment_term.line', ()),
+    ('account.account', ('code', 'name')),
+    ('company.company', ('party.code', )),
+    ('account.tax', ('name', )),
+    ('account.account.type', ('name', )),
+])
 
 
 class PaymentMethod(model.CoopSQL, model.CoopView):
@@ -904,7 +904,16 @@
         self.bill_and_post()
         return True
 
-<<<<<<< HEAD
+    def re_bill_from_date(self, at_date):
+        '''Recalculate a new bill for a period when a modifiction has occured
+        in the past and the previous bills already posted may be false'''
+        if self.next_billing_date:
+            self.next_billing_date = at_date
+        self.bill_and_post()
+
+    def temp_endorsment_re_bill(self):
+        #TODO :Temporay while we don't have the endorsement date
+        self.re_bill_from_date(self.start_date)
     def get_receivable_payable(self, name):
         if not (hasattr(self, 'id') and self.id):
             return 0.0
@@ -920,18 +929,6 @@
         result = sum(map(lambda x: x.payment_amount, lines))
         print result
         return result
-=======
-    def re_bill_from_date(self, at_date):
-        '''Recalculate a new bill for a period when a modifiction has occured
-        in the past and the previous bills already posted may be false'''
-        if self.next_billing_date:
-            self.next_billing_date = at_date
-        self.bill_and_post()
-
-    def temp_endorsment_re_bill(self):
-        #TODO :Temporay while we don't have the endorsement date
-        self.re_bill_from_date(self.start_date)
->>>>>>> 263315c9
 
     # From account => party
     @classmethod
