--- conflicted
+++ resolved
@@ -25,16 +25,10 @@
         ContractOption,
         ExtraPremium,
         LoanShare,
-<<<<<<< HEAD
+        OptionsDisplayer,
+        WizardOption,
         BillingPremium,
         LoanSharePropagateParameters,
-=======
-        OptionsDisplayer,
-        WizardOption,
-        # From Billing
-        BillingPremium,
-        #From loan_creation_wizard
->>>>>>> a5bd5bb3
         LoanShareTreeExpansion,
         Party,
         Insurer,
