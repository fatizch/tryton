from decimal import Decimal
from sql.aggregate import Max

from trytond.pool import Pool
from trytond.transaction import Transaction
from trytond.pyson import Eval, And, Or, Bool, Len, If

from trytond.modules.cog_utils import utils, coop_date, fields, model, coop_string
from trytond.modules.currency_cog import ModelCurrency

__all__ = [
    'Loan',
    'LoanIncrement',
    'LoanPayment',
    'LoanParty',
    ]

LOAN_KIND = [
    ('fixed_rate', 'Fixed Rate'),
    ('adjustable_rate', 'Adjustable Rate'),
    ('balloon', 'Balloon'),
    ('leasing', 'Leasing'),
    ('graduated', 'Graduated'),
    ('intermediate', 'Intermediate'),
    ('interest_free', 'Interest Free Loan'),
    ]

DEFERALS = [
    ('', ''),
    ('partially', 'Partially Deferred'),
    ('fully', 'Fully deferred'),
    ]

LOAN_DURATION_UNIT = [
    ('', ''),
    ('month', 'Month'),
    ('quarter', 'Quarter'),
    ('half_year', 'Half-year'),
    ('year', 'Year'),
    ]


class Loan(model.CoopSQL, model.CoopView, ModelCurrency):
    'Loan'

    __name__ = 'loan'

    kind = fields.Selection(LOAN_KIND, 'Kind', required=True, sort=False)
    currency = fields.Many2One('currency.currency', 'Currency')
    number_of_payments = fields.Integer('Number of Payments', required=True)
    payment_frequency = fields.Selection(LOAN_DURATION_UNIT,
        'Payment Frequency', sort=False, required=True)
    payment_amount = fields.Numeric('Payment Amount',
        digits=(16, Eval('currency_digits', 2)), depends=['currency_digits'],
        states={
            'required': And(Eval('kind') != 'graduated', ~Eval('deferal')),
            'invisible': Or(Eval('kind') == 'graduated', ~~Eval('deferal')),
            })
    amount = fields.Numeric('Amount',
        digits=(16, Eval('currency_digits', 2)), depends=['currency_digits'],
        states={
            'required': Eval('kind') != 'leasing',
            'invisible': Eval('kind') == 'leasing',
            })
    funds_release_date = fields.Date('Funds Release Date', required=True)
    first_payment_date = fields.Date('First Payment Date', required=True)
    loan_shares = fields.One2Many('loan.share', 'loan', 'Loan Shares')
    outstanding_capital = fields.Numeric('Outstanding Capital')
    parties = fields.Many2Many('loan-party', 'loan', 'party', 'Parties',
        required=True)
    rate = fields.Numeric('Annual Rate', digits=(16, 4), states={
            'required': Eval('kind').in_(
                ['fixed_rate', 'intermediate', 'balloon']),
            'invisible': ~Eval('kind').in_(
                ['fixed_rate', 'intermediate', 'balloon', 'graduated']),
            },
        domain=[If(
                Eval('kind').in_(['fixed_rate', 'intermediate', 'balloon']),
                ['OR', ('rate', '>', 0), ('rate', '=', None)],
                [],
                )],
        depends=['kind'])
    payments = fields.One2Many('loan.payment', 'loan',
        'Payments')
    early_payments = fields.One2ManyDomain('loan.payment', 'loan',
        'Early Payments', domain=[('kind', '=', 'early')])
    increments = fields.One2Many('loan.increment', 'loan', 'Increments',
        context={
            'payment_frequency': Eval('payment_frequency'),
            'increments_end_date': Eval('increments_end_date'),
            'start_date': Eval('first_payment_date'),
            'end_date': Eval('end_date'),
            'rate': Eval('rate'),
            'number': Len(Eval('increments', [])),
            },
        depends=['payment_frequency', 'increments_end_date', 'rate',
            'first_payment_date', 'end_date', 'increments',
            'number_of_payments'])
    deferal = fields.Function(
        fields.Selection(DEFERALS, 'Deferal', states={
                'invisible': Eval('kind').in_(
                    ['leasing', 'graduated']),
                }),
        'get_deferal', 'setter_void')
    deferal_duration = fields.Function(
        fields.Integer('Deferal Duration',
            states={
                'invisible': ~Eval('deferal'),
                'required': Bool(Eval('deferal', '')),
                }),
        'get_deferal_duration', 'setter_void')
    first_payment_amount = fields.Function(
        fields.Numeric('First Payment Amount',
            digits=(16, Eval('currency_digits', 2)),
            depends=['currency_digits'],
            states={
                'required': Eval('kind') == 'leasing',
                'invisible': Eval('kind') != 'leasing'
                }),
        'get_first_payment_amount', 'setter_void')
    last_payment_amount = fields.Function(
        fields.Numeric('Last Payment Amount',
            digits=(16, Eval('currency_digits', 2)),
            depends=['currency_digits'],
            states={
                'required': Eval('kind') == 'leasing',
                'invisible': Eval('kind') != 'leasing'
                }),
        'get_last_payment_amount', 'setter_void')
    increments_end_date = fields.Function(
        fields.Date('Increments End Date', states={'invisible': True}),
        'on_change_with_increments_end_date')
    end_date = fields.Function(
        fields.Date('End Date'),
        'get_loan_end_date')
<<<<<<< HEAD
    current_loan_shares = fields.Function(
        fields.One2Many('loan.share', None, 'Current Loan Share'),
        'get_current_loan_shares')
=======
    order = fields.Function(
        fields.Integer('Order'),
        'get_order')
>>>>>>> f1e0377b

    @classmethod
    def __setup__(cls):
        super(Loan, cls).__setup__()
        cls._buttons.update({
                'button_calculate_amortization_table': {},
                })
        cls._error_messages.update({
                'invalid_number_of_payments_sum': (
                    'The sum of increments number of payments (%s) does not '
                    'match the loan number of payments (%s)')
                })

    @classmethod
    def validate(cls, loans):
        super(Loan, cls).validate(loans)
        for loan in loans:
            loan.check_increments()

    def pre_validate(self):
        super(Loan, self).pre_validate()
        self.check_increments()

    def check_increments(self):
        the_sum = sum([x.number_of_payments for x in self.increments])
        if not the_sum == self.number_of_payments:
            self.raise_user_error('invalid_number_of_payments_sum',
                (the_sum, self.number_of_payments))

    @classmethod
    def default_kind(cls):
        return 'fixed_rate'

    @classmethod
    def default_parties(cls):
        party = Transaction().context.get('party', None)
        return [party] if party else []

    @fields.depends('payment_amount', 'kind', 'rate', 'amount',
        'number_of_payments', 'currency', 'payment_frequency',
        'increments', 'deferal', 'deferal_duration')
    def on_change_with_payment_amount(self):
        if (self.amount and self.number_of_payments and self.payment_frequency
                and self.deferal is None):
            return self.calculate_payment_amount()
        else:
            return None

    def get_current_loan_shares(self, name):
        contract_id = Transaction().context.get('contract', None)
        if not contract_id:
            return []
        return [x.id for x in Pool().get('loan.share').search([
                    ('loan', '=', self.id),
                    ('contract', '=', contract_id)])]

    def get_rec_name(self, name):
        res = ''
        if self.kind:
            res += coop_string.translate_value(self, 'kind') + ' '
        if self.amount:
            res += self.currency.amount_as_string(self.amount)
        return res

    def get_order(self, name):
        contract_id = Transaction().context.get('contract', None)
        if not contract_id:
            return None
        contract = Pool().get('contract')(contract_id)
        for idx, loan in enumerate(contract.used_loans, 1):
            if loan == self:
                return idx
        return None

    def init_from_borrowers(self, parties):
        if hasattr(self, 'loan_shares') and self.loan_shares:
            return
        self.loan_shares = []
        for party in parties:
            share = utils.instanciate_relation(self.__class__, 'loan_shares')
            share.person = party
            self.loan_shares.append(share)

    @fields.depends('funds_release_date', 'payment_frequency')
    def on_change_with_first_payment_date(self):
        if self.funds_release_date and self.payment_frequency:
            return coop_date.add_duration(self.funds_release_date,
                self.payment_frequency)

    def get_rate(self, annual_rate=None):
        if not annual_rate:
            annual_rate = self.rate
        if not annual_rate:
            annual_rate = Decimal(0)
        coeff = coop_date.convert_frequency(self.payment_frequency, 'year')
        return annual_rate / Decimal(coeff)

    def calculate_payment_amount(self, annual_rate=None,
            number_of_payments=None, amount=None, deferal=None):
        rate = self.get_rate(annual_rate)
        if not number_of_payments:
            number_of_payments = self.number_of_payments
        if not amount:
            amount = self.amount
        if not deferal:
            if rate:
                den = Decimal((1 - (1 + rate) ** -number_of_payments))
                res = amount * rate / den
            else:
                res = amount / Decimal(number_of_payments)
        elif deferal == 'partially':
            res = amount * rate
        elif deferal == 'fully':
            res = Decimal(0)
        return self.currency.round(res)

    def calculate_payments(self):
        Payment = Pool().get('loan.payment')
        res = []
        from_date = self.first_payment_date
        begin_balance = self.amount
        i = 0
        for increment in self.increments:
            increment.begin_balance = begin_balance
            if increment.begin_balance and not increment.payment_amount:
                increment.payment_amount = self.calculate_payment_amount(
                    increment.rate, increment.number_of_payments,
                    increment.begin_balance, increment.deferal)
            for j in range(increment.number_of_payments):
                i += 1
                payment = Payment()
                payment.kind = 'scheduled'
                end_date = coop_date.get_end_of_period(from_date,
                    self.payment_frequency)
                payment.calculate(self, from_date, end_date, i, begin_balance,
                    increment,
                    self.get_early_payments_from_date(from_date, end_date))
                res.append(payment)
                from_date = coop_date.add_day(end_date, 1)
                begin_balance = payment.end_balance
        return res

    def calculate_amortization_table(self):
        Payment = Pool().get('loan.payment')
        if getattr(self, 'payments', None):
            Payment.delete(
                [x for x in self.payments if x.kind == 'scheduled' and x.id])
        else:
            self.payments = []
        self.payments = list(self.payments)
        self.payments[:] = [x for x in self.payments
            if x.kind != 'scheduled']
        self.payments += self.calculate_payments()

    @classmethod
    @model.CoopView.button
    def button_calculate_amortization_table(cls, loans):
        for loan in loans:
            loan.calculate_amortization_table()
            loan.save()

    @staticmethod
    def default_payment_frequency():
        return 'month'

    def get_deferal(self, name):
        if self.increments:
            return self.increments[0].deferal

    def get_deferal_duration(self, name):
        if self.increments:
            return self.increments[0].number_of_payments

    def get_early_payments_from_date(self, at_date, to_date):
        return ([x for x in self.early_payments
                if x.start_date >= at_date and x.start_date <= to_date]
            if getattr(self, 'early_payments', None) else [])

    def update_increments(self):
        start_date = self.first_payment_date
        i = 0
        for increment in self.increments:
            i += 1
            increment.number = i
            increment.start_date = start_date
            if getattr(increment, 'number_of_payments', None):
                increment.end_date = coop_date.get_end_of_period(start_date,
                    self.payment_frequency, increment.number_of_payments)
            if getattr(increment, 'number_of_payments', None):
                start_date = coop_date.add_day(increment.end_date, 1)

    def create_increment(self, duration=None, payment_amount=None,
            deferal=None):
        Increment = Pool().get('loan.increment')
        res = Increment()
        res.number_of_payments = duration
        res.rate = self.rate
        res.payment_amount = payment_amount
        res.deferal = deferal
        return res

    def create_increments_from_deferal(self, duration=None, deferal=None):
        result = [self.create_increment(duration, deferal=deferal)]
        if deferal is None:
            return result
        result.append(
            self.create_increment(self.number_of_payments - duration))
        return result

    def calculate_increments(self):
        if self.kind == 'graduated':
            return
        increments = []
        if self.deferal and self.deferal_duration:
            increments = self.create_increments_from_deferal(
                self.deferal_duration, self.deferal)
        elif self.kind == 'leasing':
            increments = [
                self.create_increment(1, self.first_payment_amount),
                self.create_increment(self.number_of_payments - 2,
                    self.payment_amount),
                self.create_increment(1, self.last_payment_amount)
                ]
        else:
            increments = [self.create_increment(self.number_of_payments)]
        if not hasattr(self, 'increments'):
            self.increments = []
        elif self.increments:
            incs_to_del = set([x for x in self.increments if x.id])
            if incs_to_del:
                Increment = Pool().get('loan.increment')
                Increment.delete(incs_to_del)
        self.increments[:] = increments
        self.update_increments()

    def get_payment(self, at_date=None):
        if not at_date:
            at_date = utils.today()
        payments = [x for x in self.payments
            if x.start_date <= at_date and x.end_date >= at_date
            and x.kind == 'scheduled']
        if len(payments) == 1:
            return payments[0]

    def get_remaining_capital(self, at_date=None):
        payment = self.get_payment(at_date)
        if not payment:
            return 0
        return payment.end_balance

    def init_dict_for_rule_engine(self, current_dict):
        current_dict['loan'] = self

    def get_loan_share(self, party):
        for share in self.loan_shares:
            if share.person == party:
                return share

    @classmethod
    def get_loan_end_date(cls, loans, name):
        pool = Pool()
        cursor = Transaction().cursor
        loan = pool.get('loan').__table__()
        increment = pool.get('loan.increment').__table__()
        query_table = loan.join(increment, type_='LEFT',
            condition=(loan.id == increment.loan))
        cursor.execute(*query_table.select(loan.id, Max(increment.end_date),
                group_by=loan.id))
        return dict(cursor.fetchall())

    def get_publishing_values(self):
        result = super(Loan, self).get_publishing_values()
        result['amount'] = self.amount
        result['start_date'] = self.funds_release_date
        result['number_payments'] = self.number_of_payments
        return result

    def get_first_payment_amount(self, name):
        if self.increments:
            return self.increments[0].payment_amount

    def get_last_payment_amount(self, name):
        if self.increments:
            return self.increments[-1].payment_amount

    @fields.depends('kind', 'deferal')
    def on_change_with_deferal(self):
        if self.kind in ['intermediate', 'balloon']:
            return 'partially'
        elif self.kind in ['leasing', 'interest_free', 'graduated']:
            return
        else:
            return self.deferal

    @fields.depends('kind', 'number_of_payments', 'deferal_duration')
    def on_change_with_deferal_duration(self):
        if self.kind in ['intermediate', 'balloon']:
            return (self.number_of_payments - 1
                if self.number_of_payments else None)
        elif self.kind in ['leasing', 'interest_free', 'graduated']:
            return
        else:
            return self.deferal_duration

    @fields.depends('kind')
    def on_change_with_rate(self):
        if self.kind == 'interest_free':
            return Decimal(0)

    @fields.depends('increments')
    def on_change_with_increments_end_date(self, name=None):
        if self.increments:
            return self.increments[-1].end_date


class LoanIncrement(model.CoopSQL, model.CoopView, ModelCurrency):
    'Loan Increment'

    __name__ = 'loan.increment'

    number = fields.Integer('Number', readonly=True)
    begin_balance = fields.Numeric('Begin Balance',
        digits=(16, Eval('currency_digits', 2)), depends=['currency_digits'])
    start_date = fields.Date('Start Date', required=True)
    end_date = fields.Date('End Date', required=True)
    loan = fields.Many2One('loan', 'Loan', ondelete='CASCADE')
    number_of_payments = fields.Integer('Number of Payments', required=True)
    rate = fields.Numeric('Annual Rate', digits=(16, 4))
    payment_amount = fields.Numeric('Amount', required=True,
        digits=(16, Eval('currency_digits', 2)), depends=['currency_digits'])
    deferal = fields.Selection(DEFERALS, 'Deferal', sort=False)

    @classmethod
    def __setup__(cls):
        super(LoanIncrement, cls).__setup__()
        cls._order.insert(0, ('number', 'ASC'))

    def pre_validate(self):
        super(LoanIncrement, self).pre_validate()

    def get_currency(self):
        return self.loan.currency

    @fields.depends('loan', 'start_date', 'number_of_payments')
    def on_change_with_end_date(self):
        if not self.number_of_payments:
            return
        if getattr(self, 'loan', None):
            frequency = self.loan.payment_frequency
        else:
            frequency = Transaction().context.get('payment_frequency')
        return coop_date.get_end_of_period(self.start_date, frequency,
            self.number_of_payments)

    @staticmethod
    def default_start_date():
        increments_end_date = Transaction().context.get('increments_end_date')
        if increments_end_date:
            return coop_date.add_day(increments_end_date, 1)
        else:
            return Transaction().context.get('start_date')

    @staticmethod
    def default_rate():
        return Transaction().context.get('rate', None)

    @staticmethod
    def default_number_of_payments():
        return 0

    @staticmethod
    def default_number():
        return Transaction().context.get('number', 0) + 1


class LoanPayment(model.CoopSQL, model.CoopView, ModelCurrency):
    'Loan Payment'

    __name__ = 'loan.payment'

    loan = fields.Many2One('loan', 'Loan', ondelete='CASCADE')
    kind = fields.Selection([
            ('scheduled', 'Scheduled'),
            ('early', 'Early'),
            ('deffered', 'Deffered')], 'Kind')
    number = fields.Integer('Number')
    start_date = fields.Date('Date')
    end_date = fields.Date('End Date')
    begin_balance = fields.Numeric('Begin Balance',
        digits=(16, Eval('currency_digits', 2)), depends=['currency_digits'])
    amount = fields.Numeric('Amount',
        digits=(16, Eval('currency_digits', 2)), depends=['currency_digits'])
    principal = fields.Numeric('Principal',
        digits=(16, Eval('currency_digits', 2)), depends=['currency_digits'])
    interest = fields.Numeric('Interest',
        digits=(16, Eval('currency_digits', 2)), depends=['currency_digits'])
    end_balance = fields.Function(
        fields.Numeric('End Balance', digits=(16, Eval('currency_digits', 2)),
            depends=['currency_digits']),
        'get_end_balance')

    @classmethod
    def __setup__(cls):
        super(LoanPayment, cls).__setup__()
        cls._order.insert(0, ('start_date', 'ASC'))

    @staticmethod
    def default_kind():
        return 'scheduled'

    def get_currency(self):
        return self.loan.currency

    def calculate(self, loan, at_date, end_date, number, begin_balance,
            increment, early_payments=None):
        rate = loan.get_rate(increment.rate)
        self.amount = increment.payment_amount
        self.number = number
        self.start_date = at_date
        self.end_date = end_date
        self.begin_balance = begin_balance
        if early_payments:
            self.begin_balance -= sum(map(lambda x: x.amount, early_payments))
        self.interest = (loan.currency.round(begin_balance * rate)
            if rate else None)
        if increment and getattr(increment, 'deferal', None):
            if increment.deferal == 'partially':
                self.principal = Decimal(0.0)
                self.interest = self.amount
            elif increment.deferal == 'fully':
                self.principal = (-self.interest
                    if self.interest else Decimal(0))
        else:
            if (self.begin_balance > self.amount
                    and number < loan.number_of_payments):
                self.principal = self.amount
                if self.interest:
                    self.principal -= self.interest
            else:
                self.principal = self.begin_balance
                if (getattr(self, 'principal', None)
                        and getattr(self, 'interest', None)):
                    self.amount = self.principal + self.interest
        self.end_balance = self.get_end_balance()

    def get_end_balance(self, name=None):
        if self.begin_balance is not None and self.principal is not None:
            return self.begin_balance - self.principal


class LoanParty(model.CoopSQL):
    'Loan Party relation'

    __name__ = 'loan-party'

    party = fields.Many2One('party.party', 'Party', ondelete='CASCADE')
    loan = fields.Many2One('loan', 'Loan', ondelete='CASCADE')<|MERGE_RESOLUTION|>--- conflicted
+++ resolved
@@ -133,15 +133,12 @@
     end_date = fields.Function(
         fields.Date('End Date'),
         'get_loan_end_date')
-<<<<<<< HEAD
     current_loan_shares = fields.Function(
         fields.One2Many('loan.share', None, 'Current Loan Share'),
         'get_current_loan_shares')
-=======
     order = fields.Function(
         fields.Integer('Order'),
         'get_order')
->>>>>>> f1e0377b
 
     @classmethod
     def __setup__(cls):
