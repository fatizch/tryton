--- conflicted
+++ resolved
@@ -28,13 +28,8 @@
             'invisible': ~Eval('has_beneficiary_clauses', False),
             'readonly': ~Eval('has_default_beneficiary_clause', False),
             'required': Eval('has_default_beneficiary_clause', False)},
-<<<<<<< HEAD
-        depends=['has_default_beneficiary_clause', 'has_beneficiary_clauses',
-            'clauses'])
-=======
         depends=['has_default_beneficiary_clause', 'has_beneficiary_clauses'],
         ondelete='RESTRICT')
->>>>>>> b1be08f9
 
     def give_me_all_clauses(self, args):
         # Only add one benficiary clause by default
