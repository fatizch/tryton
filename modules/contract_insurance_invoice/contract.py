import datetime
from collections import defaultdict
from decimal import Decimal

from dateutil.rrule import rrule, YEARLY, MONTHLY
from dateutil.relativedelta import relativedelta
from sql import Cast
from sql.aggregate import Max
from sql.conditionals import Coalesce
from sql.operators import Concat

from trytond.model import ModelSQL, ModelView, fields
from trytond.pool import Pool, PoolMeta
from trytond.pyson import Eval
from trytond.transaction import Transaction
from trytond.tools import reduce_ids
from trytond.wizard import Wizard, StateView, StateTransition, Button

from trytond.modules.cog_utils import coop_date, utils, batchs

__metaclass__ = PoolMeta
__all__ = [
    'Contract',
    'ContractPaymentTerm',
    'ContractInvoiceFrequency',
    'ContractInvoice',
    'CoveredElement',
    'ContractOption',
    'ExtraPremium',
    'Premium',
    'PremiumTax',
    'InvoiceContract',
    'InvoiceContractStart',
    'CreateInvoiceContractBatch',
    'PostInvoiceContractBatch',
    ]

FREQUENCIES = [
    ('once_per_contract', 'Once Per Contract'),
    ('monthly', 'Monthly'),
    ('quarterly', 'Quarterly'),
    ('biannual', 'Biannual'),
    ('yearly', 'Yearly'),
    ]

PREMIUM_FREQUENCIES = FREQUENCIES + [
    ('once_per_invoice', 'Once per Invoice'),
    ]


class Contract:
    __name__ = 'contract'
    invoices = fields.One2Many('contract.invoice', 'contract', 'Invoices')
    premiums = fields.One2Many('contract.premium', 'contract',
        'Premiums', order=[('rated_entity', 'ASC'), ('start', 'ASC')])
    payment_terms = fields.One2Many('contract.payment_term', 'contract',
        'Payment Terms')
    payment_term = fields.Function(fields.Many2One(
            'account.invoice.payment_term', 'Payment Term',
            domain=[('value.products', '=', Eval('product'))],
            depends=['product']),
        'get_payment_term')
    invoice_frequencies = fields.One2Many('contract.invoice_frequency',
        'contract', 'Invoice Frequencies',
        domain=[('value.products', '=', Eval('product'))],
        depends=['product'])
    invoice_frequency = fields.Function(
        fields.Many2One('offered.invoice.frequency', 'Invoice Frequency'),
        'get_invoice_frequency')
    last_invoice_start = fields.Function(
        fields.Date('Last Invoice Start Date'), 'get_last_invoice',
        searcher='search_last_invoice')
    last_invoice_end = fields.Function(
        fields.Date('Last Invoice End Date'), 'get_last_invoice',
        searcher='search_last_invoice')
    account_invoices = fields.Many2Many('contract.invoice', 'contract',
<<<<<<< HEAD
        'invoice', 'Invoices', order=[('start', 'ASC')], readonly=True)
=======
        'invoice', 'Invoices', order=[('start', 'ASC')])
    total_invoice_amount = fields.Function(
        fields.Numeric('Total Invoice Amount', digits=(16,
                Eval('currency_digits', 2)), depends=['currency_digits']),
        'get_total_invoice_amount')
>>>>>>> b2ccbb72

    @classmethod
    def __setup__(cls):
        super(Contract, cls).__setup__()
        cls._buttons.update({
                'button_calculate_prices': {},
                })

    @fields.depends('invoice_frequencies', 'product', 'start_date',
        'payment_terms')
    def on_change_product(self):
        result = super(Contract, self).on_change_product()
        if not self.product:
            result['invoice_frequencies'] = {
                'remove': [x.id for x in self.invoice_frequencies]}
            result['payment_terms'] = {
                'remove': [x.id for x in self.payment_terms]}
            return result
        result['invoice_frequencies'] = {
            'remove': [x.id for x in self.invoice_frequencies
                if x.value not in self.product.frequencies]}
        if (len(self.invoice_frequencies) !=
                len(result['invoice_frequencies']['remove'])):
            for elem in self.invoice_frequencies:
                if elem.value in self.product.frequencies:
                    break
            result['invoice_frequencies']['update'] = {
                'id': elem.id,
                'date': self.start_date,
                }
        else:
            result['invoice_frequencies']['add'] = [[-1, {
                        'date': self.start_date,
                        'value': self.product.default_frequency.id,
                        }]]
        result['payment_terms'] = {
            'remove': [x.id for x in self.payment_terms
                if x.value not in self.product.payment_terms]}
        if (len(self.payment_terms) !=
                len(result['payment_terms']['remove'])):
            for elem in self.payment_terms:
                if elem.value in self.product.payment_terms:
                    break
            result['payment_terms']['update'] = {
                'id': elem.id,
                'date': self.start_date,
                }
        else:
            result['payment_terms']['add'] = [[-1, {
                        'date': self.start_date,
                        'value': self.product.default_payment_term.id,
                        }]]
        return result

    @classmethod
    def get_payment_term(cls, contracts, name):
        pool = Pool()
        ContractPaymentTerm = pool.get('contract.payment_term')
        return cls.get_revision_value(contracts, ContractPaymentTerm)

    @classmethod
    def get_revision_value(cls, contracts, ContractRevision):
        pool = Pool()
        Date = pool.get('ir.date')
        date = Transaction().context.get('contract_revision_date',
            Date.today())
        return ContractRevision.get_value(contracts, date)

    def get_total_invoice_amount(self, name):
        return sum([x.invoice.total_amount
                for x in self.invoices
                if x.invoice.state in ('paid', 'validated', 'posted')])

    @classmethod
    def get_invoice_frequency(cls, contracts, name):
        pool = Pool()
        ContractInvoiceFrequency = pool.get('contract.invoice_frequency')
        return cls.get_revision_value(contracts, ContractInvoiceFrequency)

    @classmethod
    def get_last_invoice(cls, contracts, name):
        pool = Pool()
        ContractInvoice = pool.get('contract.invoice')
        Invoice = pool.get('account.invoice')
        cursor = Transaction().cursor
        table = cls.__table__()
        contract_invoice = ContractInvoice.__table__()
        invoice = Invoice.__table__()
        values = dict.fromkeys((c.id for c in contracts))
        column = name[len('last_invoice_'):]
        in_max = cursor.IN_MAX
        for i in range(0, len(contracts), in_max):
            sub_ids = [c.id for c in contracts[i:i + in_max]]
            where_id = reduce_ids(table.id, sub_ids)
            cursor.execute(*table.join(contract_invoice, 'LEFT',
                    table.id == contract_invoice.contract
                    ).join(invoice, 'LEFT',
                    invoice.id == contract_invoice.invoice
                    ).select(table.id, Max(getattr(contract_invoice, column)),
                    where=where_id & (invoice.state != 'cancel'),
                    group_by=table.id))
            values.update(dict(cursor.fetchall()))
        return values

    @classmethod
    def search_last_invoice(cls, name, domain):
        pool = Pool()
        ContractInvoice = pool.get('contract.invoice')
        Invoice = pool.get('account.invoice')
        table = cls.__table__()
        contract_invoice = ContractInvoice.__table__()
        invoice = Invoice.__table__()

        column = name[len('last_invoice_'):]
        _, operator, value = domain
        Operator = fields.SQL_OPERATORS[operator]
        query = table.join(contract_invoice, 'LEFT',
            table.id == contract_invoice.contract
            ).join(invoice, 'LEFT',
                invoice.id == contract_invoice.contract
                ).select(table.id,
                    where=invoice.state != 'cancel',
                    group_by=table.id,
                    having=Operator(Max(getattr(contract_invoice, column)),
                        value))
        return [('id', 'in', query)]

    def _get_invoice_rrule(self, start):
        frequencies = iter(self.invoice_frequencies)
        frequency = frequencies.next()
        for next_frequency in frequencies:
            if next_frequency.date > start:
                break
            else:
                frequency = next_frequency
        else:
            next_frequency = None
        until = None
        if next_frequency:
            until = next_frequency.date
        return frequency.value.get_rrule(start, until)

    def get_invoice_periods(self, up_to_date):
        'Return the list of invoice periods up to the date. If no date is '
        'given, try the end_date. If none exists, return the first period'
        if up_to_date:
            up_to_date = min(up_to_date, self.end_date or datetime.date.max)
        else:
            up_to_date = self.end_date
        if self.last_invoice_end:
            start = self.last_invoice_end + relativedelta(days=+1)
        else:
            start = self.start_date
        if up_to_date and start > up_to_date:
            return []
        periods = []
        while (up_to_date and start < up_to_date) or len(periods) < 1:
            rule, until = self._get_invoice_rrule(start)
            for date in rule:
                if hasattr(date, 'date'):
                    date = date.date()
                if date == start:
                    continue
                end = date + relativedelta(days=-1)
                periods.append((start, min(end, self.end_date or
                            datetime.date.max)))
                start = date
                if (up_to_date and start >= up_to_date) or not up_to_date:
                    break
            if until and (up_to_date or until < up_to_date):
                if self.end_date and self.end_date < up_to_date:
                    if until > self.end_date:
                        until = self.end_date
                end = until + relativedelta(days=-1)
                periods.append((start, end))
                start = until
        return periods

    def clean_up_invoices(self):
        pool = Pool()
        # TODO : find out how to have valid values
        prev_values = dict(self._values or {})
        ContractInvoice = pool.get('contract.invoice')
        AccountInvoice = pool.get('account.invoice')
        AccountInvoice.delete(AccountInvoice.search([
                    ('contract', '=', self.id)]))
        ContractInvoice.delete(ContractInvoice.search([
                    ('contract', '=', self.id)]))
        self.invoices = []
        self.account_invoices = []
        self._values = prev_values

    def first_invoice(self):
        # TODO : find out how to have valid values
        prev_values = dict(self._values or {})
        self.invoices = self.invoice([self])
        self._values = prev_values

    @classmethod
    def invoice(cls, contracts, up_to_date=None):
        'Invoice contracts up to the date'
        periods = defaultdict(list)
        for contract in contracts:
            if contract.get_status_at_date(contract.last_invoice_end) not in (
                    'active', 'quote'):
                continue
            for period in contract.get_invoice_periods(up_to_date):
                periods[period].append(contract)
        return cls.invoice_periods(periods)

    @classmethod
    def invoice_periods(cls, periods):
        'Invoice periods for contracts'
        pool = Pool()
        Invoice = pool.get('account.invoice')
        ContractInvoice = pool.get('contract.invoice')
        Journal = pool.get('account.journal')
        journals = Journal.search([
                ('type', '=', 'revenue'),
                ], limit=1)
        if journals:
            journal, = journals
        else:
            journal = None

        invoices = defaultdict(list)
        for period, contracts in periods.iteritems():
            with Transaction().set_context(contract_revision_date=period[0]):
                contracts = cls.browse(contracts)
            for contract in contracts:
                invoice = contract.get_invoice(*period)
                if not invoice.journal:
                    invoice.journal = journal
                invoice.lines = contract.get_invoice_lines(*period)
                invoices[period].append((contract, invoice))
        new_invoices = Invoice.create([i._save_values
                 for contract_invoices in invoices.itervalues()
                 for c, i in contract_invoices])
        # Set the new ids
        old_invoices = (i for ci in invoices.itervalues() for c, i in ci)
        for invoice, new_invoice in zip(old_invoices, new_invoices):
            invoice.id = new_invoice.id
        Invoice.validate_invoice(new_invoices)
        contract_invoices_to_create = []
        for period, contract_invoices in invoices.iteritems():
            start, end = period
            for contract, invoice in contract_invoices:
                contract_invoices_to_create.append(ContractInvoice(
                        contract=contract,
                        invoice=invoice,
                        start=start,
                        end=end))
        return ContractInvoice.create([c._save_values
                for c in contract_invoices_to_create])

    def get_invoice(self, start, end):
        pool = Pool()
        Invoice = pool.get('account.invoice')
        return Invoice(
            company=self.company,
            type='out_invoice',
            journal=None,
            party=self.subscriber,
            invoice_address=self.get_contract_address(),
            currency=self.get_currency(),
            account=self.subscriber.account_receivable,
            payment_term=self.payment_term,
            )

    def get_invoice_lines(self, start, end):
        lines = []
        for premium in self.premiums:
            lines.extend(premium.get_invoice_lines(start, end))
        for option in self.options:
            lines.extend(option.get_invoice_lines(start, end))
        for covered_element in self.covered_elements:
            lines.extend(covered_element.get_invoice_lines(start, end))
        return lines

    @classmethod
    @ModelView.button
    def button_calculate_prices(cls, contracts):
        for contract in contracts:
            contract.calculate_prices()

    def before_activate(self, contract_dict=None):
        super(Contract, self).before_activate(contract_dict)
        self.save()
        self.calculate_prices()

    def calculate_prices(self):
        # TODO : find out how to have valid values
        prev_values = dict(self._values or {})
        prices, errs = self.calculate_prices_between_dates()
        if errs:
            return False, errs
        self.store_prices(prices)
        self._values = prev_values
        return True, ()

    def calculate_price_at_date(self, date):
        cur_dict = {
            'date': date,
            'appliable_conditions_date': self.appliable_conditions_date}
        self.init_dict_for_rule_engine(cur_dict)
        prices, errs = self.product.get_result('total_price', cur_dict)
        return (prices, errs)

    def calculate_prices_between_dates(self, start=None, end=None):
        if not start:
            start = self.start_date
        prices = {}
        errs = []
        dates = self.get_dates()
        dates = utils.limit_dates(dates, self.start_date)
        for cur_date in dates:
            price, err = self.calculate_price_at_date(cur_date)
            if price:
                prices[cur_date] = price
            errs += err
            if errs:
                return {}, errs
        return prices, errs

    def store_price(self, price, start_date, end_date):
        to_check_for_deletion = set()
        to_save = []
        Premium = Pool().get('contract.premium')
        new_premium = Premium.new_line(price, start_date, end_date)
        if new_premium:
            parent = new_premium.get_parent()
            if not end_date:
                new_premium.end = getattr(parent, 'end_date', None)
            if isinstance(parent.premiums, tuple):
                parent.premiums = list(parent.premiums)
            parent.premiums.append(new_premium)
            to_check_for_deletion.add(parent)
            to_save.append(new_premium)
        return to_save, to_check_for_deletion

    def store_prices(self, prices):
        if not prices:
            return
        Premium = Pool().get('contract.premium')
        dates = list(prices.iterkeys())
        dates.sort()
        to_check_for_deletion = set()
        to_save = []
        for date, price_list in prices.iteritems():
            date_pos = dates.index(date)
            if date_pos < len(dates) - 1:
                end_date = dates[date_pos + 1] + datetime.timedelta(days=-1)
            else:
                end_date = None
            for price in price_list:
                price_save, price_delete = self.store_price(price,
                    start_date=date, end_date=end_date)
                to_save += price_save
                to_check_for_deletion.update(price_delete)
        to_delete = set()
        for elem in to_check_for_deletion:
            existing = [x for x in getattr(elem, 'premiums', []) if x.id > 0]
            if not existing:
                continue
            to_delete.update(set(
                    x for x in existing if x.start >= dates[0]))
            for elem in existing:
                if (datetime.date.min or elem.start) < dates[0] <= (
                        elem.end or datetime.date.max):
                    elem.end = coop_date.add_day(dates[0], -1)
                    elem.save()
                    break
        if to_delete:
            Premium.delete(list(to_delete))
        if to_save:
            Premium.create([x._save_values for x in to_save])
        self.browse([self.id])[0].remove_premium_duplicates()
        # TODO : Remove this once premium changes are stored in the instances
        # and saved once globally
        for elem in to_check_for_deletion:
            elem.premiums = tuple(Premium.search([
                        (elem._fields['premiums'].field, '=', elem)]))

    def get_premium_list(self, values=None):
        if values is None:
            values = []
        values.extend(self.premiums)
        for option in self.options:
            option.get_premium_list(values)
        for covered_element in self.covered_elements:
            covered_element.get_premium_list(values)
        return values

    def remove_premium_duplicates(self):
        Pool().get('contract.premium').remove_duplicates(
            self.get_premium_list())

    def init_from_product(self, product, start_date=None, end_date=None):
        res, errs = super(Contract, self).init_from_product(product,
            start_date, end_date)
        pool = Pool()
        InvoiceFrequency = pool.get('contract.invoice_frequency')
        PaymentTerm = pool.get('contract.payment_term')
        self.invoice_frequencies = [InvoiceFrequency(start=self.start_date,
                value=product.default_frequency)]
        self.payment_terms = [PaymentTerm(start=self.start_date,
                value=product.default_payment_term)]
        return res, errs


class _ContractRevisionMixin(object):
    contract = fields.Many2One('contract', 'Contract', required=True,
        select=True, ondelete='CASCADE')
    date = fields.Date('Date')
    value = None

    @classmethod
    def __setup__(cls):
        super(_ContractRevisionMixin, cls).__setup__()
        cls._order.insert(0, ('date', 'ASC'))
        # TODO unique constraint on (contract, date) ?

    @staticmethod
    def order_date(tables):
        table, _ = tables[None]
        return [Coalesce(table.date, datetime.date.min)]

    @classmethod
    def get_value(cls, contracts, date, default=None):
        'Return dictionary contract id as key, value for the date'
        cursor = Transaction().cursor
        table = cls.__table__()
        values = dict.fromkeys((c.id for c in contracts), default)
        in_max = cursor.IN_MAX
        for i in range(0, len(contracts), in_max):
            sub_ids = [c.id for c in contracts[i:i + in_max]]
            where_contract = reduce_ids(table.contract, sub_ids)

            subquery = table.select(
                table.id.as_('id'),
                Max(Coalesce(table.date, datetime.date.min)).as_('date'),
                where=((table.date <= date) | (table.date == None))
                & where_contract,
                group_by=table.id)

            cursor.execute(*table.join(subquery,
                    condition=(table.id == subquery.id)
                    & (Coalesce(table.date, datetime.date.min) ==
                        Coalesce(subquery.date, datetime.date.min))
                    ).select(table.contract, table.value))
            values.update(dict(cursor.fetchall()))
        return values


class ContractPaymentTerm(_ContractRevisionMixin, ModelSQL, ModelView):
    'Contract Payment Term'
    __name__ = 'contract.payment_term'
    value = fields.Many2One('account.invoice.payment_term', 'Payment Term',
        required=True, ondelete='CASCADE')


class ContractInvoiceFrequency(_ContractRevisionMixin, ModelSQL, ModelView):
    'Contract Invoice Frequency'
    __name__ = 'contract.invoice_frequency'
    value = fields.Many2One('offered.invoice.frequency', 'Invoice Frequency',
        required=True, ondelete='CASCADE')


class ContractInvoice(ModelSQL, ModelView):
    'Contract Invoice'
    __name__ = 'contract.invoice'
    contract = fields.Many2One('contract', 'Contract', required=True)
    invoice = fields.Many2One('account.invoice', 'Invoice', required=True,
        ondelete='CASCADE')
    invoice_state = fields.Function(fields.Selection([
                ('draft', 'Draft'),
                ('validated', 'Validated'),
                ('posted', 'Posted'),
                ('paid', 'Paid'),
                ('cancel', 'Canceled'),
                ], 'Invoice State'), 'get_invoice_state',
        searcher='search_invoice_state')
    start = fields.Date('Start Date', required=True)
    end = fields.Date('End Date', required=True)

    @classmethod
    def __setup__(cls):
        super(ContractInvoice, cls).__setup__()
        cls._order.insert(0, ('start', 'DESC'))
        cls._buttons.update({
                'reinvoice': {
                    'invisible': Eval('invoice_state') == 'cancel',
                    }
                })

    def get_invoice_state(self, name):
        return self.invoice.state

    @classmethod
    def search_invoice_state(cls, name, domain):
        return [('invoice.state',) + tuple(domain[1:])]

    @classmethod
    def validate(cls, contract_invoices):
        super(ContractInvoice, cls).validate(contract_invoices)
        for contract_invoice in contract_invoices:
            contract_invoice.check_dates()

    def check_dates(self):
        pool = Pool()
        Invoice = pool.get('account.invoice')
        cursor = Transaction().cursor
        table = self.__table__()
        invoice = Invoice.__table__()
        cursor.execute(*table.join(invoice,
                condition=table.invoice == invoice.id
                ).select(table.id,
                where=(((table.start <= self.start)
                        & (table.end >= self.start))
                    | ((table.start <= self.end)
                        & (table.end >= self.end))
                    | ((table.start >= self.start)
                        & (table.end <= self.end)))
                    & (table.contract == self.id)
                    & (invoice.state != 'cancel')))

    @classmethod
    @ModelView.button
    def reinvoice(cls, contract_invoices):
        pool = Pool()
        Invoice = pool.get('account.invoice')
        Contract = pool.get('contract')
        invoices = []
        for contract_invoice in contract_invoices:
            assert contract_invoice.invoice_state != 'cancel'
            invoices.append(contract_invoice.invoice)
        Invoice.cancel(invoices)
        periods = defaultdict(list)
        for contract_invoice in contract_invoices:
            period = contract_invoice.start, contract_invoice.end
            periods[period].append(contract_invoice.contract)
        Contract.invoice_periods(periods)


class CoveredElement:
    __name__ = 'contract.covered_element'

    premiums = fields.One2Many('contract.premium', 'covered_element',
        'Premiums', order=[('rated_entity', 'ASC'), ('start', 'ASC')])

    def get_invoice_lines(self, start, end):
        lines = []
        for premium in self.premiums:
            lines.extend(premium.get_invoice_lines(start, end))
        for option in self.options:
            lines.extend(option.get_invoice_lines(start, end))
        return lines

    def get_premium_list(self, values):
        values.extend(self.premiums)
        for option in self.options:
            option.get_premium_list(values)


class ContractOption:
    __name__ = 'contract.option'

    premiums = fields.One2Many('contract.premium', 'option', 'Premiums',
        order=[('rated_entity', 'ASC'), ('start', 'ASC')])

    def get_invoice_lines(self, start, end):
        lines = []
        if ((self.start_date or datetime.date.min) <= end
                and start <= (self.end_date or datetime.date.max)):
            for premium in self.premiums:
                lines.extend(premium.get_invoice_lines(start, end))
            for extra_premium in self.extra_premiums:
                lines.extend(extra_premium.get_invoice_lines(start, end))
        return lines

    def get_premium_list(self, values):
        values.extend(self.premiums)


class ExtraPremium:
    __name__ = 'contract.option.extra_premium'

    premiums = fields.One2Many('contract.premium', 'option', 'Premiums',
        order=[('rated_entity', 'ASC'), ('start', 'ASC')])

    def get_invoice_lines(self, start, end):
        lines = []
        if ((self.start_date or datetime.date.min) <= end
                and start <= (self.end_date or datetime.date.max)):
            for premium in self.premiums:
                lines.extend(premium.get_invoice_lines(start, end))
        return lines


class Premium(ModelSQL, ModelView):
    'Premium'
    __name__ = 'contract.premium'
    contract = fields.Many2One('contract', 'Contract', select=True,
        ondelete='CASCADE')
    covered_element = fields.Many2One('contract.covered_element',
        'Covered Element', select=True, ondelete='CASCADE')
    option = fields.Many2One('contract.option', 'Option', select=True,
        ondelete='CASCADE')
    extra_premium = fields.Many2One('contract.option.extra_premium',
        'Extra Premium', select=True, ondelete='CASCADE')
    rated_entity = fields.Reference('Rated Entity', 'get_rated_entities',
        required=True)
    start = fields.Date('Start')
    end = fields.Date('End')
    amount = fields.Numeric('Amount', required=True)
    frequency = fields.Selection(PREMIUM_FREQUENCIES, 'Frequency', sort=False)
    taxes = fields.Many2Many('contract.premium-account.tax',
        'premium', 'tax', 'Taxes',
        domain=[
            ('parent', '=', None),
            ['OR',
                ('group', '=', None),
                ('group.kind', 'in', ['sale', 'both']),
                ],
            ])
    account = fields.Many2One('account.account', 'Account', required=True,
        domain=[
            ('company', '=', Eval('context', {}).get('company', -1)),
            ('kind', '=', 'revenue'),
            ])
    invoice_lines = fields.One2Many('account.invoice.line', 'origin',
        'Invoice Lines', readonly=True)
    main_contract = fields.Function(
        fields.Many2One('contract', 'Contract'),
        'get_main_contract')

    @classmethod
    def __setup__(cls):
        super(Premium, cls).__setup__()
        cls._order = [('start', 'ASC')]

    @classmethod
    def _get_rated_entities(cls):
        'Return list of Model names for origin Reference'
        return [
            'offered.product',
            'offered.option.description',
            'account.fee.description',
            ]

    @classmethod
    def get_rated_entities(cls):
        Model = Pool().get('ir.model')
        models = cls._get_rated_entities()
        models = Model.search([
                ('model', 'in', models),
                ])
        return [(None, '')] + [(m.model, m.name) for m in models]

    @classmethod
    def get_possible_parent_field(cls):
        return set(['contract', 'covered_element', 'option', 'extra_premium'])

    def get_parent(self):
        for elem in self.get_possible_parent_field():
            value = getattr(self, elem, None)
            if value:
                return value

    def get_main_contract(self, name=None):
        if self.contract:
            return self.contract.id
        if self.covered_element:
            return self.covered_element.main_contract.id
        if self.option:
            return self.option.parent_contract.id
        if self.extra_premium:
            return self.extra_premium.option.parent_contract.id

    def get_description(self):
        return '%s - %s' % (self.get_parent().rec_name,
            self.rated_entity.rec_name)

    def _get_rrule(self, start):
        if self.frequency in ('monthly', 'quarterly', 'biannual'):
            freq = MONTHLY
            interval = {
                'monthly': 1,
                'quarterly': 3,
                'biannual': 6,
                }.get(self.frequency)
        elif self.frequency == 'yearly':
            freq = YEARLY
            interval = 1
        elif self.frequency in ('once_per_contract'):
            return rrule(MONTHLY, dtstart=self.start, count=2)
        else:
            return
        return rrule(freq, interval=interval, dtstart=start)

    def get_amount(self, start, end):
        if self.frequency in ('once_per_invoice'):
            return self.amount
        rrule = self._get_rrule(start)
        start = datetime.datetime.combine(start, datetime.time())
        end = datetime.datetime.combine(end, datetime.time())
        occurences = rrule.between(start, end + datetime.timedelta(2))
        amount = len(occurences) * self.amount
        try:
            last_date = occurences[-1]
        except IndexError:
            last_date = start
        next_date = rrule.after(last_date)
        if self.frequency in ('once_per_contract'):
            if (last_date <= datetime.datetime.combine(self.start,
                    datetime.time()) <= next_date):
                return self.amount
            elif (start <= datetime.datetime.combine(self.start,
                    datetime.time())):
                return self.amount
            else:
                return 0
        if next_date and (next_date - end).days > 1:
            if (end - last_date).days != 0:
                ratio = (((end - last_date).days + 1.)
                    / ((next_date - last_date).days))
                amount += self.amount * Decimal(ratio)
        return amount

    def get_invoice_lines(self, start, end):
        pool = Pool()
        InvoiceLine = pool.get('account.invoice.line')
        if ((self.start or datetime.date.min) > end
                or (self.end or datetime.date.max) < start):
            return []
        start = (start if start > (self.start or datetime.date.min)
            else self.start)
        end = end if end < (self.end or datetime.date.max) else self.end
        amount = self.get_amount(start, end)
        if not amount:
            return []
        return [InvoiceLine(
                type='line',
                description=self.get_description(),
                origin=self,
                quantity=1,
                unit=None,
                unit_price=self.main_contract.company.currency.round(amount),
                taxes=self.taxes,
                invoice_type='out_invoice',
                account=self.account,
                contract_insurance_start=start,
                contract_insurance_end=end,
                )]

    def set_parent_from_line(self, line):
        for elem in self.get_possible_parent_field():
            field = self._fields[elem]
            if field.model_name == line['target'].__name__:
                setattr(self, elem, line['target'])
                break

    def calculate_rated_entity(self):
        # TODO : use the line rated_entity once it is implemented
        parent = self.get_parent()
        if parent.__name__ == 'contract':
            rated_entity = parent.product
        elif parent.__name__ == 'contract.option':
            rated_entity = parent.coverage
        elif parent.__name__ == 'contract.covered_element':
            rated_entity = parent.contract
        elif parent.__name__ == 'extra_premium':
            rated_entity = parent.option
        else:
            rated_entity = None
        return rated_entity

    @classmethod
    def new_line(cls, line, start_date, end_date):
        if 'target' not in line:
            return None
        new_instance = cls()
        new_instance.set_parent_from_line(line)
        if not new_instance.get_parent():
            # TODO : Should raise an error
            return None
        new_instance.rated_entity = line['rated_entity']
        # TODO : use the line account once it is implemented
        new_instance.account = new_instance.rated_entity.account_for_billing
        new_instance.start = start_date
        new_instance.end = end_date
        new_instance.amount = line['amount']
        if line['taxes']:
            new_instance.taxes = line['taxes']
        # TODO : get from line once properly set
        # Fee = Pool().get('account.fee.description')
        # if isinstance(new_instance.rated_entity, Fee):
        #     new_instance.frequency = 'once_per_contract'
        # else:
        new_instance.frequency = line['frequency']
        return new_instance

    @classmethod
    def remove_duplicates(cls, elems):
        to_del = []
        to_write = set()
        prev = None
        for elem in elems:
            if not prev:
                prev = elem
                continue
            if prev.rated_entity != elem.rated_entity:
                prev = elem
                continue
            if prev.same_value(elem):
                prev.end = elem.end
                to_del.append(elem)
                to_write.add(prev)
                continue
            prev = elem
        if to_del:
            cls.delete(to_del)
        if to_write:
            values = []
            for elem in to_write:
                values.extend([[elem], elem._save_values])
            cls.write(*values)

    def same_value(self, other):
        ident_fields = ('amount', 'frequency', 'rated_entity', 'account')
        for elem in ident_fields:
            if getattr(self, elem) != getattr(other, elem):
                return False
        if self.get_parent() != other.get_parent():
            return False
        if set(self.taxes) != set(other.taxes):
            return False
        return True


class PremiumTax(ModelSQL):
    'Premium - Tax'
    __name__ = 'contract.premium-account.tax'
    premium = fields.Many2One('contract.premium', 'Premium',
        ondelete='CASCADE', select=True, required=True)
    tax = fields.Many2One('account.tax', 'Tax', ondelete='RESTRICT',
        required=True)


class InvoiceContractStart(ModelView):
    'Invoice Contract'
    __name__ = 'contract.invoice.start'
    up_to_date = fields.Date('Up To Date', required=True)


class InvoiceContract(Wizard):
    'Invoice Contract'
    __name__ = 'contract.invoice'
    start = StateView('contract.invoice.start',
        'contract_insurance_invoice.invoice_start_view_form', [
            Button('Cancel', 'end', icon='tryton-cancel'),
            Button('Ok', 'invoice', icon='tryton-ok', default=True),
            ])
    invoice = StateTransition()

    def transition_invoice(self):
        pool = Pool()
        Contract = pool.get('contract')
        contracts = Contract.browse(Transaction().context['active_ids'])
        Contract.invoice(contracts, self.start.up_to_date)
        return 'end'


class CreateInvoiceContractBatch(batchs.BatchRoot):
    'Contract Invoice Creation Batch'

    __name__ = 'contract.invoice.create'

    @classmethod
    def get_batch_main_model_name(cls):
        return 'contract'

    @classmethod
    def get_batch_name(cls):
        return 'Contract invoice creation'

    @classmethod
    def get_batch_stepping_mode(cls):
        return 'divide'

    @classmethod
    def get_batch_step(cls):
        return 4

    @classmethod
    def select_ids(cls):
        cursor = Transaction().cursor
        pool = Pool()

        contract = pool.get('contract').__table__()
        contract_invoice = pool.get('contract.invoice').__table__()
        status_history = pool.get('contract.status.history').__table__()
        date_clause = ((
                (status_history.start_date == None)
                | (status_history.start_date <= utils.today()))
            & (
                (status_history.end_date == None)
                | (status_history.end_date >= utils.today())))

        query_table = contract.join(status_history,
            condition=(
                (status_history.reference == Concat(
                        'contract,', Cast(contract.id, 'VARCHAR')))
                & date_clause)
            ).join(contract_invoice, 'LEFT', condition=(
                    contract.id == contract_invoice.contract))

        cursor.execute(*query_table.select(contract.id, group_by=contract.id,
                where=(status_history.status == 'active'),
                having=(
                    (Max(contract_invoice.end) < utils.today())
                    | (Max(contract_invoice.end) == None))))

        return cursor.fetchall()

    @classmethod
    def execute(cls, objects, ids, logger):
        Pool().get('contract').invoice(objects, utils.today())


class PostInvoiceContractBatch(batchs.BatchRoot):
    'Post Contract Invoice Batch'

    __name__ = 'contract.invoice.post'

    @classmethod
    def get_batch_main_model_name(cls):
        return 'account.invoice'

    @classmethod
    def get_batch_name(cls):
        return 'Contract invoice posting'

    @classmethod
    def get_batch_stepping_mode(cls):
        return 'divide'

    @classmethod
    def get_batch_step(cls):
        return 4

    @classmethod
    def select_ids(cls):
        cursor = Transaction().cursor
        pool = Pool()

        account_invoice = pool.get('account.invoice').__table__()
        contract_invoice = pool.get('contract.invoice').__table__()

        query_table = contract_invoice.join(account_invoice, 'LEFT',
            condition=(account_invoice.id == contract_invoice.invoice))

        cursor.execute(*query_table.select(account_invoice.id,
                where=((contract_invoice.start <= utils.today())
                    & (account_invoice.state == 'validated'))))

        return cursor.fetchall()

    @classmethod
    def execute(cls, objects, ids, logger):
        Pool().get('account.invoice').post(objects)<|MERGE_RESOLUTION|>--- conflicted
+++ resolved
@@ -74,15 +74,11 @@
         fields.Date('Last Invoice End Date'), 'get_last_invoice',
         searcher='search_last_invoice')
     account_invoices = fields.Many2Many('contract.invoice', 'contract',
-<<<<<<< HEAD
         'invoice', 'Invoices', order=[('start', 'ASC')], readonly=True)
-=======
-        'invoice', 'Invoices', order=[('start', 'ASC')])
     total_invoice_amount = fields.Function(
         fields.Numeric('Total Invoice Amount', digits=(16,
                 Eval('currency_digits', 2)), depends=['currency_digits']),
         'get_total_invoice_amount')
->>>>>>> b2ccbb72
 
     @classmethod
     def __setup__(cls):
