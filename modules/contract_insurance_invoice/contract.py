import datetime
from collections import defaultdict
from decimal import Decimal

from dateutil.rrule import rrule, YEARLY, MONTHLY
from dateutil.relativedelta import relativedelta
from sql.aggregate import Max
from sql.conditionals import Coalesce

from trytond.model import ModelSQL, ModelView, fields
from trytond.pool import Pool, PoolMeta
from trytond.pyson import Eval
from trytond.transaction import Transaction
from trytond.tools import reduce_ids
from trytond.wizard import Wizard, StateView, StateTransition, Button

from trytond.modules.cog_utils import coop_date, utils, batchs, model

__metaclass__ = PoolMeta
__all__ = [
    'Contract',
    'ContractPaymentTerm',
    'ContractInvoiceFrequency',
    'ContractInvoice',
    'CoveredElement',
    'ContractOption',
    'ExtraPremium',
    'Premium',
    'PremiumTax',
    'InvoiceContract',
    'InvoiceContractStart',
    'DisplayContractPremium',
    'DisplayContractPremiumDisplayer',
    'DisplayContractPremiumDisplayerPremiumLine',
    'CreateInvoiceContractBatch',
    'PostInvoiceContractBatch',
    ]

FREQUENCIES = [
    ('once_per_contract', 'Once Per Contract'),
    ('monthly', 'Monthly'),
    ('quarterly', 'Quarterly'),
    ('biannual', 'Biannual'),
    ('yearly', 'Yearly'),
    ]

PREMIUM_FREQUENCIES = FREQUENCIES + [
    ('once_per_invoice', 'Once per Invoice'),
    ]


class Contract:
    __name__ = 'contract'
    invoices = fields.One2Many('contract.invoice', 'contract', 'Invoices')
    premiums = fields.One2Many('contract.premium', 'contract', 'Premiums')
    payment_terms = fields.One2Many('contract.payment_term', 'contract',
        'Payment Terms')
    direct_debit = fields.Boolean('Direct Debit Payment')
    direct_debit_day = fields.Selection('get_possible_direct_debit_day',
        'Direct Debit Payment Day',
        states={'invisible': ~Eval('direct_debit'),
            'required': Eval('direct_debit', False)},
        depends=['direct_debit'])
    direct_debit_account = fields.Many2One('bank.account',
        'Direct Debit Account',
        states={'invisible': ~Eval('direct_debit'),
            'required': Eval('direct_debit', False)},
        depends=['direct_debit', 'currency', 'subscriber'],
        domain=[('currency', '=', Eval('currency')),
            ('owners', '=', Eval('subscriber'))])
    payment_term = fields.Function(fields.Many2One(
            'account.invoice.payment_term', 'Payment Term',
            domain=[('value.products', '=', Eval('product'))],
            depends=['product']),
        'get_payment_term')
    invoice_frequencies = fields.One2Many('contract.invoice_frequency',
        'contract', 'Invoice Frequencies',
        domain=[('value.products', '=', Eval('product'))],
        depends=['product'])
    invoice_frequency = fields.Function(
        fields.Many2One('offered.invoice.frequency', 'Invoice Frequency'),
        'get_invoice_frequency')
    last_invoice_start = fields.Function(
        fields.Date('Last Invoice Start Date'), 'get_last_invoice',
        searcher='search_last_invoice')
    last_invoice_end = fields.Function(
        fields.Date('Last Invoice End Date'), 'get_last_invoice',
        searcher='search_last_invoice')
    account_invoices = fields.Many2Many('contract.invoice', 'contract',
        'invoice', 'Invoices', order=[('start', 'ASC')], readonly=True)
    total_invoice_amount = fields.Function(
        fields.Numeric('Total Invoice Amount', digits=(16,
                Eval('currency_digits', 2)),
            depends=['currency_digits']),
        'get_total_invoice_amount')

    @classmethod
    def __setup__(cls):
        super(Contract, cls).__setup__()
        cls._buttons.update({
                'button_calculate_prices': {},
                })

    @fields.depends('invoice_frequencies', 'product', 'start_date',
        'payment_terms')
    def on_change_product(self):
        result = super(Contract, self).on_change_product()
        if not self.product:
            result['invoice_frequencies'] = {
                'remove': [x.id for x in self.invoice_frequencies]}
            result['payment_terms'] = {
                'remove': [x.id for x in self.payment_terms]}
            return result
        result['invoice_frequencies'] = {
            'remove': [x.id for x in self.invoice_frequencies
                if x.value not in self.product.frequencies]}
        if (len(self.invoice_frequencies) !=
                len(result['invoice_frequencies']['remove'])):
            for elem in self.invoice_frequencies:
                if elem.value in self.product.frequencies:
                    break
            result['invoice_frequencies']['update'] = {
                'id': elem.id,
                'date': self.start_date,
                }
        else:
            result['invoice_frequencies']['add'] = [[-1, {
                        'date': self.start_date,
                        'value': self.product.default_frequency.id,
                        }]]
        result['payment_terms'] = {
            'remove': [x.id for x in self.payment_terms
                if x.value not in self.product.payment_terms]}
        if (len(self.payment_terms) !=
                len(result['payment_terms']['remove'])):
            for elem in self.payment_terms:
                if elem.value in self.product.payment_terms:
                    break
            result['payment_terms']['update'] = {
                'id': elem.id,
                'date': self.start_date,
                }
        else:
            result['payment_terms']['add'] = [[-1, {
                        'date': self.start_date,
                        'value': self.product.default_payment_term.id,
                        }]]
        return result

    @classmethod
    def get_payment_term(cls, contracts, name):
        pool = Pool()
        ContractPaymentTerm = pool.get('contract.payment_term')
        return cls.get_revision_value(contracts, ContractPaymentTerm)

    @classmethod
    def get_revision_value(cls, contracts, ContractRevision):
        pool = Pool()
        Date = pool.get('ir.date')
        date = Transaction().context.get('contract_revision_date',
            Date.today())
        result = ContractRevision.get_value(contracts, date)
        return result

    @classmethod
    def get_invoice_frequency(cls, contracts, name):
        pool = Pool()
        ContractInvoiceFrequency = pool.get('contract.invoice_frequency')
        return cls.get_revision_value(contracts, ContractInvoiceFrequency)

    @classmethod
    def get_last_invoice(cls, contracts, name):
        pool = Pool()
        ContractInvoice = pool.get('contract.invoice')
        Invoice = pool.get('account.invoice')
        cursor = Transaction().cursor
        table = cls.__table__()
        contract_invoice = ContractInvoice.__table__()
        invoice = Invoice.__table__()
        values = dict.fromkeys((c.id for c in contracts))
        column = name[len('last_invoice_'):]
        in_max = cursor.IN_MAX
        for i in range(0, len(contracts), in_max):
            sub_ids = [c.id for c in contracts[i:i + in_max]]
            where_id = reduce_ids(table.id, sub_ids)
            cursor.execute(*table.join(contract_invoice, 'LEFT',
                    table.id == contract_invoice.contract
                    ).join(invoice, 'LEFT',
                    invoice.id == contract_invoice.invoice
                    ).select(table.id, Max(getattr(contract_invoice, column)),
                    where=where_id & (invoice.state != 'cancel'),
                    group_by=table.id))
            values.update(dict(cursor.fetchall()))
        return values

    def get_total_invoice_amount(self, name):
        return sum([x.invoice.total_amount for x in self.invoices
                if x.invoice.state in ('paid', 'validated', 'posted')])

    @classmethod
    def search_last_invoice(cls, name, domain):
        pool = Pool()
        ContractInvoice = pool.get('contract.invoice')
        Invoice = pool.get('account.invoice')
        table = cls.__table__()
        contract_invoice = ContractInvoice.__table__()
        invoice = Invoice.__table__()

        column = name[len('last_invoice_'):]
        _, operator, value = domain
        Operator = fields.SQL_OPERATORS[operator]
        query = table.join(contract_invoice, 'LEFT',
            table.id == contract_invoice.contract
            ).join(invoice, 'LEFT',
                invoice.id == contract_invoice.contract
                ).select(table.id,
                    where=invoice.state != 'cancel',
                    group_by=table.id,
                    having=Operator(Max(getattr(contract_invoice, column)),
                        value))
        return [('id', 'in', query)]

    def _get_invoice_rrule(self, start):
        frequencies = iter(self.invoice_frequencies)
        frequency = frequencies.next()
        for next_frequency in frequencies:
            if next_frequency.date > start:
                break
            else:
                frequency = next_frequency
        else:
            next_frequency = None
        until = None
        if next_frequency:
            until = next_frequency.date
        return frequency.value.get_rrule(start, until)

    def get_invoice_periods(self, up_to_date):
        if self.last_invoice_end:
            start = self.last_invoice_end + relativedelta(days=+1)
        else:
            start = self.start_date
        if up_to_date and start > up_to_date:
            return []
        periods = []
        while (up_to_date and start < up_to_date) or len(periods) < 1:
            rule, until = self._get_invoice_rrule(start)
            for date in rule:
                if hasattr(date, 'date'):
                    date = date.date()
                if date == start:
                    continue
                end = date + relativedelta(days=-1)
                periods.append((start, min(end, self.end_date or
                            datetime.date.max)))
                start = date
                if (up_to_date and start >= up_to_date) or not up_to_date:
                    break
            if until and (up_to_date and until < up_to_date):
                if self.end_date and self.end_date < up_to_date:
                    if until > self.end_date:
                        until = self.end_date
                end = until + relativedelta(days=-1)
                periods.append((start, end))
                start = until
        return periods

    def first_invoice(self):
        ContractInvoice = Pool().get('contract.invoice')
        ContractInvoice.delete(self.invoices)
        self.invoice([self], self.start_date)

    @classmethod
    def invoice(cls, contracts, up_to_date):
        'Invoice contracts up to the date'
        periods = defaultdict(list)
        for contract in contracts:
            if contract.status not in ('active', 'quote'):
                continue
            for period in contract.get_invoice_periods(min(up_to_date,
                        contract.end_date or datetime.date.max)):
                periods[period].append(contract)
        return cls.invoice_periods(periods)

    @classmethod
    def invoice_periods(cls, periods):
        'Invoice periods for contracts'
        pool = Pool()
        Invoice = pool.get('account.invoice')
        ContractInvoice = pool.get('contract.invoice')
        Journal = pool.get('account.journal')
        journals = Journal.search([
                ('type', '=', 'revenue'),
                ], limit=1)
        if journals:
            journal, = journals
        else:
            journal = None

        invoices = defaultdict(list)
        for period, contracts in periods.iteritems():
            for contract in contracts:
                invoice = contract.get_invoice(*period)
                if not invoice.journal:
                    invoice.journal = journal
                if (not invoice.invoice_address
                        and contract.subscriber.addresses):
                    #TODO : To enhance
                    invoice.invoice_address = contract.subscriber.addresses[0]
                invoice.lines = contract.get_invoice_lines(*period)
                invoices[period].append((contract, invoice))
        new_invoices = Invoice.create([i._save_values
                 for contract_invoices in invoices.itervalues()
                 for c, i in contract_invoices])
        # Set the new ids
        Invoice.validate_invoice(new_invoices)
        old_invoices = (i for ci in invoices.itervalues() for c, i in ci)
        for invoice, new_invoice in zip(old_invoices, new_invoices):
            invoice.id = new_invoice.id
        Invoice.validate_invoice(new_invoices)
        contract_invoices_to_create = []
        for period, contract_invoices in invoices.iteritems():
            start, end = period
            for contract, invoice in contract_invoices:
                contract_invoices_to_create.append(ContractInvoice(
                        contract=contract,
                        invoice=invoice,
                        start=start,
                        end=end))
        return ContractInvoice.create([c._save_values
                for c in contract_invoices_to_create])

    def get_invoice(self, start, end):
        pool = Pool()
        Invoice = pool.get('account.invoice')
        return Invoice(
            company=self.company,
            type='out_invoice',
            journal=None,
            party=self.subscriber,
            invoice_address=self.get_contract_address(),
            currency=self.get_currency(),
            account=self.subscriber.account_receivable,
            payment_term=self.payment_term,
<<<<<<< HEAD
=======
            state='draft',
>>>>>>> 50633905
            )

    def get_invoice_lines(self, start, end):
        lines = []
        for premium in self.premiums:
            lines.extend(premium.get_invoice_lines(start, end))
        for option in self.options:
            lines.extend(option.get_invoice_lines(start, end))
        for covered_element in self.covered_elements:
            lines.extend(covered_element.get_invoice_lines(start, end))
        return lines

    @classmethod
    @ModelView.button
    def button_calculate_prices(cls, contracts):
        for contract in contracts:
            contract.calculate_prices()

    def before_activate(self, contract_dict=None):
        super(Contract, self).before_activate(contract_dict)
        self.save()
        self.calculate_prices()

    def calculate_prices(self):
        prices, errs = self.calculate_prices_between_dates()
        if errs:
            return False, errs
        self.store_prices(prices)
        return True, ()

    def calculate_price_at_date(self, date):
        cur_dict = {
            'date': date,
            'appliable_conditions_date': self.appliable_conditions_date}
        self.init_dict_for_rule_engine(cur_dict)
        prices, errs = self.product.get_result('total_price', cur_dict)
        return (prices, errs)

    def calculate_prices_between_dates(self, start=None, end=None):
        if not start:
            start = self.start_date
        prices = {}
        errs = []
        dates = self.get_dates()
        dates = utils.limit_dates(dates, self.start_date)
        for cur_date in dates:
            price, err = self.calculate_price_at_date(cur_date)
            if price:
                prices[cur_date] = price
            errs += err
            if errs:
                return {}, errs
        return prices, errs

    def store_price(self, price, start_date, end_date):
        to_check_for_deletion = set()
        to_save = []
        Premium = Pool().get('contract.premium')
        new_premium = Premium.new_line(price, start_date, end_date)
        if new_premium:
            parent = new_premium.get_parent()
            if not end_date and not getattr(new_premium, 'end', None):
                new_premium.end = getattr(parent, 'end_date', None)
            if isinstance(parent.premiums, tuple):
                parent.premiums = list(parent.premiums)
            parent.premiums.append(new_premium)
            to_check_for_deletion.add(parent)
            to_save.append(new_premium)
        return to_save, to_check_for_deletion

    def store_prices(self, prices):
        if not prices:
            return
        Premium = Pool().get('contract.premium')
        dates = list(prices.iterkeys())
        dates.sort()
        to_check_for_deletion = set()
        to_save = []
        for date, price_list in prices.iteritems():
            date_pos = dates.index(date)
            if date_pos < len(dates) - 1:
                end_date = dates[date_pos + 1] + datetime.timedelta(days=-1)
            else:
                end_date = None
            for price in price_list:
                price_save, price_delete = self.store_price(price,
                    start_date=date, end_date=end_date)
                to_save += price_save
                to_check_for_deletion.update(price_delete)
        to_delete = set()
        for elem in to_check_for_deletion:
            existing = [x for x in getattr(elem, 'premiums', []) if x.id > 0]
            if not existing:
                continue
            to_delete.update(set(
                    x for x in existing if x.start >= dates[0]))
            for elem in existing:
                if (datetime.date.min or elem.start) < dates[0] <= (
                        elem.end or datetime.date.max):
                    elem.end = coop_date.add_day(dates[0], -1)
                    elem.save()
                    break
        if to_delete:
            Premium.delete(list(to_delete))
        if to_save:
            Premium.create([x._save_values for x in to_save])
        self.browse([self.id])[0].remove_premium_duplicates()
        # TODO : Remove this once premium changes are stored in the instances
        # and saved once globally
        for elem in to_check_for_deletion:
            elem.premiums = tuple(Premium.search([
                        (elem._fields['premiums'].field, '=', elem)]))

    def get_premium_list(self):
        result = list(self.premiums)
        for option in self.options:
            result.extend(option.get_premium_list())
        for covered_element in self.covered_elements:
            result.extend(covered_element.get_premium_list())
        return result

    def remove_premium_duplicates(self):
        Pool().get('contract.premium').remove_duplicates(
            self.get_premium_list())

    def init_from_product(self, product, start_date=None, end_date=None):
        res, errs = super(Contract, self).init_from_product(product,
            start_date, end_date)
        pool = Pool()
        InvoiceFrequency = pool.get('contract.invoice_frequency')
        PaymentTerm = pool.get('contract.payment_term')
        self.invoice_frequencies = [InvoiceFrequency(start=self.start_date,
                value=product.default_frequency)]
        self.payment_terms = [PaymentTerm(start=self.start_date,
                value=product.default_payment_term)]
        return res, errs

    @staticmethod
    def get_possible_direct_debit_day():
        return [('', ''), ('5', '5'), ('15', '15')]


class _ContractRevisionMixin(object):
    contract = fields.Many2One('contract', 'Contract', required=True,
        select=True, ondelete='CASCADE')
    date = fields.Date('Date')
    value = None

    @classmethod
    def __setup__(cls):
        super(_ContractRevisionMixin, cls).__setup__()
        cls._order.insert(0, ('date', 'ASC'))
        # TODO unique constraint on (contract, date) ?

    @staticmethod
    def order_date(tables):
        table, _ = tables[None]
        return [Coalesce(table.date, datetime.date.min)]

    @classmethod
    def get_value(cls, contracts, date, default=None):
        'Return dictionary contract id as key, value for the date'
        cursor = Transaction().cursor
        table = cls.__table__()
        values = dict.fromkeys((c.id for c in contracts), default)
        in_max = cursor.IN_MAX
        for i in range(0, len(contracts), in_max):
            sub_ids = [c.id for c in contracts[i:i + in_max]]
            where_contract = reduce_ids(table.contract, sub_ids)

            subquery = table.select(
                table.contract,
                Max(Coalesce(table.date, datetime.date.min)).as_('date'),
                where=((table.date <= date) | (table.date == None))
                & where_contract,
                group_by=table.contract)

            cursor.execute(*table.join(subquery,
                    condition=(table.contract == subquery.contract)
                    & (Coalesce(table.date, datetime.date.min) ==
                        Coalesce(subquery.date, datetime.date.min))
                    ).select(table.contract, table.value))
            values.update(dict(cursor.fetchall()))
        return values


class ContractPaymentTerm(_ContractRevisionMixin, ModelSQL, ModelView):
    'Contract Payment Term'
    __name__ = 'contract.payment_term'
    value = fields.Many2One('account.invoice.payment_term', 'Payment Term',
        required=True, ondelete='CASCADE')


class ContractInvoiceFrequency(_ContractRevisionMixin, ModelSQL, ModelView):
    'Contract Invoice Frequency'
    __name__ = 'contract.invoice_frequency'
    value = fields.Many2One('offered.invoice.frequency', 'Invoice Frequency',
        required=True, ondelete='CASCADE')


class ContractInvoice(ModelSQL, ModelView):
    'Contract Invoice'
    __name__ = 'contract.invoice'
    contract = fields.Many2One('contract', 'Contract', required=True)
    invoice = fields.Many2One('account.invoice', 'Invoice', required=True,
        ondelete='CASCADE')
    invoice_state = fields.Function(fields.Selection([
                ('draft', 'Draft'),
                ('validated', 'Validated'),
                ('posted', 'Posted'),
                ('paid', 'Paid'),
                ('cancel', 'Canceled'),
                ], 'Invoice State'), 'get_invoice_state',
        searcher='search_invoice_state')
    start = fields.Date('Start Date', required=True)
    end = fields.Date('End Date', required=True)

    @classmethod
    def __setup__(cls):
        super(ContractInvoice, cls).__setup__()
        cls._order.insert(0, ('start', 'DESC'))
        cls._buttons.update({
                'reinvoice': {
                    'invisible': Eval('invoice_state') == 'cancel',
                    }
                })

    def get_invoice_state(self, name):
        return self.invoice.state

    @classmethod
    def search_invoice_state(cls, name, domain):
        return [('invoice.state',) + tuple(domain[1:])]

    @classmethod
    def validate(cls, contract_invoices):
        super(ContractInvoice, cls).validate(contract_invoices)
        for contract_invoice in contract_invoices:
            contract_invoice.check_dates()

    def check_dates(self):
        pool = Pool()
        Invoice = pool.get('account.invoice')
        cursor = Transaction().cursor
        table = self.__table__()
        invoice = Invoice.__table__()
        cursor.execute(*table.join(invoice,
                condition=table.invoice == invoice.id
                ).select(table.id,
                where=(((table.start <= self.start)
                        & (table.end >= self.start))
                    | ((table.start <= self.end)
                        & (table.end >= self.end))
                    | ((table.start >= self.start)
                        & (table.end <= self.end)))
                    & (table.contract == self.id)
                    & (invoice.state != 'cancel')))

    @classmethod
    @ModelView.button
    def reinvoice(cls, contract_invoices):
        pool = Pool()
        Invoice = pool.get('account.invoice')
        Contract = pool.get('contract')
        invoices = []
        for contract_invoice in contract_invoices:
            assert contract_invoice.invoice_state != 'cancel'
            invoices.append(contract_invoice.invoice)
        Invoice.cancel(invoices)
        periods = defaultdict(list)
        for contract_invoice in contract_invoices:
            period = contract_invoice.start, contract_invoice.end
            periods[period].append(contract_invoice.contract)
        Contract.invoice_periods(periods)

    @classmethod
    def delete(cls, contract_invoices):
        Invoice = Pool().get('account.invoice')
        Invoice.delete([x.invoice for x in contract_invoices])
        super(ContractInvoice, cls).delete(contract_invoices)


class CoveredElement:
    __name__ = 'contract.covered_element'

    premiums = fields.One2Many('contract.premium', 'covered_element',
        'Premiums')

    def get_invoice_lines(self, start, end):
        lines = []
        for premium in self.premiums:
            lines.extend(premium.get_invoice_lines(start, end))
        for option in self.options:
            lines.extend(option.get_invoice_lines(start, end))
        return lines

    def get_premium_list(self):
        result = list(self.premiums)
        for option in self.options:
            result.extend(option.get_premium_list())
        return result


class ContractOption:
    __name__ = 'contract.option'

    premiums = fields.One2Many('contract.premium', 'option', 'Premiums')

    def get_invoice_lines(self, start, end):
        lines = []
        if ((self.start_date or datetime.date.min) <= end
                and start <= (self.end_date or datetime.date.max)):
            for premium in self.premiums:
                lines.extend(premium.get_invoice_lines(start, end))
            for extra_premium in self.extra_premiums:
                lines.extend(extra_premium.get_invoice_lines(start, end))
        return lines

    def get_premium_list(self):
        result = list(self.premiums)
        for extra_premium in self.extra_premiums:
            result.extend(extra_premium.get_premium_list())
        return result


class ExtraPremium:
    __name__ = 'contract.option.extra_premium'

    premiums = fields.One2Many('contract.premium', 'option', 'Premiums')

    def get_invoice_lines(self, start, end):
        lines = []
        if ((self.start_date or datetime.date.min) <= end
                and start <= (self.end_date or datetime.date.max)):
            for premium in self.premiums:
                lines.extend(premium.get_invoice_lines(start, end))
        return lines

    def get_premium_list(self):
        return list(self.premiums)


class Premium(ModelSQL, ModelView):
    'Premium'
    __name__ = 'contract.premium'
    contract = fields.Many2One('contract', 'Contract', select=True,
        ondelete='CASCADE')
    covered_element = fields.Many2One('contract.covered_element',
        'Covered Element', select=True, ondelete='CASCADE')
    option = fields.Many2One('contract.option', 'Option', select=True,
        ondelete='CASCADE')
    extra_premium = fields.Many2One('contract.option.extra_premium',
        'Extra Premium', select=True, ondelete='CASCADE')
    rated_entity = fields.Reference('Rated Entity', 'get_rated_entities',
        required=True)
    start = fields.Date('Start')
    end = fields.Date('End')
    amount = fields.Numeric('Amount', required=True)
    frequency = fields.Selection(PREMIUM_FREQUENCIES, 'Frequency', sort=False)
    taxes = fields.Many2Many('contract.premium-account.tax',
        'premium', 'tax', 'Taxes',
        domain=[
            ('parent', '=', None),
            ['OR',
                ('group', '=', None),
                ('group.kind', 'in', ['sale', 'both']),
                ],
            ])
    account = fields.Many2One('account.account', 'Account', required=True,
        domain=[
            ('company', '=', Eval('context', {}).get('company', -1)),
            ('kind', '=', 'revenue'),
            ])
    invoice_lines = fields.One2Many('account.invoice.line', 'origin',
        'Invoice Lines', readonly=True)
    main_contract = fields.Function(
        fields.Many2One('contract', 'Contract'),
        'get_main_contract')

    @classmethod
    def __setup__(cls):
        super(Premium, cls).__setup__()
        cls._order = [('rated_entity', 'ASC'), ('start', 'ASC')]

    @classmethod
    def _get_rated_entities(cls):
        'Return list of Model names for origin Reference'
        return [
            'offered.product',
            'offered.option.description',
            'account.fee.description',
            ]

    @classmethod
    def get_rated_entities(cls):
        Model = Pool().get('ir.model')
        models = cls._get_rated_entities()
        models = Model.search([
                ('model', 'in', models),
                ])
        return [(None, '')] + [(m.model, m.name) for m in models]

    @classmethod
    def get_possible_parent_field(cls):
        return set(['contract', 'covered_element', 'option', 'extra_premium'])

    def get_parent(self):
        for elem in self.get_possible_parent_field():
            value = getattr(self, elem, None)
            if value:
                return value

    def get_main_contract(self, name=None):
        if self.contract:
            return self.contract.id
        if self.covered_element:
            return self.covered_element.main_contract.id
        if self.option:
            return self.option.parent_contract.id
        if self.extra_premium:
            return self.extra_premium.option.parent_contract.id

    def get_description(self):
        return '%s - %s' % (self.get_parent().rec_name,
            self.rated_entity.rec_name)

    def _get_rrule(self, start):
        if self.frequency in ('monthly', 'quarterly', 'biannual'):
            freq = MONTHLY
            interval = {
                'monthly': 1,
                'quarterly': 3,
                'biannual': 6,
                }.get(self.frequency)
        elif self.frequency == 'yearly':
            freq = YEARLY
            interval = 1
        elif self.frequency in ('once_per_contract'):
            return rrule(MONTHLY, dtstart=self.start, count=2)
        else:
            return
        return rrule(freq, interval=interval, dtstart=start)

    def get_amount(self, start, end):
        if self.frequency in ('once_per_invoice'):
            return self.amount
        rrule = self._get_rrule(start)
        start = datetime.datetime.combine(start, datetime.time())
        end = datetime.datetime.combine(end, datetime.time())
        occurences = rrule.between(start, end + datetime.timedelta(2))
        amount = len(occurences) * self.amount
        try:
            last_date = occurences[-1]
        except IndexError:
            last_date = start
        next_date = rrule.after(last_date)
        if self.frequency in ('once_per_contract'):
            if (last_date <= datetime.datetime.combine(self.start,
                    datetime.time()) <= next_date):
                return self.amount
            elif (start <= datetime.datetime.combine(self.start,
                    datetime.time())):
                return self.amount
            else:
                return 0
        if next_date and (next_date - end).days > 1:
            if (end - last_date).days != 0:
                ratio = (((end - last_date).days + 1.)
                    / ((next_date - last_date).days))
                amount += self.amount * Decimal(ratio)
        return amount

    def get_invoice_lines(self, start, end):
        pool = Pool()
        InvoiceLine = pool.get('account.invoice.line')
        if ((self.start or datetime.date.min) > end
                or (self.end or datetime.date.max) < start):
            return []
        start = (start if start > (self.start or datetime.date.min)
            else self.start)
        end = end if end < (self.end or datetime.date.max) else self.end
        amount = self.get_amount(start, end)
        if not amount:
            return []
        return [InvoiceLine(
                type='line',
                description=self.get_description(),
                origin=self,
                quantity=1,
                unit=None,
                unit_price=self.main_contract.company.currency.round(amount),
                taxes=self.taxes,
                invoice_type='out_invoice',
                account=self.account,
                coverage_start=start,
                coverage_end=end,
                )]

    def set_parent_from_line(self, line):
        for elem in self.get_possible_parent_field():
            field = self._fields[elem]
            if field.model_name == line['target'].__name__:
                setattr(self, elem, line['target'])
                break

    def calculate_rated_entity(self):
        # TODO : use the line rated_entity once it is implemented
        parent = self.get_parent()
        if parent.__name__ == 'contract':
            rated_entity = parent.product
        elif parent.__name__ == 'contract.option':
            rated_entity = parent.coverage
        elif parent.__name__ == 'contract.covered_element':
            rated_entity = parent.contract
        elif parent.__name__ == 'extra_premium':
            rated_entity = parent.option
        else:
            rated_entity = None
        return rated_entity

    @classmethod
    def new_line(cls, line, start_date, end_date):
        if 'target' not in line:
            return None
        new_instance = cls()
        new_instance.set_parent_from_line(line)
        parent = new_instance.get_parent()
        if not parent:
            # TODO : Should raise an error
            return None
        new_instance.rated_entity = line['rated_entity']
        # TODO : use the line account once it is implemented
        new_instance.account = new_instance.rated_entity.account_for_billing
        new_instance.start = start_date
        if getattr(parent, 'end_date', None) and (not end_date
                or parent.end_date < end_date):
            new_instance.end = parent.end_date
        else:
            new_instance.end = end_date
        new_instance.amount = line['amount']
        if line['taxes']:
            new_instance.taxes = line['taxes']
        new_instance.frequency = line['frequency']
        return new_instance

    @classmethod
    def remove_duplicates(cls, elems):
        to_del = []
        to_write = set()
        prev = None
        for elem in elems:
            if not prev:
                prev = elem
                continue
            if prev.rated_entity != elem.rated_entity:
                prev = elem
                continue
            if prev.same_value(elem):
                prev.end = elem.end
                to_del.append(elem)
                to_write.add(prev)
                continue
            prev = elem
        if to_del:
            cls.delete(to_del)
        if to_write:
            values = []
            for elem in to_write:
                values.extend([[elem], elem._save_values])
            cls.write(*values)

    def same_value(self, other):
        ident_fields = ('amount', 'frequency', 'rated_entity', 'account')
        for elem in ident_fields:
            if getattr(self, elem) != getattr(other, elem):
                return False
        if self.get_parent() != other.get_parent():
            return False
        if set(self.taxes) != set(other.taxes):
            return False
        return True

    def get_rec_name(self, name):
        return '(%s - %s) %s' % (self.start, self.end or '', self.amount)


class PremiumTax(ModelSQL):
    'Premium - Tax'
    __name__ = 'contract.premium-account.tax'
    premium = fields.Many2One('contract.premium', 'Premium',
        ondelete='CASCADE', select=True, required=True)
    tax = fields.Many2One('account.tax', 'Tax', ondelete='RESTRICT',
        required=True)


class InvoiceContractStart(ModelView):
    'Invoice Contract'
    __name__ = 'contract.invoice.start'
    up_to_date = fields.Date('Up To Date', required=True)


class InvoiceContract(Wizard):
    'Invoice Contract'
    __name__ = 'contract.invoice'
    start = StateView('contract.invoice.start',
        'contract_insurance_invoice.invoice_start_view_form', [
            Button('Cancel', 'end', icon='tryton-cancel'),
            Button('Ok', 'invoice', icon='tryton-ok', default=True),
            ])
    invoice = StateTransition()

    def transition_invoice(self):
        pool = Pool()
        Contract = pool.get('contract')
        contracts = Contract.browse(Transaction().context['active_ids'])
        Contract.invoice(contracts, self.start.up_to_date)
        return 'end'


class DisplayContractPremium(Wizard):
    'Display Contrat Premium'

    __name__ = 'contract.premium.display'

    start_state = 'display'
    display = StateView('contract.premium.display.premiums',
        'contract_insurance_invoice.display_premiums_view_form', [
            Button('Calculate Prices', 'calculate_prices', 'tryton-refresh'),
            Button('Exit', 'end', 'tryton-cancel', default=True)])
    calculate_prices = StateTransition()

    @classmethod
    def __setup__(cls):
        super(DisplayContractPremium, cls).__setup__()
        cls._error_messages.update({
                'no_contract_found': 'No contract found in context',
                })

    @classmethod
    def get_children_fields(cls):
        return {
            'contract': ['options', 'covered_elements'],
            'contract.covered_element': ['options'],
            'contract.option': ['extra_premiums'],
            }

    @classmethod
    def new_line(cls, line=None):
        return {
            'name': '%s - %s' % (line.start, line.end or '') if line else '',
            'premium': line.id if line else 0,
            'premiums': [line.id] if line else [],
            'amount': line.amount if line else 0,
            'childs': [],
            }

    def add_lines(self, source, parent):
        for field_name in self.get_children_fields().get(source.__name__, ()):
            values = getattr(source, field_name, None)
            if not values:
                continue
            for elem in values:
                base_line = self.new_line()
                base_line['name'] = elem.rec_name
                self.add_lines(elem, base_line)
                parent['childs'].append(base_line)
                parent['amount'] += base_line['amount']
        if source.premiums:
            premium_root = self.new_line()
            premium_root['name'] = 'Premium'
            for elem in source.premiums:
                premium_line = self.new_line(line=elem)
                if elem.start <= utils.today() <= (
                        elem.end or datetime.date.max):
                    premium_root['amount'] += elem.amount
                premium_root['childs'].append(premium_line)
            parent['childs'].append(premium_root)
            parent['amount'] += premium_root['amount']
        return parent

    def default_display(self, name):
        try:
            contracts = Pool().get('contract').browse(
                Transaction().context.get('active_ids'))
        except:
            self.raise_user_error('no_contract_found')
        lines = []
        for contract in contracts:
            contract_line = self.new_line()
            contract_line['name'] = contract.rec_name
            self.add_lines(contract, contract_line)
            lines.append(contract_line)
        return {'premiums': lines}

    def transition_calculate_prices(self):
        Contract = Pool().get('contract')
        Contract.button_calculate_prices(Contract.browse(
                Transaction().context.get('active_ids', [])))
        return 'display'


class DisplayContractPremiumDisplayer(model.CoopView):
    'Display Contract Premium Displayer'

    __name__ = 'contract.premium.display.premiums'

    premiums = fields.One2Many('contract.premium.display.premiums.line',
        None, 'Premiums', readonly=True)


class DisplayContractPremiumDisplayerPremiumLine(model.CoopView):
    'Display Contract Premium Displayer Prmeium Line'

    __name__ = 'contract.premium.display.premiums.line'

    amount = fields.Numeric('Amount Today')
    childs = fields.One2Many('contract.premium.display.premiums.line', None,
        'Childs')
    premiums = fields.One2Many('contract.premium', None, 'Premium')
    premium = fields.Many2One('contract.premium', 'Premium')
    name = fields.Char('Name')


class CreateInvoiceContractBatch(batchs.BatchRoot):
    'Contract Invoice Creation Batch'

    __name__ = 'contract.invoice.create'

    @classmethod
    def get_batch_main_model_name(cls):
        return 'contract'

    @classmethod
    def get_batch_name(cls):
        return 'Contract invoice creation'

    @classmethod
    def get_batch_stepping_mode(cls):
        return 'divide'

    @classmethod
    def get_batch_step(cls):
        return 4

    @classmethod
    def select_ids(cls):
        cursor = Transaction().cursor
        pool = Pool()

        contract = pool.get('contract').__table__()
        contract_invoice = pool.get('contract.invoice').__table__()

        query_table = contract.join(contract_invoice, 'LEFT', condition=(
                contract.id == contract_invoice.contract))

        cursor.execute(*query_table.select(contract.id, group_by=contract.id,
                where=(contract.status == 'active'),
                having=(
                    (Max(contract_invoice.end) < utils.today())
                    | (Max(contract_invoice.end) == None))))

        return cursor.fetchall()

    @classmethod
    def execute(cls, objects, ids, logger):
        Pool().get('contract').invoice(objects, utils.today())


class PostInvoiceContractBatch(batchs.BatchRoot):
    'Post Contract Invoice Batch'

    __name__ = 'contract.invoice.post'

    @classmethod
    def get_batch_main_model_name(cls):
        return 'account.invoice'

    @classmethod
    def get_batch_name(cls):
        return 'Contract invoice posting'

    @classmethod
    def get_batch_stepping_mode(cls):
        return 'divide'

    @classmethod
    def get_batch_step(cls):
        return 4

    @classmethod
    def select_ids(cls):
        cursor = Transaction().cursor
        pool = Pool()

        account_invoice = pool.get('account.invoice').__table__()
        contract_invoice = pool.get('contract.invoice').__table__()

        query_table = contract_invoice.join(account_invoice, 'LEFT',
            condition=(account_invoice.id == contract_invoice.invoice))

        cursor.execute(*query_table.select(account_invoice.id,
                where=((contract_invoice.start <= utils.today())
                    & (account_invoice.state == 'validated'))))

        return cursor.fetchall()

    @classmethod
    def execute(cls, objects, ids, logger):
        Pool().get('account.invoice').post(objects)<|MERGE_RESOLUTION|>--- conflicted
+++ resolved
@@ -162,6 +162,11 @@
         result = ContractRevision.get_value(contracts, date)
         return result
 
+    def get_total_invoice_amount(self, name):
+        return sum([x.invoice.total_amount
+                for x in self.invoices
+                if x.invoice.state in ('paid', 'validated', 'posted')])
+
     @classmethod
     def get_invoice_frequency(cls, contracts, name):
         pool = Pool()
@@ -192,10 +197,6 @@
                     group_by=table.id))
             values.update(dict(cursor.fetchall()))
         return values
-
-    def get_total_invoice_amount(self, name):
-        return sum([x.invoice.total_amount for x in self.invoices
-                if x.invoice.state in ('paid', 'validated', 'posted')])
 
     @classmethod
     def search_last_invoice(cls, name, domain):
@@ -312,12 +313,11 @@
         new_invoices = Invoice.create([i._save_values
                  for contract_invoices in invoices.itervalues()
                  for c, i in contract_invoices])
+        Invoice.validate_invoice(new_invoices)
         # Set the new ids
-        Invoice.validate_invoice(new_invoices)
         old_invoices = (i for ci in invoices.itervalues() for c, i in ci)
         for invoice, new_invoice in zip(old_invoices, new_invoices):
             invoice.id = new_invoice.id
-        Invoice.validate_invoice(new_invoices)
         contract_invoices_to_create = []
         for period, contract_invoices in invoices.iteritems():
             start, end = period
@@ -342,10 +342,6 @@
             currency=self.get_currency(),
             account=self.subscriber.account_receivable,
             payment_term=self.payment_term,
-<<<<<<< HEAD
-=======
-            state='draft',
->>>>>>> 50633905
             )
 
     def get_invoice_lines(self, start, end):
