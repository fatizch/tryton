#-*- coding:utf-8 -*-
import copy

from trytond.pool import PoolMeta
from trytond.rpc import RPC
from trytond.model import DictSchemaMixin
from trytond.pyson import Eval, Bool, Or, And
from trytond.transaction import Transaction

from trytond.modules.cog_utils import fields, model, utils, coop_string
from trytond.modules.offered.offered import CONFIG_KIND

__metaclass__ = PoolMeta

__all__ = [
    'ExtraData',
    'ExtraDataSubExtraDataRelation',
    'Tag',
    'ExtraDataTagRelation',
    ]


class ExtraData(DictSchemaMixin, model.CoopSQL, model.CoopView):
    'Extra Data'

    __name__ = 'extra_data'

    start_date = fields.Date('Start Date')
    end_date = fields.Date('End Date')
    with_default_value = fields.Boolean('Default Value')
    default_value_boolean = fields.Function(
        fields.Boolean('Default Value'),
        'get_default_value', 'set_default_value')
    default_value_selection = fields.Function(
        fields.Selection('get_default_value_selection', 'Default Value',
            depends=['type_', 'selection', 'with_default_value']),
        'get_default_value', 'set_default_value')
    default_value = fields.Char('Default Value')
    kind = fields.Selection([
            ('contract', 'Contract'),
            ('product', 'Product'),
            ('covered_element', 'Covered Element'),
            ('option', 'Option'),
            ('loss', 'Loss'),
            ('benefit', 'Benefit'),
            ], 'Kind')
    sub_datas = fields.One2Many('extra_data-sub_extra_data', 'master',
        'Sub Data', context={'kind': Eval('extra_data_kind')},
        states={'invisible': Eval('sub_data_config_kind') != 'simple'})
    sub_data_config_kind = fields.Selection(CONFIG_KIND,
        'Sub Data Config Kind')
    rule = fields.Many2One('rule_engine', 'Rule', ondelete='RESTRICT',
        states={'invisible': Eval('sub_data_config_kind') != 'advanced'})
    tags = fields.Many2Many('extra_data-tag', 'extra_data_def', 'tag', 'Tags')
    tags_name = fields.Function(
        fields.Char('Tags'),
        'on_change_with_tags_name', searcher='search_tags')

    @classmethod
    def __setup__(cls):
        super(ExtraData, cls).__setup__()

        def update_field(field_name, field):
            if not hasattr(field, 'states'):
                field.states = {}
            field.states['invisible'] = Or(
                Eval('type_') != field_name[14:],
                ~Bool(Eval('with_default_value')))

        map(lambda x: update_field(x[0], x[1]),
            [(elem, getattr(cls, elem)) for elem in dir(cls) if
                elem.startswith('default_value_')])

        cls.name.string = 'Code'
        cls.string.string = 'Name'

        cls.type_ = copy.copy(cls.type_)
        if not cls.type_.on_change:
            cls.type_.on_change = set()
        cls.type_.on_change.add('type_')

        cls.selection.states['required'] = And(Eval('type_') == 'selection',
            ~~Eval('with_default_value'))

        cls._sql_constraints += [
            ('code_uniq', 'UNIQUE(name)', 'The code must be unique!'),
            ]
        cls.__rpc__.update({'get_default_value_selection': RPC(instantiate=0)})
        cls._error_messages.update({
                'invalid_value': 'Invalid value %s for key %s in field %s of '
                '%s',
                'expected_value': 'Expected key %s to be set in field %s of '
                '%s',
                })

    @staticmethod
    def default_kind():
        if 'extra_data_kind' in Transaction().context:
            return Transaction().context['extra_data_kind']
        return 'contract'

    @staticmethod
    def default_start_date():
        return utils.today()

    @staticmethod
    def default_sub_data_config_kind():
        return 'simple'

    @fields.depends('default_value_selection', 'type_', 'selection',
        'with_default_value')
    def on_change_selection(self):
        if self.default_value_selection is None:
            return {}
        selection = self.get_default_value_selection()
        if not self.default_value_selection in selection:
            return {'default_value_selection': selection[0] or None}
        return {}

    @fields.depends('type_')
    def on_change_type_(self):
        res = {}
        if not hasattr(self, 'type_'):
            return {}
        if self.type_ == 'selection':
            res['selection'] = ''
            res['default_selection'] = ''
        elif self.type_ == 'boolean':
            res['default_boolean'] = False
        else:
            res['default'] = ''
        return res

<<<<<<< HEAD
    @fields.depends('default_value_selection', 'selection', 'type_')
    def on_change_selection(self):
        if not getattr(self, 'default_value_selection', None):
            return {}
        selection = self.get_default_value_selection()
        if not self.default_value_selection in selection:
            return {'default_value_selection': selection[0] or None}
        return {}
=======
    @fields.depends('name', 'string')
    def on_change_with_name(self):
        if not self.name and self.string:
            return coop_string.remove_blank_and_invalid_char(self.string)
        return self.name

    @fields.depends('tags')
    def on_change_with_tags_name(self, name=None):
        return ', '.join([x.name for x in self.tags])
>>>>>>> 4414b106

    @fields.depends('type_', 'selection', 'with_default_value')
    def get_default_value_selection(self):
        if not self.type_:
            return [('', '')]
        if not self.selection:
            return [('', '')]
        selection = [x.split(':') for x in self.selection.splitlines()
            if x and ':' in x]
        if not self.with_default_value:
            selection.append(('', ''))
        return selection

    def get_default_value(self, name):
        if name is None:
            name_type = self.type_
        else:
            name_type = name[14:]
        if name_type == 'boolean':
            return self.default_value == 'True'
        if name_type == 'selection':
            return self.default_value if self.type_ == 'selection' else None
        return None

    @classmethod
    def set_default_value(cls, schemas, name, value):
        name_type = name[14:]
        for schema in schemas:
            if not name_type == schema.type_:
                continue
            if name_type == 'boolean':
                if isinstance(value, bool) and value:
                    cls.write(schemas, {'default_value': 'True'})
                else:
                    cls.write(schemas, {'default_value': 'False'})
            elif name_type == 'selection':
                cls.write(schemas, {'default_value': value})

    def validate_value(self, value):
        if self.type_ == 'selection':
            if not value:
                return False
            selection = [[w[0].strip() for w in v.split(':', 1)]
                for v in self.selection.splitlines() if v]
            if value not in selection:
                return False
        return True

    @classmethod
    def check_extra_data(cls, instance, field_name):
        field_value = getattr(instance, field_name, None)
        if field_value is None:
            return True, []
        expected_values = getattr(instance, 'on_change_with_%s' % field_name,
            None)
        if expected_values is not None:
            expected_values = expected_values()
        res, errs = True, []
        for k, v in field_value.iteritems():
            if expected_values is not None:
                if k in expected_values:
                    del expected_values[k]
                else:
                    continue
            key, = cls.search([('name', '=', k)])
            if not key.validate_value(v):
                res = False
                errs.append(('invalid_value', (v, k, field_name,
                            instance.get_rec_name(None))))
        if expected_values is not None:
            for k, v in expected_values.iteritems():
                # This is a serious error, as the user should have no way to
                # manage it on his own
                cls.raise_user_error('expected_value', (k, field_name,
                        instance.get_rec_name(None)))
        return res, errs

    def valid_at_date(self, at_date):
        if at_date and hasattr(self, 'start_date') and self.start_date:
            if self.start_date > at_date:
                return False
        if at_date and hasattr(self, 'end_date') and self.end_date:
            if self.end_date < at_date:
                return False
        return True

<<<<<<< HEAD
    @staticmethod
    def default_kind():
        if 'extra_data_kind' in Transaction().context:
            return Transaction().context['extra_data_kind']
        return 'contract'

    @fields.depends('string', 'name')
    def on_change_with_name(self):
        if not self.name and self.string:
            return coop_string.remove_blank_and_invalid_char(self.string)
        return self.name

=======
>>>>>>> 4414b106
    @classmethod
    def calculate_value_set(cls, possible_schemas, all_schemas, values):
        working_value_set = copy.copy(values)
        childs = set([])
        for schema in all_schemas:
            for sub_data in schema.sub_datas:
                if not sub_data.child in all_schemas:
                    continue
                childs.add(sub_data.child)
        tree_top = [schema for schema in all_schemas if not schema in childs]
        forced_values = {}
        non_forced_values = {}
        for schema in tree_top:
            new_vals = {}
            schema.update_field_value(new_vals, working_value_set, all_schemas)
            forced_values.update(
                dict([(x, y[0]) for x, y in new_vals.items() if y[1]]))
            non_forced_values.update(
                dict([(x, y[0]) for x, y in new_vals.items() if not y[1]]))
        res = {}
        res.update(non_forced_values)
        res.update(forced_values)
        return dict([
            (k.name, res[k.name])
            for k in possible_schemas if k.name in res])

    def update_field_value(self, new_vals, init_dict, valid_schemas):
        try:
            cur_value = init_dict[self.name]
        except KeyError:
            cur_value = (self.get_default_value(None)
                if self.with_default_value else None)
        # We set a boolean to know if the value is forced through rule engine
        new_vals[self.name] = (cur_value, False)
        args = {'extra_data': init_dict}
        if self.sub_data_config_kind == 'advanced' and self.rule:
            rule_engine_result = self.rule.execute(args)
            if (not rule_engine_result.errors
                    and type(rule_engine_result.result) is dict):
                for key, value in rule_engine_result.result.items():
                    new_vals[key] = (value, True)
        elif self.sub_data_config_kind == 'simple':
            for sub_data in self.sub_datas:
                if not sub_data.child in valid_schemas:
                    continue
                sub_data.update_if_needed(
                    new_vals, cur_value, init_dict, valid_schemas)

    def get_value_as_string(self, value, lang=None):
        if self.type_ == 'selection':
            cur_dict = dict(self.__class__.get_keys([self])[0]['selection'])
            return cur_dict[value]
        elif self.type_ in ['integer', 'float', 'numeric'] and not value:
            return '0'
        elif self.type_ == 'boolean':
            return coop_string.translate_bool(value, lang)
        return str(value)

    @classmethod
    def get_extra_data_definitions(cls, instance, field_name, type_, date):
        all_schemas = set([x for x in getattr(instance, field_name)
                if x.valid_at_date(date)])
        possible_schemas = set([x for x in all_schemas
                if x.kind == type_])
        return all_schemas, possible_schemas

    @classmethod
    def get_extra_data_summary(cls, instances, var_name, lang=None):
        res = {}
        domain = []
        keys = []
        for instance in instances:
            keys += [key for key in getattr(instance, var_name).iterkeys()]
        domain = [[('name', '=', key)] for key in set(keys)]
        domain.insert(0, 'OR')
        compl_dict = dict([x.name, x] for x in cls.search(domain))
        for instance in instances:
            res[instance.id] = ''
            for key, value in getattr(instance, var_name).iteritems():
                res[instance.id] += u'\n%s : %s' % (
                    coop_string.translate_value(compl_dict[key], 'string',
                        lang),
                    compl_dict[key].get_value_as_string(value, lang))
            res[instance.id] = coop_string.re_indent_text(res[instance.id], 1)
        return res

    @classmethod
    def get_extra_data_value(cls, instance, key, at_date=None):
        extra_data = instance.get_all_extra_data(at_date)
        res = extra_data.get(key)
        if res is not None:
            return res
        #TODO : To Enhance and load data_def in cache
        data_def, = cls.search([('name', '=', key)])
        if data_def.type_ in ['integer', 'float', 'numeric']:
            return 0
        elif data_def.type_ in ['char', 'selection']:
            return ''

    @classmethod
    def search_tags(cls, name, clause):
        return [('tags.name',) + tuple(clause[1:])]

    @classmethod
    def get_var_names_for_full_extract(cls):
        return ['name', 'string', 'type_', 'selection_json']


class ExtraDataSubExtraDataRelation(model.CoopSQL, model.CoopView):
    'Extra Data to Sub Extra Data Relation'

    __name__ = 'extra_data-sub_extra_data'

    master = fields.Many2One(
        'extra_data', 'Master', ondelete='CASCADE')
    child = fields.Many2One(
        'extra_data', 'Child', ondelete='RESTRICT')
    select_value = fields.Char('Select value')

    def does_match(self, value):
        if not (hasattr(self, 'select_value') and self.select_value):
            return True
        return str(value) in (self.select_value.replace(' ', '').split(','))

    def update_if_needed(self, new_values, value, value_dict, valid_schemas):
        if not self.does_match(value):
            return
        self.child.update_field_value(new_values, value_dict, valid_schemas)


class Tag:
    __name__ = 'tag'

    extra_data_defs = fields.Many2Many('extra_data-tag', 'tag',
        'extra_data_def', 'Extra Data')

    @classmethod
    def _export_skips(cls):
        result = super(Tag, cls)._export_skips()
        result.add('extra_data_defs')
        return result


class ExtraDataTagRelation(model.CoopSQL):
    'Relation between extra data def and tag'

    __name__ = 'extra_data-tag'

    extra_data_def = fields.Many2One('extra_data',
        'Extra Data Def', ondelete='CASCADE')
    tag = fields.Many2One('tag', 'Tag', ondelete='RESTRICT')<|MERGE_RESOLUTION|>--- conflicted
+++ resolved
@@ -131,16 +131,6 @@
             res['default'] = ''
         return res
 
-<<<<<<< HEAD
-    @fields.depends('default_value_selection', 'selection', 'type_')
-    def on_change_selection(self):
-        if not getattr(self, 'default_value_selection', None):
-            return {}
-        selection = self.get_default_value_selection()
-        if not self.default_value_selection in selection:
-            return {'default_value_selection': selection[0] or None}
-        return {}
-=======
     @fields.depends('name', 'string')
     def on_change_with_name(self):
         if not self.name and self.string:
@@ -150,7 +140,6 @@
     @fields.depends('tags')
     def on_change_with_tags_name(self, name=None):
         return ', '.join([x.name for x in self.tags])
->>>>>>> 4414b106
 
     @fields.depends('type_', 'selection', 'with_default_value')
     def get_default_value_selection(self):
@@ -237,21 +226,6 @@
                 return False
         return True
 
-<<<<<<< HEAD
-    @staticmethod
-    def default_kind():
-        if 'extra_data_kind' in Transaction().context:
-            return Transaction().context['extra_data_kind']
-        return 'contract'
-
-    @fields.depends('string', 'name')
-    def on_change_with_name(self):
-        if not self.name and self.string:
-            return coop_string.remove_blank_and_invalid_char(self.string)
-        return self.name
-
-=======
->>>>>>> 4414b106
     @classmethod
     def calculate_value_set(cls, possible_schemas, all_schemas, values):
         working_value_set = copy.copy(values)
