from trytond.pool import Pool
from contract import *
from subs_process import *
from .party import *
from .document import *

from trytond.modules.coop_utils import expand_tree
CoveredElementTreeExpansion = expand_tree('ins_contract.covered_element')
CoveredDataTreeExpansion = expand_tree('ins_contract.covered_data')


def register():
    Pool.register(
        # contract.py classes
        Party,
        InsurancePolicy,
        ContractHistory,
        ManagementProtocol,
        ManagementRole,
        InsuranceSubscribedCoverage,
        StatusHistory,
        CoveredElement,
        CoveredElementTreeExpansion,
        CoveredElementPartyRelation,
        CoveredData,
<<<<<<< HEAD
=======
        CoveredDataTreeExpansion,
        PriceLine,
>>>>>>> 3fd63a66
        Document,
        DocumentRequest,
        # subs_process.py classes
        # ProjectState,
        # CoverageDisplayer,
        # OptionSelectionState,
        # CoveredDesc,
        # SubscriptionProcessState,
        # SummaryState,
        DeliveredService,
        RequestFinder,
        Expense,
        ContractAddress,
        module='insurance_contract', type_='model')<|MERGE_RESOLUTION|>--- conflicted
+++ resolved
@@ -23,11 +23,7 @@
         CoveredElementTreeExpansion,
         CoveredElementPartyRelation,
         CoveredData,
-<<<<<<< HEAD
-=======
         CoveredDataTreeExpansion,
-        PriceLine,
->>>>>>> 3fd63a66
         Document,
         DocumentRequest,
         # subs_process.py classes
