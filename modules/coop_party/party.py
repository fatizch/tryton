#-*- coding:utf-8 -*-
from trytond.pyson import Eval, Bool, Less

from trytond.pool import PoolMeta

from trytond.modules.coop_utils import CoopView
from trytond.modules.coop_utils import utils, fields, model
from trytond.modules.coop_utils import coop_string


__all__ = [
    'Party',
    'Actor',
    ]

GENDER = [
    ('male', 'Mr.'),
    ('female', 'Mrs.'),
    ('', ''),
    ]

STATES_PERSON = Bool(Eval('is_person'))
STATES_COMPANY = Bool(Eval('is_company'))


class Party(model.CoopSQL):
    'Party'

    __name__ = 'party.party'
    __metaclass__ = PoolMeta

    is_person = fields.Boolean('Person')
    is_company = fields.Boolean('Company')

    relations = fields.One2Many('party.party-relation',
        'from_party', 'Relations', context={'direction': 'normal'})
    in_relation_with = fields.One2Many('party.party-relation',
        'to_party', 'in relation with', context={'direction': 'reverse'})
    summary = fields.Function(fields.Text('Summary'), 'get_summary')
    main_address = fields.Function(
        fields.Many2One('party.address', 'Main Address'),
        'get_main_address_id')
    number_of_addresses = fields.Function(
        fields.Integer('Number Of Addresses', on_change_with=['addresses'],
            states={'invisible': True}),
        'on_change_with_number_of_addresses')
    main_contact_mechanism = fields.Function(
        fields.Many2One('party.contact_mechanism', 'Main Contact Mechanism',
            states={'invisible': ~Eval('main_contact_mechanism')}),
        'get_main_contact_mechanism_id')
    number_of_contact_mechanisms = fields.Function(
        fields.Integer('Number Of Contact Mechanisms',
            on_change_with=['contact_mechanisms'],
            states={'invisible': True}),
        'on_change_with_number_of_contact_mechanisms')
    ####################################
    #Person information
    gender = fields.Selection(GENDER, 'Gender',
        on_change=['gender'], states={
            'invisible': ~STATES_PERSON,
            'required': STATES_PERSON,
        })
    first_name = fields.Char('First Name',
        states={
            'invisible': ~STATES_PERSON,
            'required': STATES_PERSON,
        })
    maiden_name = fields.Char('Maiden Name',
        states={
            'readonly': Eval('gender') != 'female',
            'invisible': ~STATES_PERSON
        })
    birth_date = fields.Date('Birth Date',
        states={
            'invisible': ~STATES_PERSON,
            'required': STATES_PERSON,
        })
    ssn = fields.Char('SSN', states={'invisible': ~STATES_PERSON})
    ####################################
    #Company information
    short_name = fields.Char(
        'Short Name', states={'invisible': ~STATES_COMPANY},
        depends=['is_company'])
    parent = fields.Many2One('party.party', 'Parent',
        #domain=[('is_company', '=', True)],
        states={'invisible': ~STATES_COMPANY})
    children = fields.One2Many('party.party', 'parent', 'Children',
        states={'invisible': ~STATES_COMPANY})
    logo = fields.Binary('Logo', states={'invisible': ~STATES_COMPANY})
    ####################################

    @classmethod
    def __setup__(cls):
        super(Party, cls).__setup__()
        cls._buttons.update({
                'open_addresses': {
                    'invisible': Less(Eval('number_of_addresses', 0), 1, True),
                    },
                'open_contact_mechanisms': {
                    'invisible': Less(Eval('number_of_contact_mechanisms', 0),
                        1, True),
                    },
                })

        #this loop will add for each One2Many role, a function field is_role
        for field_name in dir(cls):
            if not field_name.endswith('role'):
                continue
            field = getattr(cls, field_name)
            if not hasattr(field, 'model_name'):
                continue
            is_actor_var_name = Party.get_is_actor_var_name(field_name)
            field = fields.Function(
                fields.Boolean(
                    field.string, on_change=[field_name, is_actor_var_name],
                    states=field.states),
                'get_is_actor', setter='set_is_actor',
                searcher='search_is_actor')
            setattr(cls, is_actor_var_name, field)

            def get_on_change(name):
                # Use a method to create a new context different of the loop
                def on_change(self):
                    return self.on_change_generic(name)
                return on_change

            on_change_method = 'on_change_%s' % is_actor_var_name
            if not getattr(cls, on_change_method, None):
                setattr(
                    cls, on_change_method, get_on_change(is_actor_var_name))

    @classmethod
    def _export_keys(cls):
        return set(['name'])

    @classmethod
    def _export_skips(cls):
        res = super(Party, cls)._export_skips()
        res.add('code')
        return res

    @staticmethod
    def get_is_actor_var_name(var_name):
        res = 'is_'
        if var_name.endswith('_role'):
            res += var_name.split('_role')[0]
        return res

    @staticmethod
    def get_actor_var_name(var_name):
        return var_name.split('is_')[1] + '_role'

    def get_is_actor(self, name):
        field_name = Party.get_actor_var_name(name)
        if hasattr(self, field_name):
            field = getattr(self, field_name)
            return len(field) > 0
        return False

    @classmethod
    def search_is_actor(cls, name, clause):
        if clause[2] is True:
            clause[1], clause[2] = ('!=', None)
        elif clause[2] is False:
            clause[2] = None
        field_name = Party.get_actor_var_name(name)
        return [(field_name, ) + tuple(clause[1:])]

    def on_change_generic(self, is_role=''):
        res = {}
        if is_role == '':
            return res
        role = Party.get_actor_var_name(is_role)
        if role == '' or is_role == '':
            return res
        res[role] = {}
        if type(getattr(self, role)) == bool:
            return res
        if getattr(self, is_role) and not getattr(self, role):
            res[role]['add'] = [{}]
        elif not getattr(self, is_role) and getattr(self, role):
            res[role].setdefault('remove', [])
            res[role]['remove'].append(getattr(self, role)[0].id)
        return res

    @classmethod
    def set_is_actor(cls, parties, name, value):
        pass

    def get_clean_name(self):
        if self.is_person:
            res = "%s %s %s" % (coop_string.translate_value(
                self, 'gender'), self.name.upper(), self.first_name)
        return res

    def get_rec_name(self, name):
        res = ''
        if self.is_person:
            res = "%s %s %s" % (coop_string.translate_value(
                self, 'gender'), self.name.upper(), self.first_name)
            if self.ssn:
                res += ' (%s)' % self.ssn
        if self.is_company:
            res = super(Party, self).get_rec_name(name)
        if res:
            return res
        return super(Party, self).get_rec_name(name)

    def get_relation_with(self, target):
        kind = set([elem.kind for elem in self.relations
            if elem.to_party.id == elem.id])
        if kind:
            return kind[0]
        return None

    @staticmethod
    def gender_as_int(gender):
        return utils.tuple_index(gender, GENDER) + 1

    def get_gender_as_int(self):
        return self.gender_as_int(self.gender)

    @classmethod
    def get_summary(cls, parties, name=None, at_date=None, lang=None):
        if not lang:
            lang = utils.get_user_language()
        res = {}
        for party in parties:
            res[party.id] = "<b>%s</b>\n" % party.get_rec_name(name)
            if party.is_person:
                res[party.id] = coop_string.get_field_as_summary(party, 'ssn')
                res[party.id] += coop_string.get_field_as_summary(
                    party, 'birth_date')
                res[party.id] += coop_string.get_field_as_summary(
                    party, 'maiden_name')
            if party.is_company:
                pass
            #res[party.id] += coop_string.get_field_as_summary(
            #    party, 'complementary_data', True, at_date, lang=lang)
            res[party.id] += coop_string.get_field_as_summary(
                party, 'addresses', True, at_date, lang=lang)
            res[party.id] += coop_string.get_field_as_summary(
                party, 'relations', True, at_date, lang=lang)
            res[party.id] += coop_string.get_field_as_summary(
                party, 'in_relation_with', True, at_date, lang=lang)
        return res

    @classmethod
    def search_rec_name(cls, name, clause):
        parties = cls.search(['OR',
                [('first_name',) + tuple(clause[1:])],
                [('name',) + tuple(clause[1:])],
                [('ssn',) + tuple(clause[1:])]
                ], order=[])
        if parties:
            return [('id', 'in', [party.id for party in parties])]
        return super(Party, cls).search_rec_name(name, clause)

    def get_person(self):
        if self.is_person:
            return self

    def get_company(self):
        if self.is_company:
            return self.company

    def address_get(self, type=None, at_date=None, kind=None):
        addresses = utils.get_good_versions_at_date(self, 'addresses', at_date)
        for address in addresses:
            if ((not type or getattr(address, type)) and
                    (not kind or address.kind == kind)):
                return address

    def get_main_address_id(self, name=None, at_date=None):
        address = self.address_get(at_date=at_date)
        return address.id if address else None

    @classmethod
    def default_lang(cls):
        return utils.get_user_language().id

    def on_change_gender(self):
        res = {}
        if self.gender == 'female':
            return res
        res['maiden_name'] = ''
        return res

<<<<<<< HEAD
    @classmethod
    def get_var_names_for_full_extract(cls):
        res = super(Party, cls).get_var_names_for_full_extract()
        res.extend(['is_person', 'is_company', 'relations',
            'gender', 'first_name', 'maiden_name', 'birth_date', 'ssn',
            'short_name', 'addresses', 'contact_mechanisms',
            ('lang', 'light')])
        return res
=======
    def get_main_contact_mechanism_id(self, name):
        return self.contact_mechanisms[0].id if self.contact_mechanisms else None

    @classmethod
    @model.CoopView.button_action('coop_party.act_addresses_button')
    def open_addresses(cls, objs):
        pass

    @classmethod
    @model.CoopView.button_action('coop_party.act_contact_mechanisms_button')
    def open_contact_mechanisms(cls, objs):
        pass

    def on_change_with_number_of_addresses(self, name=None):
        return len(self.addresses)

    def on_change_with_number_of_contact_mechanisms(self, name=None):
        return len(self.contact_mechanisms)
>>>>>>> 1db9c102


class Actor(CoopView):
    'Actor'
    __name__ = 'party.actor'
    _rec_name = 'party'

    reference = fields.Char('Reference')
    party = fields.Many2One(
        'party.party', 'Party', required=True, ondelete='CASCADE', select=True)

    def get_rec_name(self, name):
        if self.party:
            return self.party.rec_name
        return super(Actor, self).get_rec_name(name)<|MERGE_RESOLUTION|>--- conflicted
+++ resolved
@@ -286,7 +286,6 @@
         res['maiden_name'] = ''
         return res
 
-<<<<<<< HEAD
     @classmethod
     def get_var_names_for_full_extract(cls):
         res = super(Party, cls).get_var_names_for_full_extract()
@@ -295,7 +294,7 @@
             'short_name', 'addresses', 'contact_mechanisms',
             ('lang', 'light')])
         return res
-=======
+
     def get_main_contact_mechanism_id(self, name):
         return self.contact_mechanisms[0].id if self.contact_mechanisms else None
 
@@ -314,7 +313,6 @@
 
     def on_change_with_number_of_contact_mechanisms(self, name=None):
         return len(self.contact_mechanisms)
->>>>>>> 1db9c102
 
 
 class Actor(CoopView):
