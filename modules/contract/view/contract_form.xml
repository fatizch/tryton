--- conflicted
+++ resolved
@@ -20,17 +20,13 @@
     <page string="Documents" id="documents">
       <field name="documents" xexpand="1" xfill="1" yexpand="1" yfill="1" mode="form"/>
     </page>
-<<<<<<< HEAD
-    <page string="Advanced" id="advanced">
-      <label name="appliable_conditions_date"/>
-      <field name="appliable_conditions_date"/>
-=======
     <page string="Administration" id="admin">
       <label name="product_kind"/>
       <field name="product_kind"/>
       <label name="offered"/>
       <field name="offered"/>
->>>>>>> 76af55bc
+      <label name="appliable_conditions_date"/>
+      <field name="appliable_conditions_date"/>
     </page>
   </notebook>
 </form>