--- conflicted
+++ resolved
@@ -196,17 +196,10 @@
         context={'start_date': Eval('start_date')},
         states=_STATES, depends=_DEPENDS)
     contract_number = fields.Char('Contract Number', select=1,
-<<<<<<< HEAD
         states={
             'required': Eval('status') == 'active',
             'readonly': Eval('status') != 'quote',
             }, depends=_DEPENDS)
-    subscriber_kind = fields.Function(
-        fields.Char('Subscriber Kind',
-            states={'invisible': Eval('subscriber', False)}),
-        'on_change_with_subscriber_kind')
-=======
-        states={'required': Eval('status') == 'active'})
     offered_subscriber_kind = fields.Function(
         fields.Selection(offered.SUBSCRIBER_KIND, 'Offered Subscriber Kind',
             states={'invisible': True}),
@@ -219,7 +212,6 @@
                 },
             depends=['offered_subscriber_kind', 'status']),
         'on_change_with_subscriber_kind', 'setter_void')
->>>>>>> 4091851e
     subscriber = fields.Many2One('party.party', 'Subscriber',
         domain=[[If(
                     Eval('subscriber_kind') == 'person',
