import datetime
from sql import Cast
from sql.operators import Concat

from trytond.transaction import Transaction
from trytond.pyson import Eval, If
from trytond.pool import Pool

from trytond.modules.cog_utils import utils, model, fields, coop_date
from trytond.modules.currency_cog import ModelCurrency
from trytond.modules.offered import offered

CONTRACTSTATUSES = [
    ('', ''),
    ('quote', 'Quote'),
    ('active', 'Active'),
    ('hold', 'Hold'),
    ('terminated', 'Terminated'),
    ]

OPTIONSTATUS = CONTRACTSTATUSES + [
    ('refused', 'Refused'),
    ]

__all__ = [
    'StatusHistory',
    'add_status_history',
    'Contract',
    'ContractOption',
    'ContractAddress',
    ]


class StatusHistory(model.CoopSQL, model.CoopView):
    'Status History'

    __name__ = 'contract.status.history'

    reference = fields.Reference('Reference', [
            ('contract', 'Contract'),
            ('contract.option', 'Option'),
            ])
    status = fields.Selection(OPTIONSTATUS, 'Status')
    sub_status = fields.Char('Sub Status')
    start_date = fields.Date('Start Date')
    end_date = fields.Date('End Date')


def add_status_history(possible_status):
    class WithStatusHistoryMixin(object):
        'Mixin to add Status History on instances'

        status_history = fields.One2Many('contract.status.history',
            'reference', 'Status History', order=[('start_date', 'ASC')])
        end_date = fields.Function(
            fields.Date('End Date'),
            'on_change_with_end_date', searcher='search_status_history')
        start_date = fields.Function(
            fields.Date('Start Date'),
            'on_change_with_start_date', searcher='search_status_history')
        status = fields.Function(
            fields.Selection(possible_status, 'Status'),
            'on_change_with_status', searcher='search_status_history')

        @classmethod
        def default_status(cls):
            raise NotImplementedError

        @classmethod
        def default_start_date(cls):
            return Transaction().context.get('start_date', None)

        @classmethod
        def default_status_history(cls):
            return [{
                    'status': cls.default_status(),
                    'start_date': cls.default_start_date(),
                    }]

        @fields.depends('status_history')
        def on_change_with_start_date(self, name=None):
            if self.status_history:
                for elem in self.status_history:
                    if elem.status in ('active', 'quote'):
                        return elem.start_date
            return None

        @fields.depends('status_history')
        def on_change_with_end_date(self, name=None):
            if self.status_history:
                for elem in self.status_history:
                    if elem.status == 'terminated':
                        return coop_date.add_day(elem.start_date, -1)
            return None

        @fields.depends('status_history')
        def on_change_with_status(self, name=None):
            if self.status_history:
                for elem in self.status_history:
                    if ((elem.start_date or datetime.date.min)
                            <= utils.today()
                            <= (elem.end_date or datetime.date.max)):
                        return elem.status
            return self.default_status()

        @classmethod
        def search_status_history(cls, name, clause):
            pool = Pool()
            MainModel = pool.get(cls.__name__)
            StatusHistory = pool.get('contract.status.history')
            cursor = Transaction().cursor
            _, operator, value = clause
            Operator = fields.SQL_OPERATORS[operator]

            main_model_table = MainModel.__table__()
            history_table = StatusHistory.__table__()
            if name == 'status':
                date_clause = ((
                        (history_table.start_date == None)
                        | (history_table.start_date <= utils.today()))
                    & (
                        (history_table.end_date == None)
                        | (history_table.end_date >= utils.today())))
            elif name == 'start_date':
                date_clause = (
                    (history_table.status == 'quote')
                    | (history_table.status == 'active'))
            elif name == 'end_date':
                date_clause = (history_table.status == 'terminated')

            query_table = main_model_table.join(history_table,
                condition=(history_table.reference == Concat(
                        '%s,' % cls.__name__,
                        Cast(main_model_table.id, 'VARCHAR'))))

            cursor.execute(*query_table.select(main_model_table.id,
                    where=(date_clause & (
                            Operator(getattr(history_table, name),
                                getattr(cls, name).sql_format(value))))))

            return [('id', 'in', [x[0] for x in cursor.fetchall()])]

        def activate_status(self):
            for elem in self.status_history:
                if elem.status != 'quote':
                    continue
                elem.status = 'active'

        def set_end_date(self, end_date):
            self.end_date = end_date
            StatusHistory = Pool().get('contract.status.history')
            terminated_date = coop_date.add_day(end_date, 1)
            idx_to_del = []
            prev_non_terminated = None
            for idx, elem in enumerate(self.status_history):
                if elem.status == 'terminated':
                    if elem.start_date != terminated_date:
                        elem.start_date = terminated_date
                    break
                if elem.start_date > end_date:
                    idx_to_del.insert(0, idx)
                    continue
                prev_non_terminated = elem
            if isinstance(self.status_history, tuple):
                self.status_history = list(self.status_history)
            if not prev_non_terminated:
                self.status_history = [StatusHistory(
                        start_date=terminated_date, status='terminated')]
            else:
                if prev_non_terminated.end_date != end_date:
                    prev_non_terminated.end_date = end_date
                if elem and elem.status != 'terminated':
                    self.status_history.append(StatusHistory(
                            start_date=terminated_date, status='terminated'))
            if not idx_to_del:
                return
            for elem in idx_to_del:
                self.status_history.pop(elem)

    return WithStatusHistoryMixin


_STATES = {
    'readonly': Eval('status') != 'quote',
    }
_DEPENDS = ['status']


class Contract(model.CoopSQL, model.CoopView, ModelCurrency,
        add_status_history(CONTRACTSTATUSES)):
    'Contract'

    __name__ = 'contract'
    _rec_name = 'contract_number'
    _history = True

    addresses = fields.One2Many('contract.address', 'contract',
        'Addresses', context={
            'policy_owner': Eval('current_policy_owner'),
            'start_date': Eval('start_date'),
            }, depends=['current_policy_owner', 'status'],
            states=_STATES)
    appliable_conditions_date = fields.Date('Appliable Conditions Date',
        states=_STATES, depends=_DEPENDS)
    company = fields.Many2One('company.company', 'Company', required=True,
        select=True, ondelete='RESTRICT', states=_STATES, depends=_DEPENDS)
    # TODO replace single contact by date versionned list
    contact = fields.Many2One('party.party', 'Contact', ondelete='RESTRICT')
    contract_number = fields.Char('Contract Number', select=1,
        states={
            'required': Eval('status') == 'active',
            'readonly': Eval('status') != 'quote',
            }, depends=_DEPENDS)
    extra_data = fields.Dict('extra_data', 'Complementary Data', states={
            'invisible': ~Eval('extra_data'),
            'readonly': Eval('status') != 'quote',
            }, depends=['extra_data', 'status'])
    product = fields.Many2One('offered.product', 'Product',
        ondelete='RESTRICT', required=True, domain=[['OR',
                [('end_date', '>=', Eval('start_date'))],
                [('end_date', '=', None)],
                ], ['OR',
                [('start_date', '<=', Eval('start_date'))],
                [('start_date', '=', None)],
                ],
            ('company', '=', Eval('company')),
            ], depends=['start_date', 'status', 'company'])
    options = fields.One2Many('contract.option', 'contract', 'Options',
        context={
            'start_date': Eval('start_date'),
            'product': Eval('product'),
            'parties': Eval('parties'),
            'all_extra_datas': Eval('extra_data')},
        domain=[('coverage.products', '=', Eval('product'))],
        states=_STATES, depends=['parties', 'status', 'start_date', 'product',
            'extra_data'])
    start_date = fields.Date('Effective Date', required=True, states=_STATES,
        depends=_DEPENDS)
    start_management_date = fields.Date('Management Date', states=_STATES,
        depends=_DEPENDS)
    subscriber = fields.Many2One('party.party', 'Subscriber',
        domain=[If(
                Eval('subscriber_kind') == 'person',
                ('is_person', '=', True),
                ('id', '>', 0)),
            If(
                Eval('subscriber_kind') == 'company',
                ('is_company', '=', True),
                ('id', '>', 0))],
        states=_STATES, depends=['subscriber_kind', 'status'],
        ondelete='RESTRICT')
    current_policy_owner = fields.Function(
        fields.Many2One('party.party', 'Current Policy Owner'),
        'on_change_with_current_policy_owner')
    parties = fields.Function(
        fields.Many2Many('party.party', None, None, 'Parties'),
        'on_change_with_parties')
    product_kind = fields.Function(
        fields.Char('Product Kind'),
        'on_change_with_product_kind', searcher='search_product_kind')
    subscriber_kind = fields.Function(
        fields.Selection(offered.SUBSCRIBER_KIND, 'Subscriber Kind',
            states={
                'readonly': Eval('subscriber_kind') != 'all',
                'invisible': Eval('status') != 'quote',
                },
            depends=['status']),
        'on_change_with_subscriber_kind', 'setter_void')

    @classmethod
    def __setup__(cls):
        super(Contract, cls).__setup__()
        cls._buttons.update({'option_subscription': {}})
        cls._error_messages.update({
                'inactive_product_at_date':
                'Product %s is inactive at date %s',
                })

    @classmethod
    def default_company(cls):
        return Transaction().context.get('company', None)

    @classmethod
    def default_extra_data(cls):
        return {}

    @staticmethod
    def default_start_date():
        return utils.today()

    @staticmethod
    def default_status():
        return 'quote'

    @classmethod
    def default_subscriber_kind(cls):
        return 'all'

    @fields.depends('product', 'options', 'start_date', 'extra_data',
        'appliable_conditions_date')
    def on_change_product(self):
        if self.product is None:
            return {
                'product_kind': '',
                'subscriber_kind': 'all',
                'options': {'remove': [x.id for x in self.options]},
                'extra_data': {},
                }
        available_coverages = self.get_coverages(self.product)
        to_remove = []
        if self.options:
            for elem in self.options:
                if elem.coverage not in available_coverages:
                    to_remove.append(elem.id)
                else:
                    available_coverages.remove(elem.coverage)
        Option = Pool().get('contract.option')
        to_add = []
        for elem in available_coverages:
            if elem.subscription_behaviour == 'optional':
                continue
            new_opt = Option.init_default_values_from_coverage(elem,
                self.product)
            to_add.append([-1, new_opt])
        result = {
            'product_kind': self.product.kind,
            'subscriber_kind': self.product.subscriber_kind,
            'extra_data': self.product.get_extra_data_def('contract',
                self.extra_data, self.appliable_conditions_date),
            }
        if not to_add and not to_remove:
            return result
        result['options'] = {}
        if to_add:
            result['options']['add'] = to_add
        if to_remove:
            result['options']['remove'] = to_remove
        return result

<<<<<<< HEAD
    def get_all_extra_data(self, at_date):
        res = self.offered.get_all_extra_data(at_date)
        res.update(getattr(self, 'extra_data', {}))
        return res
=======
    @fields.depends('extra_data', 'start_date', 'options', 'product',
        'appliable_conditions_date')
    def on_change_extra_data(self):
        if not self.product:
            return {'extra_data': {}}
        return {'extra_data': self.product.get_extra_data_def('contract',
                self.extra_data, self.appliable_conditions_date)}
>>>>>>> 72e8d63f

    @fields.depends('start_date')
    def on_change_start_date(self):
        result = super(Contract, self).on_change_start_date()
        result['appliable_conditions_date'] = self.start_date
        return result

    @fields.depends('subscriber')
    def on_change_with_current_policy_owner(self, name=None):
        policy_owner = self.get_policy_owner(utils.today())
        return policy_owner.id if policy_owner else None

    @fields.depends('subscriber')
    def on_change_with_parties(self, name=None):
        if not self.subscriber:
            return []
        return [self.subscriber.id]

    @fields.depends('product')
    def on_change_with_product_kind(self, name=None):
        if not self.product:
            return ''
        return self.product.kind

    @fields.depends('product')
    def on_change_with_subscriber_kind(self, name=None):
        if not self.product:
            return 'all'
        return self.product.subscriber_kind

    @classmethod
    def search_product_kind(cls, name, clause):
        return [('product.kind', ) + tuple(clause[1:])]

    def get_rec_name(self, name):
        if self.product and self.current_policy_owner:
            if self.contract_number:
                return '%s (%s) - %s' % (self.contract_number,
                    self.product.get_rec_name(name),
                    self.current_policy_owner.get_rec_name(name))
            else:
                return 'Contract %s - %s' % (
                    self.product.get_rec_name(name),
                    self.current_policy_owner.get_rec_name(name))
        else:
            return super(Contract, self).get_rec_name(name)

    @classmethod
    def search_global(cls, text):
        for id_, rec_name, icon in super(Contract, cls).search_global(text):
            icon = icon or 'contract'
            yield id_, rec_name, icon

    @classmethod
    def search_rec_name(cls, name, clause):
        contracts = cls.search([
            'OR',
            ('contract_number',) + tuple(clause[1:]),
            ('subscriber.name',) + tuple(clause[1:]),
        ])
        return [('id', 'in', [c.id for c in contracts])]

    @classmethod
    def subscribe_contract(cls, product, party, at_date=None,
            options_code=None):
        'WIP : This method should be the basic API to have a contract.'
        pool = Pool()
        Contract = pool.get('contract')
        SubscribedOpt = pool.get('contract.option')
        contract = Contract()
        contract.subscriber = party
        contract.init_from_product(product, at_date)
        contract.init_default_address()
        contract.options = []
        for coverage in [x.coverage for x in product.ordered_coverages]:
            if options_code and coverage.code not in options_code:
                continue
            sub_option = SubscribedOpt()
            sub_option.init_from_coverage(coverage, at_date)
            contract.options.append(sub_option)
        contract.activate_contract()
        contract.finalize_contract()
        return contract

    @classmethod
    def ws_subscribe_contract(cls, contract_dict):
        'This method is a standard API for webservice use'

    def init_from_product(self, product, start_date=None, end_date=None):
        if not start_date:
            start_date = utils.today()
        if utils.is_effective_at_date(product, start_date):
            StatusHistory = Pool().get('contract.status.history')
            self.product = product
            start_date = (
                max(product.start_date, start_date)
                if start_date else product.start_date)
            self.status_history = [StatusHistory(
                    start_date=start_date, status='quote')]
            end_date = (
                min(product.end_date, end_date)
                if end_date else product.end_date)
            if end_date:
                self.status_history[0].end_date = coop_date.add_day(end_date,
                    -1)
                self.status_history.append(StatusHistory(
                        start_date=end_date, status='terminated'))
            self.start_date, self.end_date = start_date, end_date
            self.status = 'quote'
        else:
            self.raise_user_error('inactive_product_at_date',
                (product.name, start_date))
        self.appliable_conditions_date = self.start_date

    def init_extra_data(self):
        if not (hasattr(self, 'extra_data') and
                self.extra_data):
            self.extra_data = {}
        self.extra_data = self.on_change_extra_data()['extra_data']

    def get_extra_data_def(self):
        extra_data_defs = []
        if self.product:
            extra_data_defs.extend(self.product.get_extra_data_def(
                ['contract'], at_date=self.start_date))
        for option in self.options:
            extra_data_defs.extend(
                option.product.get_extra_data_def(['contract'],
                    at_date=option.start_date))
        return set(extra_data_defs)

    def get_dates(self):
        return self.product.get_dates(self)

    def init_dict_for_rule_engine(self, cur_dict):
        cur_dict['contract'] = self
        cur_dict['appliable_conditions_date'] = self.appliable_conditions_date
        self.product.init_dict_for_rule_engine(cur_dict)
        cur_dict['subscriber'] = self.get_policy_owner()

    def get_new_contract_number(self):
        return self.product.get_result(
            'new_contract_number', {
                'appliable_conditions_date': self.appliable_conditions_date,
                'date': self.start_date,
                })[0]

    def finalize_contract(self):
        self.contract_number = self.get_new_contract_number()

    def get_policy_owner(self, at_date=None):
        '''
        the owner of a contract could change over time, you should never use
        the direct link subscriber
        '''
        # TODO: to enhance
        if not utils.is_none(self, 'subscriber'):
            return self.subscriber

    def activate_contract(self):
        if not self.status == 'quote':
            return
        for option in self.options:
            if option.status == 'quote':
                option.activate_status()
                option.save()
        self.activate_status()

    @classmethod
    def get_coverages(cls, product):
        return [x.coverage for x in product.ordered_coverages]

    def init_options(self):
        existing = dict(((x.coverage, x) for x in getattr(
                    self, 'options', [])))
        good_options = []
        to_delete = [elem for elem in existing.itervalues()]
        OptionModel = Pool().get('contract.option')
        for coverage in self.get_coverages(self.product):
            if coverage in existing:
                good_opt = existing[coverage.code]
                to_delete.remove(good_opt)
            elif coverage.subscription_behaviour == 'mandatory':
                good_opt = OptionModel()
                good_opt.init_from_coverage(coverage, self.start_date)
                good_opt.contract = self
            good_opt.save()
            good_options.append(good_opt)
        if to_delete:
            OptionModel.delete(to_delete)
        self.options = good_options

    def get_main_contact(self):
        return self.get_policy_owner()

    def get_contact(self):
        return self.get_policy_owner()

    def get_sender(self):
        return self.company.party

    def get_currency(self):
        if hasattr(self, 'product') and self.product:
            return self.product.currency

    @classmethod
    def get_possible_contracts_from_party(cls, party, at_date):
        if not party:
            return []
        domain = [
            ('subscriber', '=', party.id),
            ('status_history.status', '=', 'active'),
            ('status_history.start_date', '<=', at_date),
            ['OR',
                [('status_history.end_date', '=', None)],
                [('status_history.end_date', '>=', at_date)]],
            ]
        if 'company' in Transaction().context:
            domain.append(('company', '=', Transaction().context['company']))
        return cls.search(domain)

    def get_contract_address(self, at_date=None):
        res = utils.get_good_versions_at_date(self, 'addresses', at_date)
        if res:
            return res[0].address

    def get_next_renewal_date(self):
        # TODO : Do not hardcode yearly here
        return coop_date.add_frequency('yearly', self.start_date)

    def init_default_address(self):
        if not utils.is_none(self, 'addresses'):
            return True
        addresses = self.subscriber.address_get(
            at_date=self.start_date)
        if addresses:
            cur_address = utils.instanciate_relation(self, 'addresses')
            cur_address.address = addresses
            cur_address.start_date = self.start_date
            self.addresses = [cur_address]
        return True

    def get_doc_template_kind(self):
        return 'contract'

    def get_appliable_logo(self, kind=''):
        if self.company:
            if self.company.party.logo:
                return self.company.party.logo
        return ''

    @classmethod
    def get_var_names_for_full_extract(cls):
        return ['subscriber', ('product', 'light'), 'extra_data',
            'options', 'covered_elements', 'start_date', 'end_date']

    def get_publishing_context(self, cur_context):
        Lang = Pool().get('ir.lang')
        result = super(Contract, self).get_publishing_context(cur_context)
        result['Subscriber'] = self.subscriber
        result['Product'] = self.product
        result['Contract'] = self
        result['Company'] = self.company
        result['Currency'] = self.currency

        def format_currency(value):
            return Lang.currency(Lang.search([
                        ('code', '=', cur_context['Lang'])])[0], value,
                self.currency, grouping=True, symbol=True)

        result['FAmount'] = format_currency
        return result

    def get_publishing_values(self):
        result = super(Contract, self).get_publishing_values()
        result['number'] = self.contract_number
        result['start_date'] = self.start_date
        result['end_date'] = self.end_date
        return result

    @classmethod
    @model.CoopView.button_action('contract.option_subscription_wizard')
    def option_subscription(cls, contracts):
        pass

    def get_all_extra_data(self, at_date):
        return getattr(self, 'extra_data', {})

    def set_end_date(self, end_date):
        super(Contract, self).set_end_date(end_date)
        for option in self.options:
            if option.end_date and option.end_date <= end_date:
                continue
            option.set_end_date(end_date)


class ContractOption(model.CoopSQL, model.CoopView, ModelCurrency,
        add_status_history(OPTIONSTATUS)):
    'Contract Option'

    __name__ = 'contract.option'
    _history = True

    contract = fields.Many2One('contract', 'Contract', ondelete='CASCADE')
    coverage = fields.Many2One('offered.option.description', 'Coverage',
        ondelete='RESTRICT', states={
            'required': Eval('status') == 'active',
            'readonly': Eval('status') != 'quote',
            },
        depends=['status', 'start_date', 'end_date', 'product'])
    appliable_conditions_date = fields.Function(
        fields.Date('Appliable Conditions Date'),
        'on_change_with_appliable_conditions_date')
    contract_number = fields.Function(
        fields.Char('Contract Number'),
        'on_change_with_contract_number')
    coverage_family = fields.Function(
        fields.Char('Coverage Family'),
        'on_change_with_coverage_family')
    coverage_kind = fields.Function(
        fields.Char('Coverage Kind'),
        'on_change_with_coverage_kind', searcher='search_coverage_kind')
    current_policy_owner = fields.Function(
        fields.Many2One('party.party', 'Current Policy Owner'),
        'on_change_with_current_policy_owner')
    parties = fields.Function(
        fields.Many2Many('party.party', None, None, 'Parties'),
        'on_change_with_parties')
    product = fields.Function(
        fields.Many2One('offered.product', 'Product'),
        'on_change_with_product')

    @classmethod
    def __setup__(cls):
        super(ContractOption, cls).__setup__()
        cls._error_messages.update({
                'inactive_coverage_at_date':
                'Coverage %s is inactive at date %s',
                })

    @classmethod
    def default_appliable_conditions_date(cls):
        contract_id = Transaction().context.get('contract', -1)
        if contract_id <= 0:
            return cls.default_start_date()
        return Pool().get('contract')(contract_id).appliable_conditions_date

    @classmethod
    def default_parties(cls):
        return Transaction().context.get('parties', [])

    @classmethod
    def default_product(cls):
        return Transaction().context.get('product', None)

    @staticmethod
    def default_start_date():
        return utils.today()

    @classmethod
    def default_status(cls):
        return 'active'

    @fields.depends('coverage')
    def on_change_coverage(self):
        return {
            'coverage_kind': self.on_change_with_coverage_kind(),
            'coverage_family': self.on_change_with_coverage_family(),
            }

    @fields.depends('contract', 'start_date')
    def on_change_with_appliable_conditions_date(self, name=None):
        start_date = Transaction().context.get('start_date', None)
        if start_date:
            return start_date
        return self.contract.appliable_conditions_date

    @fields.depends('contract')
    def on_change_with_contract_number(self, name=None):
        return self.contract.contract_number if self.contract else ''

    @fields.depends('coverage')
    def on_change_with_coverage_family(self, name=None):
        return self.coverage.family if self.coverage else ''

    @fields.depends('coverage')
    def on_change_with_coverage_kind(self, name=None):
        return self.coverage.kind if self.coverage else ''

    @fields.depends('contract')
    def on_change_with_current_policy_owner(self, name=None):
        if self.contract:
            return self.contract.current_policy_owner

    @fields.depends('contract')
    def on_change_with_parties(self, name=None):
        if not self.contract or self.contract.id <= 0:
            return Transaction().context.get('parties', [])
        return [x.id for x in self.contract.parties]

    @fields.depends('contract')
    def on_change_with_product(self, name=None):
        product = Transaction().context.get('product', None)
        if product:
            return product
        if self.contract and self.contract.product:
            return self.contract.product.id

    def get_rec_name(self, name):
        if self.coverage:
            return self.coverage.get_rec_name(name)
        return super(ContractOption, self).get_rec_name(name)

    def get_currency(self):
        if hasattr(self, 'coverage') and self.coverage:
            return self.coverage.currency

    @classmethod
    def search_coverage_kind(cls, name, clause):
        return [('coverage.kind', ) + tuple(clause[1:])]

    def get_all_extra_data(self, at_date):
        res = super(ContractOption, self).get_all_extra_data(
            at_date)
        res.update(self.contract.get_all_extra_data(at_date))
        return res

    def init_dict_for_rule_engine(self, args):
        args['option'] = self
        self.coverage.init_dict_for_rule_engine(args)
        self.contract.init_dict_for_rule_engine(args)

    @classmethod
    def get_var_names_for_full_extract(cls):
        return [('coverage', 'light'), 'start_date', 'end_date']

    @classmethod
    def init_default_values_from_coverage(cls, coverage, product,
            start_date=None, end_date=None):
        if not start_date:
            start_date = utils.today()
        if utils.is_effective_at_date(coverage, start_date):
            result = {}
            result['coverage'] = coverage.id
            result['status'] = 'quote'
            result['status_history'] = [{
                    'start_date': start_date,
                    'status': 'active'}]
            # TODO : remove once computed properly
            result['start_date'] = start_date
            result['appliable_conditions_date'] = start_date
            return result
        else:
            cls.raise_user_error('inactive_coverage_at_date', (coverage.name,
                    start_date))

    @classmethod
    def init_on_change_values_from_coverage(cls, coverage, product,
            start_date=None, end_date=None):
        if not start_date:
            start_date = utils.today()
        if utils.is_effective_at_date(coverage, start_date):
            result = {}
            result['coverage'] = coverage.id
            result['coverage_family'] = coverage.family
            result['status'] = 'quote'
            result['status_history'] = {'add': [[-1, {
                            'start_date': start_date,
                            'status': 'active'}]]}
            # TODO : remove once computed properly
            result['start_date'] = start_date
            result['appliable_conditions_date'] = start_date
            return result
        else:
            cls.raise_user_error('inactive_coverage_at_date', (coverage.name,
                    start_date))

    def init_from_coverage(self, coverage, start_date=None, end_date=None):
        if not start_date:
            start_date = utils.today()
        if utils.is_effective_at_date(coverage, start_date):
            StatusHistory = Pool().get('contract.status.history')
            self.coverage = coverage
            self.coverage_family = coverage.family
            self.status_history = [StatusHistory(
                    start_date=start_date, status='active')]
            # TODO : remove once computed properly
            self.start_date = start_date
            self.appliable_conditions_date = start_date
            self.status = 'active'
        else:
            self.raise_user_error('inactive_coverage_at_date', (coverage.name,
                    start_date))


class ContractAddress(model.CoopSQL, model.CoopView):
    'Contract Address'

    __name__ = 'contract.address'

    contract = fields.Many2One('contract', 'Contract', ondelete='CASCADE')
    start_date = fields.Date('Start Date', required=True)
    end_date = fields.Date('End Date')
    address = fields.Many2One('party.address', 'Address', ondelete='RESTRICT',
        domain=[('party', '=', Eval('policy_owner'))],
        depends=['policy_owner'])
    policy_owner = fields.Function(
        fields.Many2One('party.party', 'Policy Owner',
            states={'invisible': True}),
        'on_change_with_policy_owner')

    @staticmethod
    def default_policy_owner():
        return Transaction().context.get('policy_owner')

    @staticmethod
    def default_start_date():
        return Transaction().context.get('start_date')

    @fields.depends('contract', 'start_date')
    def on_change_with_policy_owner(self, name=None):
        if self.contract and self.start_date:
            res = self.contract.get_policy_owner(self.start_date)
        else:
            res = self.default_policy_owner()
        if res:
            return res.id<|MERGE_RESOLUTION|>--- conflicted
+++ resolved
@@ -337,12 +337,6 @@
             result['options']['remove'] = to_remove
         return result
 
-<<<<<<< HEAD
-    def get_all_extra_data(self, at_date):
-        res = self.offered.get_all_extra_data(at_date)
-        res.update(getattr(self, 'extra_data', {}))
-        return res
-=======
     @fields.depends('extra_data', 'start_date', 'options', 'product',
         'appliable_conditions_date')
     def on_change_extra_data(self):
@@ -350,7 +344,6 @@
             return {'extra_data': {}}
         return {'extra_data': self.product.get_extra_data_def('contract',
                 self.extra_data, self.appliable_conditions_date)}
->>>>>>> 72e8d63f
 
     @fields.depends('start_date')
     def on_change_start_date(self):
@@ -637,7 +630,9 @@
         pass
 
     def get_all_extra_data(self, at_date):
-        return getattr(self, 'extra_data', {})
+        res = self.product.get_all_extra_data(at_date)
+        res.update(getattr(self, 'extra_data', {}))
+        return res
 
     def set_end_date(self, end_date):
         super(Contract, self).set_end_date(end_date)
@@ -773,8 +768,8 @@
         return [('coverage.kind', ) + tuple(clause[1:])]
 
     def get_all_extra_data(self, at_date):
-        res = super(ContractOption, self).get_all_extra_data(
-            at_date)
+        res = self.coverage.get_all_extra_data(at_date)
+        res.update(getattr(self, 'extra_data', {}))
         res.update(self.contract.get_all_extra_data(at_date))
         return res
 
