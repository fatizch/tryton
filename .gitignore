<<<<<<< HEAD
.hg*
*.pyc
=======
*.pyc
.hg*
>>>>>>> af3a9b09
<|MERGE_RESOLUTION|>--- conflicted
+++ resolved
@@ -1,7 +1,3 @@
-<<<<<<< HEAD
-.hg*
-*.pyc
-=======
 *.pyc
 .hg*
->>>>>>> af3a9b09
+*.pyc