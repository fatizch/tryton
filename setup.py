--- conflicted
+++ resolved
@@ -123,34 +123,16 @@
 VERSION='1.1.1'
 WEBSITE='http://www.coopengo.com/'
 
-<<<<<<< HEAD
 dist = setup(name='coopengo',
-=======
-major_version, minor_version, _ = VERSION.split('.', 2)
-major_version = int(major_version)
-minor_version = int(minor_version)
-
-download_url = 'http://downloads.tryton.org/%s.%s/' % (
-    major_version, minor_version)
-if minor_version % 2:
-    VERSION = '%s.%s.dev0' % (major_version, minor_version)
-    download_url = 'hg+http://hg.tryton.org/%s#egg=%s-%s' % (
-        PACKAGE, PACKAGE, VERSION)
-
-dist = setup(name=PACKAGE,
->>>>>>> 5afb1595
     version=VERSION,
     description='Coopengo client',
     long_description=read('README'),
-<<<<<<< HEAD
     author='Coopengo',
-=======
-    author='Tryton',
-    author_email='issue_tracker@tryton.org',
->>>>>>> 5afb1595
+	author_email='info@coopengo.com',
     url=WEBSITE,
-    download_url=download_url,
-    keywords='business application ERP',
+    download_url=("http://downloads.tryton.org/" +
+        VERSION.rsplit('.', 1)[0] + '/'),
+    keywords='Insurance ERP',
     packages=find_packages(),
     data_files=data_files,
     scripts=['bin/tryton'],
