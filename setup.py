#!/usr/bin/env python3
# This file is part of Tryton.  The COPYRIGHT file at the top level of
# this repository contains the full copyright notices and license terms.

from setuptools import setup, find_packages
import io
import os
import re


def read(fname):
    return io.open(
        os.path.join(os.path.dirname(__file__), fname),
        'r', encoding='utf-8').read()


args = {}
try:
    from babel.messages import frontend as babel

    class extract_messages(babel.extract_messages):
        def initialize_options(self):
            super().initialize_options()
            self.omit_header = True
            self.no_location = True

    class update_catalog(babel.update_catalog):
        def initialize_options(self):
            super().initialize_options()
            self.omit_header = True
            self.ignore_obsolete = True

    args['cmdclass'] = {
        'compile_catalog': babel.compile_catalog,
        'extract_messages': extract_messages,
        'init_catalog': babel.init_catalog,
        'update_catalog': update_catalog,
        }

    args['message_extractors'] = {
        'tryton': [
            ('**.py', 'python', None),
            ],
        }

except ImportError:
        pass

package_data = {
    'tryton': ['data/pixmaps/tryton/*.png',
        'data/pixmaps/tryton/*.svg',
        'data/locale/*/LC_MESSAGES/*.mo',
        'data/locale/*/LC_MESSAGES/*.po',
        ]
    }
data_files = []


def get_version():
    init = read(os.path.join('tryton', '__init__.py'))
    return re.search('__version_coog__ = "([0-9.]*)"', init).group(1)

name = 'Coog'

version = get_version()

dist = setup(name=name,
    version=version,
<<<<<<< HEAD
    description='Coog client',
    long_description=read('README'),
    author='Coopengo',
    author_email='support@coopengo.com',
    url='http://www.coopengo.com',
    keywords='Insurance ERP',
=======
    description='Tryton desktop client',
    long_description=read('README.rst'),
    author='Tryton',
    author_email='bugs@tryton.org',
    url='http://www.tryton.org/',
    download_url=download_url,
    project_urls={
        "Bug Tracker": 'https://bugs.tryton.org/',
        "Documentation": 'https://docs.tryton.org/',
        "Forum": 'https://www.tryton.org/forum',
        "Source Code": 'https://hg.tryton.org/tryton',
        },
    keywords='business application ERP',
>>>>>>> 9d0013bf
    packages=find_packages(),
    package_data=package_data,
    data_files=data_files,
    scripts=['bin/tryton'],
    classifiers=[
        'Development Status :: 5 - Production/Stable',
        'Environment :: X11 Applications :: GTK',
        'Framework :: Tryton',
        'Intended Audience :: End Users/Desktop',
        'License :: OSI Approved :: GNU General Public License (GPL)',
        'Natural Language :: Bulgarian',
        'Natural Language :: Catalan',
        'Natural Language :: Chinese (Simplified)',
        'Natural Language :: Czech',
        'Natural Language :: Dutch',
        'Natural Language :: English',
        'Natural Language :: Finnish',
        'Natural Language :: French',
        'Natural Language :: German',
        'Natural Language :: Hungarian',
        'Natural Language :: Italian',
        'Natural Language :: Persian',
        'Natural Language :: Polish',
        'Natural Language :: Portuguese (Brazilian)',
        'Natural Language :: Russian',
        'Natural Language :: Slovenian',
        'Natural Language :: Spanish',
        'Natural Language :: Turkish',
        'Natural Language :: Japanese',
        'Operating System :: OS Independent',
        'Programming Language :: Python :: 3',
        'Programming Language :: Python :: 3.5',
        'Programming Language :: Python :: 3.6',
        'Programming Language :: Python :: 3.7',
        'Topic :: Office/Business',
        ],
    platforms='any',
    license='GPL-3',
    python_requires='>=3.5',
    install_requires=[
        # "py-gobject3",
        'pycairo',
        "python-dateutil",
        ],
    extras_require={
        'calendar': ['GooCalendar>=0.5'],
        },
    zip_safe=False,
    **args
    )<|MERGE_RESOLUTION|>--- conflicted
+++ resolved
@@ -44,7 +44,7 @@
         }
 
 except ImportError:
-        pass
+    pass
 
 package_data = {
     'tryton': ['data/pixmaps/tryton/*.png',
@@ -60,34 +60,19 @@
     init = read(os.path.join('tryton', '__init__.py'))
     return re.search('__version_coog__ = "([0-9.]*)"', init).group(1)
 
+
 name = 'Coog'
 
 version = get_version()
 
 dist = setup(name=name,
     version=version,
-<<<<<<< HEAD
     description='Coog client',
     long_description=read('README'),
     author='Coopengo',
     author_email='support@coopengo.com',
     url='http://www.coopengo.com',
     keywords='Insurance ERP',
-=======
-    description='Tryton desktop client',
-    long_description=read('README.rst'),
-    author='Tryton',
-    author_email='bugs@tryton.org',
-    url='http://www.tryton.org/',
-    download_url=download_url,
-    project_urls={
-        "Bug Tracker": 'https://bugs.tryton.org/',
-        "Documentation": 'https://docs.tryton.org/',
-        "Forum": 'https://www.tryton.org/forum',
-        "Source Code": 'https://hg.tryton.org/tryton',
-        },
-    keywords='business application ERP',
->>>>>>> 9d0013bf
     packages=find_packages(),
     package_data=package_data,
     data_files=data_files,
