--- conflicted
+++ resolved
@@ -1,9 +1,5 @@
 Copyright (C) 2012-2013 Antoine Smolders.
-<<<<<<< HEAD
-Copyright (C) 2010-2015 Nicolas Évrard.
-=======
 Copyright (C) 2010-2016 Nicolas Évrard.
->>>>>>> 6729adc1
 Copyright (C) 2007-2016 Cédric Krier.
 Copyright (C) 2007-2013 Bertrand Chenal.
 Copyright (C) 2008-2016 B2CK SPRL.
