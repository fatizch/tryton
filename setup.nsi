--- conflicted
+++ resolved
@@ -21,7 +21,7 @@
 ;Get installation folder from registry if available
 InstallDirRegKey HKCU "Software\coog-${VERSION}" ""
 
-BrandingText "coog ${VERSION}"
+BrandingText "Coog ${VERSION}"
 
 ;Vista redirects $SMPROGRAMS to all users without this
 RequestExecutionLevel admin
@@ -57,11 +57,6 @@
 
 !insertmacro MUI_LANGUAGE "English" ; First is the default
 !include "english.nsh"
-<<<<<<< HEAD
-=======
-!insertmacro MUI_LANGUAGE "Catalan"
-!include "catalan.nsh"
->>>>>>> 6729adc1
 !insertmacro MUI_LANGUAGE "French"
 !include "french.nsh"
 !insertmacro MUI_LANGUAGE "German"
@@ -113,7 +108,7 @@
     WriteRegStr HKLM "Software\coog-${VERSION}" "" $INSTDIR
 
     ;Write the uninstall keys for Windows
-    WriteRegStr HKLM "Software\Microsoft\Windows\CurrentVersion\Uninstall\coog-${VERSION}" "DisplayName" "coog ${VERSION} (remove only)"
+    WriteRegStr HKLM "Software\Microsoft\Windows\CurrentVersion\Uninstall\coog-${VERSION}" "DisplayName" "Coog ${VERSION} (remove only)"
     WriteRegStr HKLM "Software\Microsoft\Windows\CurrentVersion\Uninstall\coog-${VERSION}" "UninstallString" "$INSTDIR\uninstall.exe"
 
     ;Create the uninstaller
