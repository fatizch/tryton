--- conflicted
+++ resolved
@@ -18,13 +18,8 @@
 
 if sys.platform == 'win32':
     include_files.extend([
-<<<<<<< HEAD
         ('share/themes/Coog', 'share/themes/MS-Windows'),
-=======
-        (os.path.join(sys.prefix, 'share/themes/MS-Windows'),
-            'share/themes/MS-Windows'),
         (os.path.join(sys.prefix, 'ssl'), 'etc/ssl'),
->>>>>>> e702608e
         ])
     dll_paths = os.getenv('PATH', os.defpath).split(os.pathsep)
     required_dlls = [
