<<<<<<< HEAD
Version 4.4.5 - 2018-01-04
* Bug fixes (see mercurial logs for details)

Version 4.4.4 - 2017-12-04
* Bug fixes (see mercurial logs for details)

Version 4.4.3 - 2017-11-07
* Bug fixes (see mercurial logs for details)

Version 4.4.2 - 2017-10-03
* Bug fixes (see mercurial logs for details)

Version 4.4.1 - 2017-08-08
* Bug fixes (see mercurial logs for details)
=======
Version 4.6.2 - 2018-01-04
* Bug fixes (see mercurial logs for details)

Version 4.6.1 - 2017-12-04
* Bug fixes (see mercurial logs for details)

Version 4.6.0 - 2017-10-30
* Bug fixes (see mercurial logs for details)
* Allow to export model and record name of Reference fields
* Re-position buttons on Binary/Image widget
* Improve treeview headers
* Update states of both toolbar and menu
* Improve toolbar order
* Make readonly, required and invalid widget themable
* Load user CSS theme
* Use profile name or login details in title
>>>>>>> b3a4e10f

Version 4.4.0 - 2017-05-01
* Bug fixes (see mercurial logs for details)
* Verify certificate with default CA
* Replace URL entry by a toolbar button

Version 4.2.0 - 2016-11-28
* Bug fixes (see mercurial logs for details)
* Add support for GTK+ 3.0
* Add PYSON Widget
* Show records names in wizard title
* Add support for datetime_field to Reference
* Show non editable widget as insensitive
* Move info-bar at the bottom
* Manage readonly on fields translation dialog
* Restore tab default order when no manual change
* Call autocompletion when setting record value
* Remove database management
* Limit readonly state for xxx2Many
* Show records names in relate window title
* Add support for count on Action Window Domains
* Manage custom login process
* Add clear icon on Many2One
* Re-position icons on Many2One widget

Version 4.0.0 - 2016-05-02
* Bug fixes (see mercurial logs for details)
* Improvement of charts design
* Timedelta uses 30 days for month
* Add all available encoding for import/export
* Add CSV parameters to export window
* Add DnD on import window
* Manage context model of ir.action.act_window
* Add Note
* Manage view_ids on tree view
* Use Apple key for copy/past of list

Version 3.8.0 - 2015-11-02
* Bug fixes (see mercurial logs for details)
* Use italic labels for editable fields
* Escape '_' in button string and page string
* Export selected records only
* Use HTML for RichText widget
* Change Progressbar to work with float between 0 and 1
* Add Fast Tabbing option
* Remove colors on widgets
* Bold label of required fields
* Explicit error message for invalid record
* Add reversed operators to PYSON expressions

Version 3.6.0 - 2015-04-20
* Bug fixes (see mercurial logs for details)
* Hide columns containing always the same value
* Remove Tabs Position option
* Manage product attribute
* Remove float_time widget
* Add TimeDelta field
* Improve date/time widgets
* Remove datetime widget on list/tree view
* Allow to put many times the same field on tree view
* Add search completion on dictionary widget
* Merge host and port field in profile editor
* New color scheme for graph
* Replace img_{width,height} by width and height attributes

Version 3.4.0 - 2014-10-20
* Bug fixes (see mercurial logs for details)
* Add DnD on export window
* Allow to overide predefined export
* Prefill export window with current view fields
* Manage field context on Group value
* Add export of selection string
* Load plugins from local user directory
* Manage tree_state attribute
* Add simple tree_state support on form view
* Change range operator of search widget to be included
* Explicitly set value of parent field

Version 3.2.0 - 2014-04-21
* Bug fixes (see mercurial logs for details)
* Add option to show revisions
* Add a multi selection widget for many2many
* Remove auto-refresh
* Add support of domain for non-relation field
* Allow drag & drop on the attachment button
* Replace sha widget by password
* Add Len to PYSON
* Use a pool of connection
* Manage client actions from button and wizard
* Add tree_invisible attribute to button in tree view
* Add buttons of the view in actions menu
* Don't evaluate anymore relate action with the record
* Paste on editable list create new records if needed
* Drop support of Python 2.6
* Allow to search on rec_name of Reference fields
* Use local timezone
* Sanitize report file extension

Version 3.0.0 - 2013-10-21
* Bug fixes (see mercurial logs for details)
* Add factor on number widgets
* Add calendar view
* Add URL entry
* Remove request

Version 2.8.0 - 2013-04-22
* Bug fixes (see mercurial logs for details)
* Manage dynamic label
* Manage prefix, suffix on tree view
* Manage selection_change_with on Selection and Reference fields
* Add Dict fields on form
* Remove Goto
* Add global search
* Add toggle button for menu
* Replace shortcuts by menu favorites
* Move Plugins into toolbar Actions
* Add url to list view
* Add dynamic icon for url
* Add completion on Many2One, Many2Many and One2Many
* Add bookmark on search widget
* Manage domains on Action Window
* Use range for Date/Time fields in filter box
* Allow multi-selection for Selection field in filter box

Version 2.6.0 - 2012-10-22
* Bug fixes (see mercurial logs for details)
* Allow to paste in editable list view
* Manage readonly state on group
* Remove "Please wait" box
* Refactorize date widgets
* Manage tuple on Reference
* Add constant interpolation on line graph
* Make Import/Export Data no-modal
* Deactivate switch view button when there is only 1 view
* Manage create/delete field access
* Add dynamic size limit on the One2Many, Many2Many and Char
* Search only on fields in XML view
* Cache action keyword
* Always use cached views
* Manage model access
* Manage time format
* Deactivate attachment button when record is not created

Version 2.4.0 - 2012-04-23
* Bug fixes (see mercurial logs for details)
* Remove workflow
* Improve contextual menu:
    - Actions for all relation fields on list view
    - Use icons
    - Add attachments entry
* Use RPCProgress almost everywhere
* Add a simple search box
* New domain parser using shlex
* Better translation dialog box
* Add the richtext widget for WYSIWYG Editor on text fields
* Add a record pool to prefetch more records
* Add Time widget
* Add support for fuzzy_translation
* Activate save button on editing
* Refactor set/get and set/get_client of fields
* Display binary size alongside the buttons in treeview
* Set correctly the focus on tab switching
* Add shortcut to focus search entry
* Add binary field to tree views
* Improve board view:
    - use the same search widget as form
    - link double click to open popup

Version 2.2.0 - 2011-10-24
* Bug fixes (see mercurial logs for details)
* New search widget
* Improve memory management of Binary fields
* Support buffer for Binary fields
* Remove delete on Escape in editable tree
* Use JSON-RPC
* Limit size of field when possible
* Add xalign and yalign as fields attributes
* Convert many popup to be no-modal
* Add window manager for:
    - replace current window
    - prevent simmilar window
* Merge and review toolbars in form and board
* Drop support of Python 2.5
* Use the same design for Many2Many than One2Many
* Allow resize columns smaller than the header

Version 2.0.0 - 2011-04-26
* Bug fixes (see mercurial logs for details)
* Popup form dialog has 3 buttons (close, ok, new)
* New UI layout
* Add DnD on tree view
* Merge tree and list views
* Remove generic default value on right-click
* Made numpad locale aware
* Selection widget used for many2one dynamically change their content following
  the domain specification
* Add open button on binary and image widgets
* Hide buttons on image widget if readonly
* Added a connection manager à la gajim
* Fix warning in wizards
* Added possibility to use server-side icons
* Added additional gtk.Entry for filename on BinaryField
* Display deleted lines in One2Many and Many2Many
* Handle URL
* Add communication between boards
* Added domain inversion feature
* Handle loading attribute on fields
* Use default format for value in wizard form
* Add One2One field

Version 1.8.0 - 2010-11-01
* Bug fixes (see mercurial logs for details)
* More fully integrate GTK menubar for Mac OS
* Allow to configure search limit
* Add Previous/Next on list view
* Set non-applicable form controls in one2many view to be insensitive

Version 1.6.0 - 2010-05-08
* Bug fixes (see mercurial logs for details)
* Don't stop wizard execution when exception occurs
* Use ir.attachment view instead of a custom one
* Add fingerprint and CA check for SSL connection
* Use lazy load in Import/Export windows
* Validate record before switching view
* Refactoring:
    * Better naming in model
    * Group extends list
    * Add an index to Group
    * New common windows for dialog of many2one, one2many and many2many
    * one2many and many2many dialog use the same screen than the widget
    * Reduce the number of option in Screen
    * Remove RPCProxy to handle logout exception on every server call
    * Better naming of event signals
    * Fix on_change detection for many2many for issue1400
* Add PySON to replace python string evaluation
* Don't show "Spell Checking" option if gtkspell is not present
* Use the same internal model for many2many and one2many fields
* Remove egenix-mx-base and replace it by python-dateutil
* Add cache to safe_eval
* Use versioned configuration directory
* Next and Previous scroll per page on list and don't loop
* Add AccelGroup on search windows (CTRL+Return)
* Use same keyboard shortcut for xxx2many than for other fields

Version 1.4.0 - 2009-10-19
* Bug fixes (see mercurial logs for details)
* Handle datetime_field in xxx2Many
* Add new safe_eval
* Ask previous password for set_preferences on password change
* Add "Statusbar" option
* Add default filename for database backup
* Add checkbox on restore to update database
* Add 'login.host' options to hide server connection
* Handle required attribute with local domains
* Allow to run wizard in tabs
* Remove statusbar on form for more space
* Add "Change Accelerators" option
* Use gzip in pysocket
* Use the report name to create the temporary file to open it
* Allow to store wizard size
* Add reset default on fields
* Store in config default width and height of main window
* Added arrow navigation if supported by gtk
* Add 'starts with' and 'ends with' on char search
* Handle domain with '=' or '!=' as operator on selection
* Extend fields domain with local domains
* Improve float time widget to handle year, month, week and day
  and handle float_time attribute for contextual time convertion

Version 1.2.0 - 2009-04-20
* Bug fixes (see mercurial logs for details)
* Make graph works also with datetime
* Add edition on Many2Many
* Fix open in csv export to use file actions
* Update client labels at language change
* Handle datetime_field in Many2One
* Set readonly on records with _datetime in the context
* Display values of reference fields even if there is no model
* Allow to directly print or create email with reports
* Handle invisible states on list view
* Add user warnings
* Add Model in logs
* Allow to duplicate many records at once
* Improve netrpc communication speed
* Improve date widget to display mask only when having focus
* Fix for host with IPv6 enable but without default IPv6 route
* Add desktop entry
* Add win32 single executable
* Allow egg installation

Version 1.0.0 - 2008-11-17
* Initial release<|MERGE_RESOLUTION|>--- conflicted
+++ resolved
@@ -1,19 +1,3 @@
-<<<<<<< HEAD
-Version 4.4.5 - 2018-01-04
-* Bug fixes (see mercurial logs for details)
-
-Version 4.4.4 - 2017-12-04
-* Bug fixes (see mercurial logs for details)
-
-Version 4.4.3 - 2017-11-07
-* Bug fixes (see mercurial logs for details)
-
-Version 4.4.2 - 2017-10-03
-* Bug fixes (see mercurial logs for details)
-
-Version 4.4.1 - 2017-08-08
-* Bug fixes (see mercurial logs for details)
-=======
 Version 4.6.2 - 2018-01-04
 * Bug fixes (see mercurial logs for details)
 
@@ -30,7 +14,21 @@
 * Make readonly, required and invalid widget themable
 * Load user CSS theme
 * Use profile name or login details in title
->>>>>>> b3a4e10f
+
+Version 4.4.5 - 2018-01-04
+* Bug fixes (see mercurial logs for details)
+
+Version 4.4.4 - 2017-12-04
+* Bug fixes (see mercurial logs for details)
+
+Version 4.4.3 - 2017-11-07
+* Bug fixes (see mercurial logs for details)
+
+Version 4.4.2 - 2017-10-03
+* Bug fixes (see mercurial logs for details)
+
+Version 4.4.1 - 2017-08-08
+* Bug fixes (see mercurial logs for details)
 
 Version 4.4.0 - 2017-05-01
 * Bug fixes (see mercurial logs for details)
