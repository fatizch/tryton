<<<<<<< HEAD
* Display unread and total of notes
* Support badge on icon
* Use resources method
* Reduce offset when no search result
=======
Version 5.0.8 - 2019-04-02
* Bug fixes (see mercurial logs for details)

Version 5.0.7 - 2019-03-15
* Bug fixes (see mercurial logs for details)

Version 5.0.6 - 2019-02-19
* Bug fixes (see mercurial logs for details)

Version 5.0.5 - 2019-01-22
* Bug fixes (see mercurial logs for details)

Version 5.0.4 - 2019-01-05
* Bug fixes (see mercurial logs for details)
>>>>>>> 1059664c

Version 5.0.3 - 2018-12-02
* Bug fixes (see mercurial logs for details)

Version 5.0.2 - 2018-11-12
* Bug fixes (see mercurial logs for details)

Version 5.0.1 - 2018-10-31
* Bug fixes (see mercurial logs for details)
* Ensure URL scheme of bus (issue7792)

Version 5.0.0 - 2018-10-01
* Bug fixes (see mercurial logs for details)
* Use dropdown for attachment
* Apply factor on domain parser
* Use tab name in CSV Export/Import
* Add bus management
* Use CSS to style label
* New icons
* Support timestamp field
* Add support for Python 3.7
* Use GtkApplication
* Validate dictionary items
* Add (i)like support to domain inversion
* Use Python 3
* Improve loading strategy by using views
* Use non conflicting keyboard shortcuts in sync with sao
* Use the context to get the suffix of window name
* Call on_change methods after setting default dtstart on calendar view

Version 4.8.0 - 2018-04-23
* Bug fixes (see mercurial logs for details)
* Manage active field on search widget
* Reset record to its original state when discarding the popup window
* Add support of expand attribute on group tag
* Add the context model name in the screen context
* Use limit to expand tree
* Add keyword attribute to button tag
* Support field name on image tag
* Add option to check new version
* Show related record names for all windows
* Remove support of GTK+ 2.0
* Add icons on Many2One in editable tree
* Use translated values when exporting Reference and Selection fields

Version 4.6.0 - 2017-10-30
* Bug fixes (see mercurial logs for details)
* Allow to export model and record name of Reference fields
* Re-position buttons on Binary/Image widget
* Improve treeview headers
* Update states of both toolbar and menu
* Improve toolbar order
* Make readonly, required and invalid widget themable
* Load user CSS theme
* Use profile name or login details in title

Version 4.4.0 - 2017-05-01
* Bug fixes (see mercurial logs for details)
* Verify certificate with default CA
* Replace URL entry by a toolbar button

Version 4.2.0 - 2016-11-28
* Bug fixes (see mercurial logs for details)
* Add support for GTK+ 3.0
* Add PYSON Widget
* Show records names in wizard title
* Add support for datetime_field to Reference
* Show non editable widget as insensitive
* Move info-bar at the bottom
* Manage readonly on fields translation dialog
* Restore tab default order when no manual change
* Call autocompletion when setting record value
* Remove database management
* Limit readonly state for xxx2Many
* Show records names in relate window title
* Add support for count on Action Window Domains
* Manage custom login process
* Add clear icon on Many2One
* Re-position icons on Many2One widget

Version 4.0.0 - 2016-05-02
* Bug fixes (see mercurial logs for details)
* Improvement of charts design
* Timedelta uses 30 days for month
* Add all available encoding for import/export
* Add CSV parameters to export window
* Add DnD on import window
* Manage context model of ir.action.act_window
* Add Note
* Manage view_ids on tree view
* Use Apple key for copy/past of list

Version 3.8.0 - 2015-11-02
* Bug fixes (see mercurial logs for details)
* Use italic labels for editable fields
* Escape '_' in button string and page string
* Export selected records only
* Use HTML for RichText widget
* Change Progressbar to work with float between 0 and 1
* Add Fast Tabbing option
* Remove colors on widgets
* Bold label of required fields
* Explicit error message for invalid record
* Add reversed operators to PYSON expressions

Version 3.6.0 - 2015-04-20
* Bug fixes (see mercurial logs for details)
* Hide columns containing always the same value
* Remove Tabs Position option
* Manage product attribute
* Remove float_time widget
* Add TimeDelta field
* Improve date/time widgets
* Remove datetime widget on list/tree view
* Allow to put many times the same field on tree view
* Add search completion on dictionary widget
* Merge host and port field in profile editor
* New color scheme for graph
* Replace img_{width,height} by width and height attributes

Version 3.4.0 - 2014-10-20
* Bug fixes (see mercurial logs for details)
* Add DnD on export window
* Allow to overide predefined export
* Prefill export window with current view fields
* Manage field context on Group value
* Add export of selection string
* Load plugins from local user directory
* Manage tree_state attribute
* Add simple tree_state support on form view
* Change range operator of search widget to be included
* Explicitly set value of parent field

Version 3.2.0 - 2014-04-21
* Bug fixes (see mercurial logs for details)
* Add option to show revisions
* Add a multi selection widget for many2many
* Remove auto-refresh
* Add support of domain for non-relation field
* Allow drag & drop on the attachment button
* Replace sha widget by password
* Add Len to PYSON
* Use a pool of connection
* Manage client actions from button and wizard
* Add tree_invisible attribute to button in tree view
* Add buttons of the view in actions menu
* Don't evaluate anymore relate action with the record
* Paste on editable list create new records if needed
* Drop support of Python 2.6
* Allow to search on rec_name of Reference fields
* Use local timezone
* Sanitize report file extension

Version 3.0.0 - 2013-10-21
* Bug fixes (see mercurial logs for details)
* Add factor on number widgets
* Add calendar view
* Add URL entry
* Remove request

Version 2.8.0 - 2013-04-22
* Bug fixes (see mercurial logs for details)
* Manage dynamic label
* Manage prefix, suffix on tree view
* Manage selection_change_with on Selection and Reference fields
* Add Dict fields on form
* Remove Goto
* Add global search
* Add toggle button for menu
* Replace shortcuts by menu favorites
* Move Plugins into toolbar Actions
* Add url to list view
* Add dynamic icon for url
* Add completion on Many2One, Many2Many and One2Many
* Add bookmark on search widget
* Manage domains on Action Window
* Use range for Date/Time fields in filter box
* Allow multi-selection for Selection field in filter box

Version 2.6.0 - 2012-10-22
* Bug fixes (see mercurial logs for details)
* Allow to paste in editable list view
* Manage readonly state on group
* Remove "Please wait" box
* Refactorize date widgets
* Manage tuple on Reference
* Add constant interpolation on line graph
* Make Import/Export Data no-modal
* Deactivate switch view button when there is only 1 view
* Manage create/delete field access
* Add dynamic size limit on the One2Many, Many2Many and Char
* Search only on fields in XML view
* Cache action keyword
* Always use cached views
* Manage model access
* Manage time format
* Deactivate attachment button when record is not created

Version 2.4.0 - 2012-04-23
* Bug fixes (see mercurial logs for details)
* Remove workflow
* Improve contextual menu:
    - Actions for all relation fields on list view
    - Use icons
    - Add attachments entry
* Use RPCProgress almost everywhere
* Add a simple search box
* New domain parser using shlex
* Better translation dialog box
* Add the richtext widget for WYSIWYG Editor on text fields
* Add a record pool to prefetch more records
* Add Time widget
* Add support for fuzzy_translation
* Activate save button on editing
* Refactor set/get and set/get_client of fields
* Display binary size alongside the buttons in treeview
* Set correctly the focus on tab switching
* Add shortcut to focus search entry
* Add binary field to tree views
* Improve board view:
    - use the same search widget as form
    - link double click to open popup

Version 2.2.0 - 2011-10-24
* Bug fixes (see mercurial logs for details)
* New search widget
* Improve memory management of Binary fields
* Support buffer for Binary fields
* Remove delete on Escape in editable tree
* Use JSON-RPC
* Limit size of field when possible
* Add xalign and yalign as fields attributes
* Convert many popup to be no-modal
* Add window manager for:
    - replace current window
    - prevent simmilar window
* Merge and review toolbars in form and board
* Drop support of Python 2.5
* Use the same design for Many2Many than One2Many
* Allow resize columns smaller than the header

Version 2.0.0 - 2011-04-26
* Bug fixes (see mercurial logs for details)
* Popup form dialog has 3 buttons (close, ok, new)
* New UI layout
* Add DnD on tree view
* Merge tree and list views
* Remove generic default value on right-click
* Made numpad locale aware
* Selection widget used for many2one dynamically change their content following
  the domain specification
* Add open button on binary and image widgets
* Hide buttons on image widget if readonly
* Added a connection manager à la gajim
* Fix warning in wizards
* Added possibility to use server-side icons
* Added additional gtk.Entry for filename on BinaryField
* Display deleted lines in One2Many and Many2Many
* Handle URL
* Add communication between boards
* Added domain inversion feature
* Handle loading attribute on fields
* Use default format for value in wizard form
* Add One2One field

Version 1.8.0 - 2010-11-01
* Bug fixes (see mercurial logs for details)
* More fully integrate GTK menubar for Mac OS
* Allow to configure search limit
* Add Previous/Next on list view
* Set non-applicable form controls in one2many view to be insensitive

Version 1.6.0 - 2010-05-08
* Bug fixes (see mercurial logs for details)
* Don't stop wizard execution when exception occurs
* Use ir.attachment view instead of a custom one
* Add fingerprint and CA check for SSL connection
* Use lazy load in Import/Export windows
* Validate record before switching view
* Refactoring:
    * Better naming in model
    * Group extends list
    * Add an index to Group
    * New common windows for dialog of many2one, one2many and many2many
    * one2many and many2many dialog use the same screen than the widget
    * Reduce the number of option in Screen
    * Remove RPCProxy to handle logout exception on every server call
    * Better naming of event signals
    * Fix on_change detection for many2many for issue1400
* Add PySON to replace python string evaluation
* Don't show "Spell Checking" option if gtkspell is not present
* Use the same internal model for many2many and one2many fields
* Remove egenix-mx-base and replace it by python-dateutil
* Add cache to safe_eval
* Use versioned configuration directory
* Next and Previous scroll per page on list and don't loop
* Add AccelGroup on search windows (CTRL+Return)
* Use same keyboard shortcut for xxx2many than for other fields

Version 1.4.0 - 2009-10-19
* Bug fixes (see mercurial logs for details)
* Handle datetime_field in xxx2Many
* Add new safe_eval
* Ask previous password for set_preferences on password change
* Add "Statusbar" option
* Add default filename for database backup
* Add checkbox on restore to update database
* Add 'login.host' options to hide server connection
* Handle required attribute with local domains
* Allow to run wizard in tabs
* Remove statusbar on form for more space
* Add "Change Accelerators" option
* Use gzip in pysocket
* Use the report name to create the temporary file to open it
* Allow to store wizard size
* Add reset default on fields
* Store in config default width and height of main window
* Added arrow navigation if supported by gtk
* Add 'starts with' and 'ends with' on char search
* Handle domain with '=' or '!=' as operator on selection
* Extend fields domain with local domains
* Improve float time widget to handle year, month, week and day
  and handle float_time attribute for contextual time convertion

Version 1.2.0 - 2009-04-20
* Bug fixes (see mercurial logs for details)
* Make graph works also with datetime
* Add edition on Many2Many
* Fix open in csv export to use file actions
* Update client labels at language change
* Handle datetime_field in Many2One
* Set readonly on records with _datetime in the context
* Display values of reference fields even if there is no model
* Allow to directly print or create email with reports
* Handle invisible states on list view
* Add user warnings
* Add Model in logs
* Allow to duplicate many records at once
* Improve netrpc communication speed
* Improve date widget to display mask only when having focus
* Fix for host with IPv6 enable but without default IPv6 route
* Add desktop entry
* Add win32 single executable
* Allow egg installation

Version 1.0.0 - 2008-11-17
* Initial release<|MERGE_RESOLUTION|>--- conflicted
+++ resolved
@@ -1,9 +1,8 @@
-<<<<<<< HEAD
 * Display unread and total of notes
 * Support badge on icon
 * Use resources method
 * Reduce offset when no search result
-=======
+
 Version 5.0.8 - 2019-04-02
 * Bug fixes (see mercurial logs for details)
 
@@ -18,7 +17,6 @@
 
 Version 5.0.4 - 2019-01-05
 * Bug fixes (see mercurial logs for details)
->>>>>>> 1059664c
 
 Version 5.0.3 - 2018-12-02
 * Bug fixes (see mercurial logs for details)
