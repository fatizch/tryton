<<<<<<< HEAD
Version 4.2.5 - 2017-06-05
* Bug fixes (see mercurial logs for details)

Version 4.2.4 - 2017-03-10
* Bug fixes (see mercurial logs for details)

Version 4.2.3 - 2017-02-06
* Bug fixes (see mercurial logs for details)

Version 4.2.1 - 2017-01-03
* Bug fixes (see mercurial logs for details)
=======
Version 4.4.0 - 2017-05-01
* Bug fixes (see mercurial logs for details)
* Verify certificate with default CA
* Replace URL entry by a toolbar button
>>>>>>> fbb18ab3

Version 4.2.0 - 2016-11-28
* Bug fixes (see mercurial logs for details)
* Add support for GTK+ 3.0
* Add PYSON Widget
* Show records names in wizard title
* Add support for datetime_field to Reference
* Show non editable widget as insensitive
* Move info-bar at the bottom
* Manage readonly on fields translation dialog
* Restore tab default order when no manual change
* Call autocompletion when setting record value
* Remove database management
* Limit readonly state for xxx2Many
* Show records names in relate window title
* Add support for count on Action Window Domains
* Manage custom login process
* Add clear icon on Many2One
* Re-position icons on Many2One widget

Version 4.0.0 - 2016-05-02
* Bug fixes (see mercurial logs for details)
* Improvement of charts design
* Timedelta uses 30 days for month
* Add all available encoding for import/export
* Add CSV parameters to export window
* Add DnD on import window
* Manage context model of ir.action.act_window
* Add Note
* Manage view_ids on tree view
* Use Apple key for copy/past of list

Version 3.8.0 - 2015-11-02
* Bug fixes (see mercurial logs for details)
* Use italic labels for editable fields
* Escape '_' in button string and page string
* Export selected records only
* Use HTML for RichText widget
* Change Progressbar to work with float between 0 and 1
* Add Fast Tabbing option
* Remove colors on widgets
* Bold label of required fields
* Explicit error message for invalid record
* Add reversed operators to PYSON expressions

Version 3.6.0 - 2015-04-20
* Bug fixes (see mercurial logs for details)
* Hide columns containing always the same value
* Remove Tabs Position option
* Manage product attribute
* Remove float_time widget
* Add TimeDelta field
* Improve date/time widgets
* Remove datetime widget on list/tree view
* Allow to put many times the same field on tree view
* Add search completion on dictionary widget
* Merge host and port field in profile editor
* New color scheme for graph
* Replace img_{width,height} by width and height attributes

Version 3.4.0 - 2014-10-20
* Bug fixes (see mercurial logs for details)
* Add DnD on export window
* Allow to overide predefined export
* Prefill export window with current view fields
* Manage field context on Group value
* Add export of selection string
* Load plugins from local user directory
* Manage tree_state attribute
* Add simple tree_state support on form view
* Change range operator of search widget to be included
* Explicitly set value of parent field

Version 3.2.0 - 2014-04-21
* Bug fixes (see mercurial logs for details)
* Add option to show revisions
* Add a multi selection widget for many2many
* Remove auto-refresh
* Add support of domain for non-relation field
* Allow drag & drop on the attachment button
* Replace sha widget by password
* Add Len to PYSON
* Use a pool of connection
* Manage client actions from button and wizard
* Add tree_invisible attribute to button in tree view
* Add buttons of the view in actions menu
* Don't evaluate anymore relate action with the record
* Paste on editable list create new records if needed
* Drop support of Python 2.6
* Allow to search on rec_name of Reference fields
* Use local timezone
* Sanitize report file extension

Version 3.0.0 - 2013-10-21
* Bug fixes (see mercurial logs for details)
* Add factor on number widgets
* Add calendar view
* Add URL entry
* Remove request

Version 2.8.0 - 2013-04-22
* Bug fixes (see mercurial logs for details)
* Manage dynamic label
* Manage prefix, suffix on tree view
* Manage selection_change_with on Selection and Reference fields
* Add Dict fields on form
* Remove Goto
* Add global search
* Add toggle button for menu
* Replace shortcuts by menu favorites
* Move Plugins into toolbar Actions
* Add url to list view
* Add dynamic icon for url
* Add completion on Many2One, Many2Many and One2Many
* Add bookmark on search widget
* Manage domains on Action Window
* Use range for Date/Time fields in filter box
* Allow multi-selection for Selection field in filter box

Version 2.6.0 - 2012-10-22
* Bug fixes (see mercurial logs for details)
* Allow to paste in editable list view
* Manage readonly state on group
* Remove "Please wait" box
* Refactorize date widgets
* Manage tuple on Reference
* Add constant interpolation on line graph
* Make Import/Export Data no-modal
* Deactivate switch view button when there is only 1 view
* Manage create/delete field access
* Add dynamic size limit on the One2Many, Many2Many and Char
* Search only on fields in XML view
* Cache action keyword
* Always use cached views
* Manage model access
* Manage time format
* Deactivate attachment button when record is not created

Version 2.4.0 - 2012-04-23
* Bug fixes (see mercurial logs for details)
* Remove workflow
* Improve contextual menu:
    - Actions for all relation fields on list view
    - Use icons
    - Add attachments entry
* Use RPCProgress almost everywhere
* Add a simple search box
* New domain parser using shlex
* Better translation dialog box
* Add the richtext widget for WYSIWYG Editor on text fields
* Add a record pool to prefetch more records
* Add Time widget
* Add support for fuzzy_translation
* Activate save button on editing
* Refactor set/get and set/get_client of fields
* Display binary size alongside the buttons in treeview
* Set correctly the focus on tab switching
* Add shortcut to focus search entry
* Add binary field to tree views
* Improve board view:
    - use the same search widget as form
    - link double click to open popup

Version 2.2.0 - 2011-10-24
* Bug fixes (see mercurial logs for details)
* New search widget
* Improve memory management of Binary fields
* Support buffer for Binary fields
* Remove delete on Escape in editable tree
* Use JSON-RPC
* Limit size of field when possible
* Add xalign and yalign as fields attributes
* Convert many popup to be no-modal
* Add window manager for:
    - replace current window
    - prevent simmilar window
* Merge and review toolbars in form and board
* Drop support of Python 2.5
* Use the same design for Many2Many than One2Many
* Allow resize columns smaller than the header

Version 2.0.0 - 2011-04-26
* Bug fixes (see mercurial logs for details)
* Popup form dialog has 3 buttons (close, ok, new)
* New UI layout
* Add DnD on tree view
* Merge tree and list views
* Remove generic default value on right-click
* Made numpad locale aware
* Selection widget used for many2one dynamically change their content following
  the domain specification
* Add open button on binary and image widgets
* Hide buttons on image widget if readonly
* Added a connection manager à la gajim
* Fix warning in wizards
* Added possibility to use server-side icons
* Added additional gtk.Entry for filename on BinaryField
* Display deleted lines in One2Many and Many2Many
* Handle URL
* Add communication between boards
* Added domain inversion feature
* Handle loading attribute on fields
* Use default format for value in wizard form
* Add One2One field

Version 1.8.0 - 2010-11-01
* Bug fixes (see mercurial logs for details)
* More fully integrate GTK menubar for Mac OS
* Allow to configure search limit
* Add Previous/Next on list view
* Set non-applicable form controls in one2many view to be insensitive

Version 1.6.0 - 2010-05-08
* Bug fixes (see mercurial logs for details)
* Don't stop wizard execution when exception occurs
* Use ir.attachment view instead of a custom one
* Add fingerprint and CA check for SSL connection
* Use lazy load in Import/Export windows
* Validate record before switching view
* Refactoring:
    * Better naming in model
    * Group extends list
    * Add an index to Group
    * New common windows for dialog of many2one, one2many and many2many
    * one2many and many2many dialog use the same screen than the widget
    * Reduce the number of option in Screen
    * Remove RPCProxy to handle logout exception on every server call
    * Better naming of event signals
    * Fix on_change detection for many2many for issue1400
* Add PySON to replace python string evaluation
* Don't show "Spell Checking" option if gtkspell is not present
* Use the same internal model for many2many and one2many fields
* Remove egenix-mx-base and replace it by python-dateutil
* Add cache to safe_eval
* Use versioned configuration directory
* Next and Previous scroll per page on list and don't loop
* Add AccelGroup on search windows (CTRL+Return)
* Use same keyboard shortcut for xxx2many than for other fields

Version 1.4.0 - 2009-10-19
* Bug fixes (see mercurial logs for details)
* Handle datetime_field in xxx2Many
* Add new safe_eval
* Ask previous password for set_preferences on password change
* Add "Statusbar" option
* Add default filename for database backup
* Add checkbox on restore to update database
* Add 'login.host' options to hide server connection
* Handle required attribute with local domains
* Allow to run wizard in tabs
* Remove statusbar on form for more space
* Add "Change Accelerators" option
* Use gzip in pysocket
* Use the report name to create the temporary file to open it
* Allow to store wizard size
* Add reset default on fields
* Store in config default width and height of main window
* Added arrow navigation if supported by gtk
* Add 'starts with' and 'ends with' on char search
* Handle domain with '=' or '!=' as operator on selection
* Extend fields domain with local domains
* Improve float time widget to handle year, month, week and day
  and handle float_time attribute for contextual time convertion

Version 1.2.0 - 2009-04-20
* Bug fixes (see mercurial logs for details)
* Make graph works also with datetime
* Add edition on Many2Many
* Fix open in csv export to use file actions
* Update client labels at language change
* Handle datetime_field in Many2One
* Set readonly on records with _datetime in the context
* Display values of reference fields even if there is no model
* Allow to directly print or create email with reports
* Handle invisible states on list view
* Add user warnings
* Add Model in logs
* Allow to duplicate many records at once
* Improve netrpc communication speed
* Improve date widget to display mask only when having focus
* Fix for host with IPv6 enable but without default IPv6 route
* Add desktop entry
* Add win32 single executable
* Allow egg installation

Version 1.0.0 - 2008-11-17
* Initial release<|MERGE_RESOLUTION|>--- conflicted
+++ resolved
@@ -1,21 +1,7 @@
-<<<<<<< HEAD
-Version 4.2.5 - 2017-06-05
-* Bug fixes (see mercurial logs for details)
-
-Version 4.2.4 - 2017-03-10
-* Bug fixes (see mercurial logs for details)
-
-Version 4.2.3 - 2017-02-06
-* Bug fixes (see mercurial logs for details)
-
-Version 4.2.1 - 2017-01-03
-* Bug fixes (see mercurial logs for details)
-=======
 Version 4.4.0 - 2017-05-01
 * Bug fixes (see mercurial logs for details)
 * Verify certificate with default CA
 * Replace URL entry by a toolbar button
->>>>>>> fbb18ab3
 
 Version 4.2.0 - 2016-11-28
 * Bug fixes (see mercurial logs for details)
