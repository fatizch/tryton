--- conflicted
+++ resolved
@@ -1,18 +1,16 @@
-<<<<<<< HEAD
+Version 5.2.14 - 2020-03-15
+* Bug fixes (see mercurial logs for details)
+
+Version 5.2.13 - 2020-03-09
+* Bug fixes (see mercurial logs for details)
+
+Version 5.2.12 - 2020-02-02
+* Bug fixes (see mercurial logs for details)
+
+Version 5.2.11 - 2020-01-09
+* Bug fixes (see mercurial logs for details)
+
 * Add MultiSelection entries to Dict field
-=======
-Version 5.2.14 - 2020-03-15
-* Bug fixes (see mercurial logs for details)
-
-Version 5.2.13 - 2020-03-09
-* Bug fixes (see mercurial logs for details)
-
-Version 5.2.12 - 2020-02-02
-* Bug fixes (see mercurial logs for details)
-
-Version 5.2.11 - 2020-01-09
-* Bug fixes (see mercurial logs for details)
->>>>>>> 46d5a39a
 
 Version 5.2.10 - 2019-12-16
 * Bug fixes (see mercurial logs for details)
