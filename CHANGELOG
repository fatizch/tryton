--- conflicted
+++ resolved
@@ -1,34 +1,3 @@
-<<<<<<< HEAD
-* Display unread and total of notes
-* Support badge on icon
-* Use resources method
-* Reduce offset when no search result
-
-Version 5.0.8 - 2019-04-02
-* Bug fixes (see mercurial logs for details)
-
-Version 5.0.7 - 2019-03-15
-* Bug fixes (see mercurial logs for details)
-
-Version 5.0.6 - 2019-02-19
-* Bug fixes (see mercurial logs for details)
-
-Version 5.0.5 - 2019-01-22
-* Bug fixes (see mercurial logs for details)
-
-Version 5.0.4 - 2019-01-05
-* Bug fixes (see mercurial logs for details)
-
-Version 5.0.3 - 2018-12-02
-* Bug fixes (see mercurial logs for details)
-
-Version 5.0.2 - 2018-11-12
-* Bug fixes (see mercurial logs for details)
-
-Version 5.0.1 - 2018-10-31
-* Bug fixes (see mercurial logs for details)
-* Ensure URL scheme of bus (issue7792)
-=======
 Version 5.2.0 - 2019-05-06
 * Bug fixes (see mercurial logs for details)
 * Add domain inversion for reference fields
@@ -72,7 +41,6 @@
 * Reduce offset when no search result
 * Ensure URL scheme of bus (issue7792)
 * Add drag & drop support on binary widget
->>>>>>> 9d0013bf
 
 Version 5.0.0 - 2018-10-01
 * Bug fixes (see mercurial logs for details)
