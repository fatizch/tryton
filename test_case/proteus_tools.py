import os
import multiprocessing
import functools
import ConfigParser
import logging.handlers
import time
import sys
import csv

from proteus import Model
from proteus import config as pconfig

DIR = os.path.abspath(os.path.join(os.path.normpath(__file__), '..'))


def get_config(cfg_dict):
    logf = cfg_dict.get('logfile', None)

    if logf:
        format = '[%(asctime)s] %(levelname)s:%(name)s:%(message)s'
        datefmt = '%a %b %d %H:%M:%S %Y'
        logging.basicConfig(
            level=logging.INFO, format=format, datefmt=datefmt)

        # test if the directories exist, else create them
        try:
            diff = 0
            if os.path.isfile(logf):
                diff = int(time.time()) - int(os.stat(logf)[-1])
            handler = logging.handlers.TimedRotatingFileHandler(
                logf, 'D', 1, 30)
            handler.rolloverAt -= diff
        except Exception, exception:
            sys.stderr.write(
                "ERROR: couldn't create the logfile directory:"
                + str(exception))
        else:
            formatter = logging.Formatter(format, datefmt)
            # tell the handler to use this format
            handler.setFormatter(formatter)

            # add the handler to the root logger
            logging.getLogger().addHandler(handler)
            logging.getLogger().setLevel(logging.INFO)

    return pconfig.set_trytond(
        database_name=get_database_name(cfg_dict),
        user=cfg_dict['user'],
        database_type=cfg_dict['db_type'],
        language=cfg_dict['language'],
        password=cfg_dict['password'],
        config_file=cfg_dict['config_file'],
    )


def get_database_name(cfg_dict):
    if 'database_name' in cfg_dict:
        return cfg_dict['database_name']
    config_file = os.path.join(cfg_dict['config_path'], 'scripts.conf')
    if os.path.isfile(config_file):
        with open(config_file, 'r') as f:
            for line in f.readlines():
                if line.startswith('DATABASE_NAME'):
                    return line.split('=')[1].strip()


def multi_launch(the_fun, the_args, connexion_date):
    while the_args:
        the_fun(*(the_args.pop()))


def npop(the_list, n):
    res = []
    for i in range(n):
        if len(the_list) > 0:
            res.append(the_list.pop())
        else:
            break
    return res


def multiprocess_this(fun, the_args, cfg_dict, connexion_date):
    # num_processes = multiprocessing.cpu_count()
    num_processes = 1

    grouping = int((len(the_args) - 1) / num_processes) + 1

    print 'Num processes : %s' % num_processes
    print 'Grouping : %s' % grouping
    print 'Number of args : %s\n' % len(the_args)

    get_config(cfg_dict, connexion_date)

    for n in range(num_processes):
        p = multiprocessing.Process(target=multi_launch, args=(
            fun,
            npop(the_args, grouping),
            connexion_date))
        p.start()
        p.join()
        print 'Number of args remaining : %s' % len(the_args)


def get_objects_from_db(
        cfg_dict, model, key=None, value=None, domain=None,
        force_search=False, limit=1):
    if not force_search and cfg_dict['re_create_if_already_exists']:
        return None
    if not domain:
        domain = []
    if key and value:
        domain.append((key, '=', value))

    if not cfg_dict[model]:
        return None
    instances = cfg_dict[model].find(domain, limit=limit)
    if limit == 1:
        return instances[0] if instances else None
    else:
        return instances


def get_or_create_this(data, cfg_dict, class_key='', sel_val='', ctx=None,
        domain=None, to_store=True, only_get=False):
    if sel_val:
        the_object = get_objects_from_db(cfg_dict, class_key, sel_val,
            data[sel_val])
    elif domain:
        def prepare_search(data):
            if isinstance(data, Model):
                return data.id
            return data

        the_object = get_objects_from_db(
            cfg_dict, class_key, domain=[
                ('%s' % k, '=', prepare_search(data[k]))
                for k in domain
                if k in data])

    if the_object:
        return the_object
    elif only_get:
        return None
    if not ctx:
        ctx = {}
    with cfg_dict[class_key]._config.set_context(ctx):
        the_object = cfg_dict[class_key]()
        for key, value in data.iteritems():
            try:
                if isinstance(value, list):
                    proteus_append_extend(the_object, key, value)
                else:
                    setattr(the_object, key, value)
            except AttributeError:
                print key
                print value
                raise

        if to_store:
            the_object.save()

    return the_object


def append_from_key(cfg_dict, from_obj, list_name, object_class_key, key,
        values):
    '''
    This function allows to add instances to a list from their functional key
    object_class_key is the cfg_dict key for the model of instances we are
    trying to set on the list
    '''
    if not values:
        return
    to_list = getattr(from_obj, list_name)
    for code in values:
        if not code in [x.code for x in to_list]:
            event_obj = get_objects_from_db(
                cfg_dict, object_class_key, key, code)
            if event_obj:
                to_list.append(event_obj)
    from_obj.save()


def generate_creation_method(cfg_dict, class_key, sel_val='', domain=None,
        to_store=True, only_get=False):
    return functools.partial(get_or_create_this, cfg_dict=cfg_dict,
        class_key=class_key, sel_val=sel_val, domain=domain, to_store=to_store,
        only_get=only_get)


def get_translation(string, cfg_dict):
    return cfg_dict['translate'].get(string, string)


def translate_this(cfg_dict):
    return functools.partial(get_translation, cfg_dict=cfg_dict)


def write_data_file(filename, data):
    the_file = open(filename, 'w')
    the_file.write('\n'.join(data))
    the_file.close


def read_data_file(filename, sep='|'):
    res = {}
    cur_model = ''
    cur_data = []
    lines = open(filename).readlines()
    for line in lines:
        line = line[:-1]
        line.rstrip()
        if line == '':
            continue
        if line[0] == '[' and line[-1] == ']':
            if cur_model and cur_data:
                res[cur_model] = cur_data
            cur_model = line[1:-1]
            cur_data = []
            continue
        cur_data.append(line.split(sep))

    res[cur_model] = cur_data

    return res


def proteus_append_extend(obj, field, data):
    if isinstance(data, list):
        tmp_list = []
        for elem in data:
            tmp_list.append(elem.__class__(elem.id))
    else:
        tmp_list = [data]

    getattr(obj, field).extend(tmp_list)


def create_zip_code_if_necessary(address):
    if not (address.zip and address.country and address.city):
        return
    Zip = Model.get('country.zipcode')
    domain = [
        ('city', '=', address.city),
        ('zip', '=', address.zip),
        ('country', '=', address.country.id)
    ]
    if Zip.find(domain):
        return
    zipcode = Zip()
    zipcode.city = address.city
    zipcode.country = address.country
    zipcode.zip = address.zip
    zipcode.save()


def get_cfg_as_dict(cfg, section, items_as_list=None):
    '''this function get a config file as input and convert the section into
    a dictionnary.
    All items given in the items_as_list will be converted as list
    [config]
    database_type = sqlite
    modules:
        insurance_party
        insurance_product

    get_cfg_as_dict(cfg, 'config', ['modules'])'''

    cfg_parser = ConfigParser.ConfigParser()
    with open(cfg) as fp:
        cfg_parser.readfp(fp)
    cfg_dict = dict(cfg_parser.items(section))

    #Setting the items as list
    if items_as_list:
        for key in items_as_list:
            if key in cfg_dict:
                cfg_dict[key] = cfg_dict[key].strip().splitlines()

    #Setting boolean values
    for (key, value) in cfg_dict.items():
        try:
            if value.upper() == 'TRUE':
                cfg_dict[key] = True
            if value.upper() == 'FALSE':
                cfg_dict[key] = False
        except:
            pass

    return cfg_dict


def get_test_cfg(test_config_file):
    cfg_dict = get_cfg_as_dict(test_config_file, 'options', ['modules'])
    cfg_dict['config_path'] = os.path.abspath(
        os.path.join(DIR, cfg_dict['config_path']))
    cfg_dict['config_file'] = os.path.abspath(
        os.path.join(DIR, cfg_dict['config_path'], 'trytond.conf'))

    trytond_cfg_dict = get_cfg_as_dict(cfg_dict['config_file'], 'options')

    return dict(cfg_dict.items() + trytond_cfg_dict.items())


def get_module_depends(module):
    from trytond.modules import get_module_info

    res = set()
    info = get_module_info(module)
    for dependency in info.get('depends', []):
        res |= set(get_module_depends(dependency))
    res.add(module)
    return list(res)


def is_coop_module(module):
    return 'coop_utils' in get_module_depends(module)


def get_modules_to_update(from_modules):
    from trytond.modules import create_graph

    modules_set = set()
    for cur_module in from_modules:
        modules_set |= set(get_module_depends(cur_module))
    graph = create_graph(list(modules_set))[0]
    return [x.name for x in graph if is_coop_module(x.name)]


def remove_all_but_alphanumeric_and_space(from_string):
    import re
    pattern = re.compile(r'([^\s\w]|_)+')
    return pattern.sub('', from_string)


def convert_to_reference(value):
    if isinstance(value, Model):
        value = '%s,%s' % (value.__class__.__name__, value.id)
    return value or None


<<<<<<< HEAD
def set_global_search(model_name):
    model = get_objects_from_db(
        {'Model': Model.get('ir.model')},
        'Model', 'model', model_name, force_search=True)
    if not model.global_search_p:
        model.global_search_p = True
        model.save()


def append_inexisting_elements(cur_object, list_name, the_list):
    to_set = False
    if hasattr(cur_object, list_name):
        cur_list = getattr(cur_object, list_name)
        if cur_list is None:
            cur_list = []
            to_set = True

    if not isinstance(the_list, (list, tuple)):
        the_list = [the_list]

    for child in the_list:
        if not child in cur_list:
            cur_list.append(child)

    if to_set:
        setattr(cur_object, list_name, cur_list)

    cur_object.save()
    return cur_object


def try_to_save_object(cfg_dict, cur_object):
    if not cfg_dict['re_create_if_already_exists']:
        cur_object.save()
    #if we try to save one object which already exists, we could have error
    #with constraints
    try:
        cur_object.save()
    except:
        print 'Exception raised when trying to save', cur_object


def get_or_create_company(cfg_dict, party_name):
    # We suppose that calling this method means that the company module is
    # installed.
    Company = Model.get('company.company')
    candidates = Company.find([('party.name', '=', party_name)])
    if candidates:
        if len(candidates) > 1:
            raise Exception('Multiple company found for name %s' % party_name)
        return candidates[0]
    Party = Model.get('party.party')
    candidates = Party.find([('name', '=', party_name)])
    if candidates:
        if len(candidates) > 1:
            raise Exception('Multiple parties found for name %s' % party_name)
        the_party = candidates[0]
    else:
        raise Exception('No party found with name %s' % party_name)
    the_company = Company()
    the_company.party = the_party
    the_company.currency = cfg_dict['currency']
    the_company.save()

    User = Model.get('res.user')
    admin = User.find([('login', '=', 'admin')])[0]
    admin.company = the_company
    admin.save()
    return the_company
=======
def import_file(cfg_dict, file_name, class_key, sel_val, delimiter=';'):
    path = os.path.join(cfg_dict['dir_loc'], file_name)
    reader = csv.DictReader(open(path, 'rb'), delimiter=delimiter)
    objects = []
    for n, data in enumerate(reader, 1):
        objects.append(
            (data, get_or_create_this(data, cfg_dict, class_key, sel_val)))
    print 'Successfully created %s %s' % (n, class_key)
    return objects
>>>>>>> 9e7b2667
<|MERGE_RESOLUTION|>--- conflicted
+++ resolved
@@ -339,7 +339,15 @@
     return value or None
 
 
-<<<<<<< HEAD
+def import_file(cfg_dict, file_name, class_key, sel_val, delimiter=';'):
+    path = os.path.join(cfg_dict['dir_loc'], file_name)
+    reader = csv.DictReader(open(path, 'rb'), delimiter=delimiter)
+    objects = []
+    for n, data in enumerate(reader, 1):
+        objects.append(
+            (data, get_or_create_this(data, cfg_dict, class_key, sel_val)))
+    print 'Successfully created %s %s' % (n, class_key)
+    return objects
 def set_global_search(model_name):
     model = get_objects_from_db(
         {'Model': Model.get('ir.model')},
@@ -408,15 +416,4 @@
     admin = User.find([('login', '=', 'admin')])[0]
     admin.company = the_company
     admin.save()
-    return the_company
-=======
-def import_file(cfg_dict, file_name, class_key, sel_val, delimiter=';'):
-    path = os.path.join(cfg_dict['dir_loc'], file_name)
-    reader = csv.DictReader(open(path, 'rb'), delimiter=delimiter)
-    objects = []
-    for n, data in enumerate(reader, 1):
-        objects.append(
-            (data, get_or_create_this(data, cfg_dict, class_key, sel_val)))
-    print 'Successfully created %s %s' % (n, class_key)
-    return objects
->>>>>>> 9e7b2667
+    return the_company