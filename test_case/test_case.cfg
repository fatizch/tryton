--- conflicted
+++ resolved
@@ -23,8 +23,5 @@
     loan_claim
     life_contract_collective
     insurance_collective_subscription
-<<<<<<< HEAD
     commission
-=======
     billing
->>>>>>> 7adba6e2
