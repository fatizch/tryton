#!/usr/bin/env python
# -*- coding: utf-8 -*-
import os
import sys

from proteus import Model, Wizard

import proteus_tools
import logging

DIR = os.path.abspath(os.path.join(os.path.normpath(__file__), '..'))
format = '[%(asctime)s] %(levelname)s:%(name)s:%(message)s'
datefmt = '%a %b %d %H:%M:%S %Y'
logging.basicConfig(level=logging.INFO, format=format,
        datefmt=datefmt)
logging.getLogger('test_case').setLevel(logging.INFO)


def delete_db_if_necessary(cfg_dict):
    if cfg_dict['create_db']:
        db = os.path.join(
            cfg_dict['data_path'],
            proteus_tools.get_database_name(
                cfg_dict) + '.' + cfg_dict['db_type'])
        if os.path.isfile(db):
            logging.getLogger('test_case').info('Deleting DB : %s' % db)
            os.remove(db)


def install_modules(config, modules_to_install, cfg_dict, only_this_module):
    cfg_dict['_config'] = config
    if not only_this_module:
        will_be_installed = proteus_tools.get_modules_to_update(
            modules_to_install)
    else:
        will_be_installed = modules_to_install
    ConfigWizardItem = Model.get('ir.module.module.config_wizard.item')
    Module = Model.get('ir.module.module')
    installed_modules = set([x.name for x in
            Module.find([('state', '=', 'installed')])])
    for x in will_be_installed:
        if x in installed_modules:
            logging.getLogger('test_case').info('Module %s will be upgraded'
                % x)
        else:
            logging.getLogger('test_case').info('Module %s will be installed'
                % x)

    for cur_module in will_be_installed:
        module = Module.find([('name', '=', cur_module)])
        if module:
            logging.getLogger('test_case').info('Installing module %s' %
                cur_module)
            module = module[0]
            Module.install([module.id], config.context)
            Wizard('ir.module.module.install_upgrade').execute('upgrade')
            for item in ConfigWizardItem.find([('state', '!=', 'done')]):
                item.state = 'done'
                item.save()
    return installed_modules


def execute_test_cases(cfg_dict, files=False):
    if cfg_dict['only_install']:
        return
<<<<<<< HEAD
    config = Model.get('ir.test_case')(1)
    config.language = Model.get('ir.lang').find([
            ('code', '=', cfg_dict['language'])])[0]
=======
    # TODO: Use database language rather than hardcoding.
    config = Model.get('ir.test_case')(1)
    Lang = Model.get('ir.lang')
    lang, = Lang.find([('code','=','fr_FR')])
    config.language = lang
>>>>>>> 2e7dd8b3
    config.save()
    wizard = Wizard('ir.test_case.run')
    if files:
        wizard.form.select_all_files = True
    else:
        wizard.form.select_all_test_cases = True
    wizard.execute('execute_test_cases')
    wizard.execute('end')


def launch_proteus_test_case(test_config_file=None, module=None, database=''):
    if not test_config_file:
        test_config_file = os.path.join(DIR, 'test_case.cfg')
    logging.getLogger('test_case').info('Reading config from %s'
        % test_config_file)
    cfg_dict = proteus_tools.get_test_cfg(test_config_file)
    if database:
        cfg_dict['database_name'] = database

    delete_db_if_necessary(cfg_dict)
    if not module:
        modules = cfg_dict['modules']
    else:
        modules = [module]
    logging.getLogger('test_case').info('Installing requested Modules')
    install_modules(proteus_tools.get_config(cfg_dict),
        modules, cfg_dict, module is not None)
    return cfg_dict


if __name__ == '__main__':
    logging.getLogger('test_case').info('Launching Proteus Test Case')
    module = None
    if len(sys.argv) == 3:
        module = sys.argv[2]
    cfg_dict = launch_proteus_test_case(module=module, database=sys.argv[1])
    if not module and not cfg_dict['only_install']:
        Model.reset()
        execute_test_cases(cfg_dict)
        execute_test_cases(cfg_dict, files=True)<|MERGE_RESOLUTION|>--- conflicted
+++ resolved
@@ -63,17 +63,11 @@
 def execute_test_cases(cfg_dict, files=False):
     if cfg_dict['only_install']:
         return
-<<<<<<< HEAD
-    config = Model.get('ir.test_case')(1)
-    config.language = Model.get('ir.lang').find([
-            ('code', '=', cfg_dict['language'])])[0]
-=======
     # TODO: Use database language rather than hardcoding.
     config = Model.get('ir.test_case')(1)
     Lang = Model.get('ir.lang')
     lang, = Lang.find([('code','=','fr_FR')])
     config.language = lang
->>>>>>> 2e7dd8b3
     config.save()
     wizard = Wizard('ir.test_case.run')
     if files:
